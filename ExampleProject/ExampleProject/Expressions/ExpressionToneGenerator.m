//
//  ExpressionToneGenerator.m
//  ExampleProject
//
//  Created by Adam Boulanger on 6/10/12.
//  Copyright (c) 2012 Hear For Yourself. All rights reserved.
//

#import "ExpressionToneGenerator.h"

typedef enum { kDurationArg, kFrequencyArg } ExpressionToneGeneratorArguments;

@implementation ExpressionToneGenerator

-(id) initWithOrchestra:(CSDOrchestra *)newOrchestra
{
    self = [super initWithOrchestra:newOrchestra];
    if (self) {                                                   
        CSDSineTable * sineTable = [[CSDSineTable alloc] init];
        [self addFunctionTable:sineTable];
        
        CSDSineTable * vibratoSine = [[CSDSineTable alloc] init];
        [self addFunctionTable:vibratoSine];
        

                                      
<<<<<<< HEAD
        CSDOscillator * myVibratoOscillator = 
        [[CSDOscillator alloc] initWithAmplitude:[CSDParamConstant paramWithInt:40]
                                       Frequency:[CSDParamConstant paramWithInt:6] 
                                   FunctionTable:vibratoSine
                                       isControl:YES];
=======
        CSDOscillator * myVibratoOscillator = [[CSDOscillator alloc] 
                                               initWithAmplitude:[CSDParamConstant paramWithInt:40]
                                                       Frequency:[CSDParamConstant paramWithInt:6] 
                                                   FunctionTable:vibratoSine
                                                        isControlRate:YES];
>>>>>>> b63794e4
        [self addOpcode:myVibratoOscillator];
        
        float vibratoScale = 2.0f;
        int vibratoOffset = 320;
        CSDParamControl * vibrato = [CSDParamControl paramWithFormat:@"%d + (%f * %@)", vibratoOffset, vibratoScale, myVibratoOscillator];
        
        CSDParamConstant * amplitudeOffset = [CSDParamConstant paramWithFloat:0.1];
        
        CSDLine * amplitudeRamp = 
        [[CSDLine alloc] initWithIStartingValue:[CSDParamConstant paramWithFloat:0.0f] 
                                      iDuration:[CSDParamConstant paramWithPValue:kDurationArg]
                                   iTargetValue:[CSDParamConstant paramWithFloat:0.2]];
        [self addOpcode:amplitudeRamp];
        
        CSDParamControl * totalAmplitude = [CSDParamControl paramWithFormat:@"%@ + %@", amplitudeRamp, amplitudeOffset];                    
        CSDOscillator * myOscillator = [[CSDOscillator alloc] 
                                        initWithAmplitude:totalAmplitude
                                                Frequency:vibrato
                                            FunctionTable:sineTable];
        [self addOpcode:myOscillator];
        
        CSDOutputStereo * stereoOutput = 
        [[CSDOutputStereo alloc] initWithInputLeft:[myOscillator output] 
                                        InputRight:[myOscillator output]]; 
        [self addOpcode:stereoOutput];
    }
    return self;
}
-(void) playNoteForDuration:(float)dur Frequency:(float)freq
{
    [self playNote:[NSDictionary dictionaryWithObjectsAndKeys:
                    [NSNumber numberWithFloat:dur],  [NSNumber numberWithInt:kDurationArg],
                    [NSNumber numberWithFloat:freq], [NSNumber numberWithInt:kFrequencyArg],nil]];
}

@end<|MERGE_RESOLUTION|>--- conflicted
+++ resolved
@@ -22,21 +22,12 @@
         CSDSineTable * vibratoSine = [[CSDSineTable alloc] init];
         [self addFunctionTable:vibratoSine];
         
-
-                                      
-<<<<<<< HEAD
         CSDOscillator * myVibratoOscillator = 
         [[CSDOscillator alloc] initWithAmplitude:[CSDParamConstant paramWithInt:40]
                                        Frequency:[CSDParamConstant paramWithInt:6] 
                                    FunctionTable:vibratoSine
                                        isControl:YES];
-=======
-        CSDOscillator * myVibratoOscillator = [[CSDOscillator alloc] 
-                                               initWithAmplitude:[CSDParamConstant paramWithInt:40]
-                                                       Frequency:[CSDParamConstant paramWithInt:6] 
-                                                   FunctionTable:vibratoSine
-                                                        isControlRate:YES];
->>>>>>> b63794e4
+
         [self addOpcode:myVibratoOscillator];
         
         float vibratoScale = 2.0f;
