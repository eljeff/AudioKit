--- conflicted
+++ resolved
@@ -184,7 +184,6 @@
         if let midiBlock = avAudioUnit?.auAudioUnit.scheduleMIDIEventBlock {
             event.data.withUnsafeBufferPointer { ptr in
                 guard let ptr = ptr.baseAddress else { return }
-<<<<<<< HEAD
                 let offsetPlusTime = AUEventSampleTimeImmediate + AUEventSampleTime(offset)
                 midiBlock(offsetPlusTime, 0, event.data.count, ptr)
             }
@@ -204,9 +203,6 @@
                 }
                 //print("timeToFireEvent \(timeToFireEvent) - immediate \(AUEventSampleTimeImmediate) - timeStamp \(timeStamp) - current \(currentTime) - mathed \(Int64(timeStamp) - AUEventSampleTimeImmediate)")
                 midiBlock(timeToFireEvent, 0, event.data.count, ptr)
-=======
-                midiBlock(AUEventSampleTimeImmediate + AUEventSampleTime(offset), 0, event.data.count, ptr)
->>>>>>> f427a8c7
             }
         }
     }
