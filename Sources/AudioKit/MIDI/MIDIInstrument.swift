--- conflicted
+++ resolved
@@ -106,15 +106,9 @@
     ///   - offset:     the offset in samples that this event occurs in the buffer
     ///
     open func receivedMIDIController(_ controller: MIDIByte,
-<<<<<<< HEAD
-                                       value: MIDIByte, channel: MIDIChannel,
-                                       portID: MIDIUniqueID?,
-                                       timeStamp: MIDITimeStamp? = nil) {
-=======
                                      value: MIDIByte, channel: MIDIChannel,
                                      portID: MIDIUniqueID?,
                                      timeStamp: MIDITimeStamp? = nil) {
->>>>>>> f427a8c7
         // Do nothing
     }
     
@@ -128,17 +122,10 @@
     ///   - offset:     the offset in samples that this event occurs in the buffer
     ///
     open func receivedMIDIAftertouch(noteNumber: MIDINoteNumber,
-<<<<<<< HEAD
-                                       pressure: MIDIByte,
-                                       channel: MIDIChannel,
-                                       portID: MIDIUniqueID?,
-                                       timeStamp: MIDITimeStamp? = nil) {
-=======
                                      pressure: MIDIByte,
                                      channel: MIDIChannel,
                                      portID: MIDIUniqueID?,
                                      timeStamp: MIDITimeStamp? = nil) {
->>>>>>> f427a8c7
         // Do nothing
     }
     
@@ -151,15 +138,9 @@
     ///   - offset:   the offset in samples that this event occurs in the buffer
     ///
     open func receivedMIDIAftertouch(_ pressure: MIDIByte,
-<<<<<<< HEAD
-                                       channel: MIDIChannel,
-                                       portID: MIDIUniqueID?,
-                                       timeStamp: MIDITimeStamp? = nil) {
-=======
                                      channel: MIDIChannel,
                                      portID: MIDIUniqueID?,
                                      timeStamp: MIDITimeStamp? = nil) {
->>>>>>> f427a8c7
         // Do nothing
     }
     
@@ -172,15 +153,9 @@
     ///   - offset:          the offset in samples that this event occurs in the buffer
     ///
     open func receivedMIDIPitchWheel(_ pitchWheelValue: MIDIWord,
-<<<<<<< HEAD
-                                       channel: MIDIChannel,
-                                       portID: MIDIUniqueID?,
-                                       timeStamp: MIDITimeStamp? = nil) {
-=======
                                      channel: MIDIChannel,
                                      portID: MIDIUniqueID?,
                                      timeStamp: MIDITimeStamp? = nil) {
->>>>>>> f427a8c7
         // Do nothing
     }
     
@@ -193,15 +168,9 @@
     ///   - offset:   the offset in samples that this event occurs in the buffer
     ///
     open func receivedMIDIProgramChange(_ program: MIDIByte,
-<<<<<<< HEAD
-                                          channel: MIDIChannel,
-                                          portID: MIDIUniqueID?,
-                                          timeStamp: MIDITimeStamp? = nil) {
-=======
                                         channel: MIDIChannel,
                                         portID: MIDIUniqueID?,
                                         timeStamp: MIDITimeStamp? = nil) {
->>>>>>> f427a8c7
         // Do nothing
     }
     
@@ -212,13 +181,8 @@
     /// - offset:     the offset in samples that this event occurs in the buffer
     ///
     open func receivedMIDISystemCommand(_ data: [MIDIByte],
-<<<<<<< HEAD
-                                          portID: MIDIUniqueID?,
-                                          timeStamp: MIDITimeStamp? = nil) {
-=======
                                         portID: MIDIUniqueID?,
                                         timeStamp: MIDITimeStamp? = nil) {
->>>>>>> f427a8c7
         // Do nothing
     }
 
