--- conflicted
+++ resolved
@@ -1434,29 +1434,6 @@
 int sp_tabread_destroy(sp_tabread **p);
 int sp_tabread_init(sp_data *sp, sp_tabread *p, sp_ftbl *ft, int mode);
 int sp_tabread_compute(sp_data *sp, sp_tabread *p, SPFLOAT *in, SPFLOAT *out);
-<<<<<<< HEAD
-
-#include "dr_wav.h"
-#define WAVIN_BUFSIZE 1024
-typedef struct{
-    SPFLOAT buf[WAVIN_BUFSIZE];
-    int count;
-    drwav wav;
-    drwav_uint64 pos;
-    drwav_uint64 buf_start;
-    drwav_uint64 buf_end;
-} sp_wavin;
-
-int sp_wavin_create(sp_wavin **p);
-int sp_wavin_destroy(sp_wavin **p);
-int sp_wavin_init(sp_data *sp, sp_wavin *p, const char *filename);
-int sp_wavin_compute(sp_data *sp, sp_wavin *p, SPFLOAT *in, SPFLOAT *out);
-int sp_wavin_get_sample(sp_data *sp, sp_wavin *p, SPFLOAT *out, SPFLOAT pos);
-int sp_wavin_reset_to_start(sp_data *sp, sp_wavin *p);
-int sp_wavin_seek(sp_data *sp, sp_wavin *p, unsigned long sample);
-
-=======
->>>>>>> 60bf7752
 typedef struct {
     SPFLOAT value;
     SPFLOAT target;
