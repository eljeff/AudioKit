// !$*UTF8*$!
{
	archiveVersion = 1;
	classes = {
	};
	objectVersion = 46;
	objects = {

/* Begin PBXBuildFile section */
		075C6EC51F0D6C7C0075027C /* AKMIDITransformer.swift in Sources */ = {isa = PBXBuildFile; fileRef = 075C6EC41F0D6C7C0075027C /* AKMIDITransformer.swift */; };
		482DA1611DD91607009742BD /* AKClarinet.swift in Sources */ = {isa = PBXBuildFile; fileRef = 482DA15E1DD91607009742BD /* AKClarinet.swift */; };
		482DA1621DD91607009742BD /* AKClarinetAudioUnit.h in Headers */ = {isa = PBXBuildFile; fileRef = 482DA15F1DD91607009742BD /* AKClarinetAudioUnit.h */; settings = {ATTRIBUTES = (Public, ); }; };
		482DA1631DD91607009742BD /* AKClarinetAudioUnit.mm in Sources */ = {isa = PBXBuildFile; fileRef = 482DA1601DD91607009742BD /* AKClarinetAudioUnit.mm */; };
		4871D44E1DD911A80046A768 /* Clarinet.h in Headers */ = {isa = PBXBuildFile; fileRef = 4871D44C1DD911A80046A768 /* Clarinet.h */; };
		4871D4531DD911C00046A768 /* Clarinet.cpp in Sources */ = {isa = PBXBuildFile; fileRef = 4871D4501DD911C00046A768 /* Clarinet.cpp */; };
		4871D4591DD912AA0046A768 /* Envelope.h in Headers */ = {isa = PBXBuildFile; fileRef = 4871D4581DD912AA0046A768 /* Envelope.h */; };
		4871D45B1DD912B20046A768 /* Envelope.cpp in Sources */ = {isa = PBXBuildFile; fileRef = 4871D45A1DD912B20046A768 /* Envelope.cpp */; };
		4871D45D1DD912E70046A768 /* OneZero.h in Headers */ = {isa = PBXBuildFile; fileRef = 4871D45C1DD912E70046A768 /* OneZero.h */; };
		4871D45F1DD912F20046A768 /* OneZero.cpp in Sources */ = {isa = PBXBuildFile; fileRef = 4871D45E1DD912F20046A768 /* OneZero.cpp */; };
		4871D4681DD913800046A768 /* AKClarinetDSPKernel.hpp in Headers */ = {isa = PBXBuildFile; fileRef = 4871D4641DD913800046A768 /* AKClarinetDSPKernel.hpp */; };
		552CD4901F3BBA34005762E9 /* AKOfflineRenderAudioUnit.h in Headers */ = {isa = PBXBuildFile; fileRef = 552CD48D1F3BBA34005762E9 /* AKOfflineRenderAudioUnit.h */; settings = {ATTRIBUTES = (Public, ); }; };
		552CD4911F3BBA34005762E9 /* AKOfflineRendererAudioUnit.mm in Sources */ = {isa = PBXBuildFile; fileRef = 552CD48E1F3BBA34005762E9 /* AKOfflineRendererAudioUnit.mm */; };
		552CD4921F3BBA34005762E9 /* AKOfflineRenderNode.swift in Sources */ = {isa = PBXBuildFile; fileRef = 552CD48F1F3BBA34005762E9 /* AKOfflineRenderNode.swift */; };
		552FBD451F3F731200C02C08 /* AKConnection.swift in Sources */ = {isa = PBXBuildFile; fileRef = 552FBD441F3F731200C02C08 /* AKConnection.swift */; };
		5551E7F01F5531E700757781 /* AKTimeline.h in Headers */ = {isa = PBXBuildFile; fileRef = 5551E7EE1F5531E700757781 /* AKTimeline.h */; settings = {ATTRIBUTES = (Public, ); }; };
		5551E7F11F5531E700757781 /* AKTimeline.c in Sources */ = {isa = PBXBuildFile; fileRef = 5551E7EF1F5531E700757781 /* AKTimeline.c */; };
		555857D41F6217DB00C73F59 /* AVAudioBufferConvenience.swift in Sources */ = {isa = PBXBuildFile; fileRef = 555857D21F6217DA00C73F59 /* AVAudioBufferConvenience.swift */; };
		555857D51F6217DB00C73F59 /* AVAudioTimeShim.swift in Sources */ = {isa = PBXBuildFile; fileRef = 555857D31F6217DB00C73F59 /* AVAudioTimeShim.swift */; };
		555857DB1F62180400C73F59 /* AKClip.swift in Sources */ = {isa = PBXBuildFile; fileRef = 555857D71F6217FF00C73F59 /* AKClip.swift */; };
		555857DC1F62180600C73F59 /* AKClipMerger.swift in Sources */ = {isa = PBXBuildFile; fileRef = 555857D81F6217FF00C73F59 /* AKClipMerger.swift */; };
		555857DD1F62180900C73F59 /* AKClipPlayer.swift in Sources */ = {isa = PBXBuildFile; fileRef = 555857D91F6217FF00C73F59 /* AKClipPlayer.swift */; };
		555857DE1F62180C00C73F59 /* AKClipRecorder.swift in Sources */ = {isa = PBXBuildFile; fileRef = 555857DA1F6217FF00C73F59 /* AKClipRecorder.swift */; };
		555857E11F62184600C73F59 /* AKTiming.swift in Sources */ = {isa = PBXBuildFile; fileRef = 555857E01F62184100C73F59 /* AKTiming.swift */; };
		558D807F1F4D2A3D001E7BC1 /* TPCircularBuffer+AudioBufferList.c in Sources */ = {isa = PBXBuildFile; fileRef = 558D807B1F4D2A3D001E7BC1 /* TPCircularBuffer+AudioBufferList.c */; };
		558D80801F4D2A3D001E7BC1 /* TPCircularBuffer+AudioBufferList.h in Headers */ = {isa = PBXBuildFile; fileRef = 558D807C1F4D2A3D001E7BC1 /* TPCircularBuffer+AudioBufferList.h */; settings = {ATTRIBUTES = (Public, ); }; };
		558D80811F4D2A3D001E7BC1 /* TPCircularBuffer.c in Sources */ = {isa = PBXBuildFile; fileRef = 558D807D1F4D2A3D001E7BC1 /* TPCircularBuffer.c */; };
		558D80821F4D2A3D001E7BC1 /* TPCircularBuffer.h in Headers */ = {isa = PBXBuildFile; fileRef = 558D807E1F4D2A3D001E7BC1 /* TPCircularBuffer.h */; settings = {ATTRIBUTES = (Public, ); }; };
		558D80A31F4D440F001E7BC1 /* AKLazyTap.h in Headers */ = {isa = PBXBuildFile; fileRef = 558D80A11F4D440F001E7BC1 /* AKLazyTap.h */; settings = {ATTRIBUTES = (Public, ); }; };
		558D80A41F4D440F001E7BC1 /* AKLazyTap.m in Sources */ = {isa = PBXBuildFile; fileRef = 558D80A21F4D440F001E7BC1 /* AKLazyTap.m */; };
		55E25CD11F4E76B100F5AF08 /* AKRenderTap.h in Headers */ = {isa = PBXBuildFile; fileRef = 55E25CCF1F4E76B100F5AF08 /* AKRenderTap.h */; settings = {ATTRIBUTES = (Public, ); }; };
		55E25CD21F4E76B100F5AF08 /* AKRenderTap.m in Sources */ = {isa = PBXBuildFile; fileRef = 55E25CD01F4E76B100F5AF08 /* AKRenderTap.m */; };
		55E25D611F4F3B6800F5AF08 /* TPCircularBuffer+Unit.c in Sources */ = {isa = PBXBuildFile; fileRef = 55E25D5F1F4F3B6800F5AF08 /* TPCircularBuffer+Unit.c */; };
		55E25D621F4F3B6800F5AF08 /* TPCircularBuffer+Unit.h in Headers */ = {isa = PBXBuildFile; fileRef = 55E25D601F4F3B6800F5AF08 /* TPCircularBuffer+Unit.h */; settings = {ATTRIBUTES = (Public, ); }; };
		55E4F4FD1F5778450088018A /* Skeleton.aupreset in Resources */ = {isa = PBXBuildFile; fileRef = 55E4F4FA1F5778450088018A /* Skeleton.aupreset */; };
		55E4F5161F578C230088018A /* AKPresetManager.h in Headers */ = {isa = PBXBuildFile; fileRef = 55E4F5141F578C230088018A /* AKPresetManager.h */; settings = {ATTRIBUTES = (Public, ); }; };
		55E4F5171F578C230088018A /* AKPresetManager.m in Sources */ = {isa = PBXBuildFile; fileRef = 55E4F5151F578C230088018A /* AKPresetManager.m */; };
		55E4F5251F57DA740088018A /* AKTimelineTap.h in Headers */ = {isa = PBXBuildFile; fileRef = 55E4F5231F57DA740088018A /* AKTimelineTap.h */; settings = {ATTRIBUTES = (Public, ); }; };
		55E4F5261F57DA740088018A /* AKTimelineTap.m in Sources */ = {isa = PBXBuildFile; fileRef = 55E4F5241F57DA740088018A /* AKTimelineTap.m */; };
		55E4F5291F57DAC30088018A /* AKSamplerMetronome.h in Headers */ = {isa = PBXBuildFile; fileRef = 55E4F5271F57DAC30088018A /* AKSamplerMetronome.h */; settings = {ATTRIBUTES = (Public, ); }; };
		55E4F52A1F57DAC30088018A /* AKSamplerMetronome.m in Sources */ = {isa = PBXBuildFile; fileRef = 55E4F5281F57DAC30088018A /* AKSamplerMetronome.m */; };
		A10B8F9C1F64B10300668BED /* AK4ChowningReverbDsp.hpp in Headers */ = {isa = PBXBuildFile; fileRef = A10B8F9B1F64B10300668BED /* AK4ChowningReverbDsp.hpp */; };
		A10B8F9E1F64BCD200668BED /* AK4DspSoundPipe.hpp in Headers */ = {isa = PBXBuildFile; fileRef = A10B8F9D1F64BCD200668BED /* AK4DspSoundPipe.hpp */; };
		A10B8FA01F64BFF900668BED /* AK4DspBase.hpp in Headers */ = {isa = PBXBuildFile; fileRef = A10B8F9F1F64BE4A00668BED /* AK4DspBase.hpp */; settings = {ATTRIBUTES = (Public, ); }; };
		A10B8FA21F64C0C600668BED /* AK4ChowningReverbAudioUnit.mm in Sources */ = {isa = PBXBuildFile; fileRef = A10B8FA11F64C0C600668BED /* AK4ChowningReverbAudioUnit.mm */; };
		A10B8FA41F64C0F900668BED /* AK4ChowningReverbAudioUnit.h in Headers */ = {isa = PBXBuildFile; fileRef = A10B8FA31F64C0F900668BED /* AK4ChowningReverbAudioUnit.h */; settings = {ATTRIBUTES = (Public, ); }; };
		A1874A091F65AD56000479A1 /* AK4ChowningReverb.swift in Sources */ = {isa = PBXBuildFile; fileRef = A1874A081F65AD56000479A1 /* AK4ChowningReverb.swift */; };
		A1B70ACB1F702E9E00AE43F8 /* AK4ParamRampBase.hpp in Headers */ = {isa = PBXBuildFile; fileRef = A1B70ACA1F702E9E00AE43F8 /* AK4ParamRampBase.hpp */; };
		A1B70ACD1F7038FE00AE43F8 /* AK4LinearParamRamp.hpp in Headers */ = {isa = PBXBuildFile; fileRef = A1B70ACC1F7038FE00AE43F8 /* AK4LinearParamRamp.hpp */; };
		A1F13B8F1F76CE4E00DD119B /* GainEffectDsp.hpp in Headers */ = {isa = PBXBuildFile; fileRef = A1F13B8E1F76CDFC00DD119B /* GainEffectDsp.hpp */; settings = {ATTRIBUTES = (Public, ); }; };
<<<<<<< HEAD
		A1F13B911F76D4A400DD119B /* GainEffectDsp.cpp in Sources */ = {isa = PBXBuildFile; fileRef = A1F13B901F76D4A400DD119B /* GainEffectDsp.cpp */; };
=======
>>>>>>> bec50601
		A1F13B931F77468700DD119B /* GainAudioUnit2.swift in Sources */ = {isa = PBXBuildFile; fileRef = A1F13B921F77468700DD119B /* GainAudioUnit2.swift */; };
		A1FE77A11F64549E00A2E41C /* AKAudioEffect.h in Headers */ = {isa = PBXBuildFile; fileRef = A1FE779D1F64549E00A2E41C /* AKAudioEffect.h */; };
		A1FE77A21F64549E00A2E41C /* AKAudioEffect.mm in Sources */ = {isa = PBXBuildFile; fileRef = A1FE779E1F64549E00A2E41C /* AKAudioEffect.mm */; };
		A1FE77A31F64549E00A2E41C /* AK4AudioUnitBase.h in Headers */ = {isa = PBXBuildFile; fileRef = A1FE779F1F64549E00A2E41C /* AK4AudioUnitBase.h */; settings = {ATTRIBUTES = (Public, ); }; };
		A1FE77A41F64549E00A2E41C /* AK4AudioUnitBase.mm in Sources */ = {isa = PBXBuildFile; fileRef = A1FE77A01F64549E00A2E41C /* AK4AudioUnitBase.mm */; };
		A1FE77AC1F6454E100A2E41C /* AKBooster2.swift in Sources */ = {isa = PBXBuildFile; fileRef = A1FE77A91F6454E100A2E41C /* AKBooster2.swift */; };
		A1FE77AD1F6454E100A2E41C /* GainAudioUnit.h in Headers */ = {isa = PBXBuildFile; fileRef = A1FE77AA1F6454E100A2E41C /* GainAudioUnit.h */; settings = {ATTRIBUTES = (Public, ); }; };
		A1FE77AE1F6454E100A2E41C /* GainAudioUnit.mm in Sources */ = {isa = PBXBuildFile; fileRef = A1FE77AB1F6454E100A2E41C /* GainAudioUnit.mm */; };
		A8E996F41EB9212600116ADA /* AKTuningTable+Brun.swift in Sources */ = {isa = PBXBuildFile; fileRef = A8E996F31EB9212600116ADA /* AKTuningTable+Brun.swift */; };
		B19AE76D1F30F58500F9DC25 /* AKAudioUnitInstrument.swift in Sources */ = {isa = PBXBuildFile; fileRef = B19AE76B1F30F58500F9DC25 /* AKAudioUnitInstrument.swift */; };
		B19AE76E1F30F58500F9DC25 /* AKAudioUnitManager.swift in Sources */ = {isa = PBXBuildFile; fileRef = B19AE76C1F30F58500F9DC25 /* AKAudioUnitManager.swift */; };
		B1F47AB71DC5385500706A2F /* EZAudioFileMarker.h in Headers */ = {isa = PBXBuildFile; fileRef = B1F47AB51DC5385500706A2F /* EZAudioFileMarker.h */; settings = {ATTRIBUTES = (Public, ); }; };
		B1F47AB81DC5385500706A2F /* EZAudioFileMarker.m in Sources */ = {isa = PBXBuildFile; fileRef = B1F47AB61DC5385500706A2F /* EZAudioFileMarker.m */; };
		C40101D41DED705B000C5765 /* AKAudioUnit.h in Headers */ = {isa = PBXBuildFile; fileRef = C40101D21DED705B000C5765 /* AKAudioUnit.h */; settings = {ATTRIBUTES = (Public, ); }; };
		C40101D51DED705B000C5765 /* AKAudioUnit.mm in Sources */ = {isa = PBXBuildFile; fileRef = C40101D31DED705B000C5765 /* AKAudioUnit.mm */; };
		C4146D361F3E46E3001AAE11 /* AKRhinoGuitarProcessorAudioUnit.h in Headers */ = {isa = PBXBuildFile; fileRef = C4146D331F3E46D9001AAE11 /* AKRhinoGuitarProcessorAudioUnit.h */; settings = {ATTRIBUTES = (Public, ); }; };
		C4146D371F3E46E8001AAE11 /* AKRhinoGuitarProcessorAudioUnit.mm in Sources */ = {isa = PBXBuildFile; fileRef = C4146D341F3E46D9001AAE11 /* AKRhinoGuitarProcessorAudioUnit.mm */; };
		C4146D381F3E46EC001AAE11 /* AKRhinoGuitarProcessorDSPKernel.hpp in Headers */ = {isa = PBXBuildFile; fileRef = C4146D351F3E46D9001AAE11 /* AKRhinoGuitarProcessorDSPKernel.hpp */; };
		C4146D391F3E46F5001AAE11 /* AKRhinoGuitarProcessor.swift in Sources */ = {isa = PBXBuildFile; fileRef = C4146D321F3E46D9001AAE11 /* AKRhinoGuitarProcessor.swift */; };
		C4146D441F3E4731001AAE11 /* AKDynaRageCompressor.swift in Sources */ = {isa = PBXBuildFile; fileRef = C4146D401F3E472A001AAE11 /* AKDynaRageCompressor.swift */; };
		C4146D451F3E4734001AAE11 /* AKDynaRageCompressorAudioUnit.h in Headers */ = {isa = PBXBuildFile; fileRef = C4146D411F3E472A001AAE11 /* AKDynaRageCompressorAudioUnit.h */; settings = {ATTRIBUTES = (Public, ); }; };
		C4146D461F3E473A001AAE11 /* AKDynaRageCompressorAudioUnit.mm in Sources */ = {isa = PBXBuildFile; fileRef = C4146D421F3E472A001AAE11 /* AKDynaRageCompressorAudioUnit.mm */; };
		C4146D471F3E473E001AAE11 /* AKDynaRageCompressorDSPKernel.hpp in Headers */ = {isa = PBXBuildFile; fileRef = C4146D431F3E472A001AAE11 /* AKDynaRageCompressorDSPKernel.hpp */; };
		C4146D841F3E47F9001AAE11 /* Array.h in Headers */ = {isa = PBXBuildFile; fileRef = C4146D5C1F3E47F0001AAE11 /* Array.h */; };
		C4146D851F3E47F9001AAE11 /* Array.hpp in Headers */ = {isa = PBXBuildFile; fileRef = C4146D5D1F3E47F0001AAE11 /* Array.hpp */; };
		C4146D861F3E47F9001AAE11 /* CombFilter.cpp in Sources */ = {isa = PBXBuildFile; fileRef = C4146D5E1F3E47F0001AAE11 /* CombFilter.cpp */; };
		C4146D871F3E47F9001AAE11 /* CombFilter.h in Headers */ = {isa = PBXBuildFile; fileRef = C4146D5F1F3E47F0001AAE11 /* CombFilter.h */; };
		C4146D881F3E47F9001AAE11 /* Compressor.cpp in Sources */ = {isa = PBXBuildFile; fileRef = C4146D601F3E47F0001AAE11 /* Compressor.cpp */; };
		C4146D891F3E47F9001AAE11 /* Compressor.h in Headers */ = {isa = PBXBuildFile; fileRef = C4146D611F3E47F0001AAE11 /* Compressor.h */; };
		C4146D8A1F3E47F9001AAE11 /* def.h in Headers */ = {isa = PBXBuildFile; fileRef = C4146D621F3E47F0001AAE11 /* def.h */; };
		C4146D8B1F3E47F9001AAE11 /* Delay.cpp in Sources */ = {isa = PBXBuildFile; fileRef = C4146D631F3E47F0001AAE11 /* Delay.cpp */; };
		C4146D8C1F3E47F9001AAE11 /* Delay.h in Headers */ = {isa = PBXBuildFile; fileRef = C4146D641F3E47F0001AAE11 /* Delay.h */; };
		C4146D8D1F3E47F9001AAE11 /* DelayAPF.cpp in Sources */ = {isa = PBXBuildFile; fileRef = C4146D651F3E47F0001AAE11 /* DelayAPF.cpp */; };
		C4146D8E1F3E47F9001AAE11 /* DelayAPF.h in Headers */ = {isa = PBXBuildFile; fileRef = C4146D661F3E47F0001AAE11 /* DelayAPF.h */; };
		C4146D8F1F3E47F9001AAE11 /* DynArray.h in Headers */ = {isa = PBXBuildFile; fileRef = C4146D671F3E47F0001AAE11 /* DynArray.h */; };
		C4146D901F3E47F9001AAE11 /* DynArray.hpp in Headers */ = {isa = PBXBuildFile; fileRef = C4146D681F3E47F0001AAE11 /* DynArray.hpp */; };
		C4146D911F3E47F9001AAE11 /* Equalisator.cpp in Sources */ = {isa = PBXBuildFile; fileRef = C4146D691F3E47F0001AAE11 /* Equalisator.cpp */; };
		C4146D921F3E47F9001AAE11 /* Equalisator.h in Headers */ = {isa = PBXBuildFile; fileRef = C4146D6A1F3E47F0001AAE11 /* Equalisator.h */; };
		C4146D931F3E47F9001AAE11 /* FFTReal.h in Headers */ = {isa = PBXBuildFile; fileRef = C4146D6B1F3E47F0001AAE11 /* FFTReal.h */; };
		C4146D941F3E47F9001AAE11 /* FFTReal.hpp in Headers */ = {isa = PBXBuildFile; fileRef = C4146D6C1F3E47F0001AAE11 /* FFTReal.hpp */; };
		C4146D951F3E47F9001AAE11 /* FFTRealFixLen.h in Headers */ = {isa = PBXBuildFile; fileRef = C4146D6D1F3E47F0001AAE11 /* FFTRealFixLen.h */; };
		C4146D961F3E47F9001AAE11 /* FFTRealFixLen.hpp in Headers */ = {isa = PBXBuildFile; fileRef = C4146D6E1F3E47F0001AAE11 /* FFTRealFixLen.hpp */; };
		C4146D971F3E47F9001AAE11 /* FFTRealFixLenParam.h in Headers */ = {isa = PBXBuildFile; fileRef = C4146D6F1F3E47F0001AAE11 /* FFTRealFixLenParam.h */; };
		C4146D981F3E47F9001AAE11 /* FFTRealPassDirect.h in Headers */ = {isa = PBXBuildFile; fileRef = C4146D701F3E47F0001AAE11 /* FFTRealPassDirect.h */; };
		C4146D991F3E47F9001AAE11 /* FFTRealPassDirect.hpp in Headers */ = {isa = PBXBuildFile; fileRef = C4146D711F3E47F0001AAE11 /* FFTRealPassDirect.hpp */; };
		C4146D9A1F3E47F9001AAE11 /* FFTRealPassInverse.h in Headers */ = {isa = PBXBuildFile; fileRef = C4146D721F3E47F0001AAE11 /* FFTRealPassInverse.h */; };
		C4146D9B1F3E47F9001AAE11 /* FFTRealPassInverse.hpp in Headers */ = {isa = PBXBuildFile; fileRef = C4146D731F3E47F0001AAE11 /* FFTRealPassInverse.hpp */; };
		C4146D9C1F3E47F9001AAE11 /* FFTRealSelect.h in Headers */ = {isa = PBXBuildFile; fileRef = C4146D741F3E47F0001AAE11 /* FFTRealSelect.h */; };
		C4146D9D1F3E47F9001AAE11 /* FFTRealSelect.hpp in Headers */ = {isa = PBXBuildFile; fileRef = C4146D751F3E47F0001AAE11 /* FFTRealSelect.hpp */; };
		C4146D9E1F3E47F9001AAE11 /* FFTRealUseTrigo.h in Headers */ = {isa = PBXBuildFile; fileRef = C4146D761F3E47F0001AAE11 /* FFTRealUseTrigo.h */; };
		C4146D9F1F3E47F9001AAE11 /* FFTRealUseTrigo.hpp in Headers */ = {isa = PBXBuildFile; fileRef = C4146D771F3E47F0001AAE11 /* FFTRealUseTrigo.hpp */; };
		C4146DA01F3E47F9001AAE11 /* Filter.cpp in Sources */ = {isa = PBXBuildFile; fileRef = C4146D781F3E47F0001AAE11 /* Filter.cpp */; };
		C4146DA11F3E47F9001AAE11 /* Filter.h in Headers */ = {isa = PBXBuildFile; fileRef = C4146D791F3E47F0001AAE11 /* Filter.h */; };
		C4146DA21F3E47F9001AAE11 /* LPFCombFilter.cpp in Sources */ = {isa = PBXBuildFile; fileRef = C4146D7A1F3E47F0001AAE11 /* LPFCombFilter.cpp */; };
		C4146DA31F3E47F9001AAE11 /* LPFCombFilter.h in Headers */ = {isa = PBXBuildFile; fileRef = C4146D7B1F3E47F0001AAE11 /* LPFCombFilter.h */; };
		C4146DA41F3E47F9001AAE11 /* OnePoleLPF.cpp in Sources */ = {isa = PBXBuildFile; fileRef = C4146D7C1F3E47F0001AAE11 /* OnePoleLPF.cpp */; };
		C4146DA51F3E47F9001AAE11 /* OnePoleLPF.h in Headers */ = {isa = PBXBuildFile; fileRef = C4146D7D1F3E47F0001AAE11 /* OnePoleLPF.h */; };
		C4146DA61F3E47F9001AAE11 /* OscSinCos.h in Headers */ = {isa = PBXBuildFile; fileRef = C4146D7E1F3E47F0001AAE11 /* OscSinCos.h */; };
		C4146DA71F3E47F9001AAE11 /* OscSinCos.hpp in Headers */ = {isa = PBXBuildFile; fileRef = C4146D7F1F3E47F0001AAE11 /* OscSinCos.hpp */; };
		C4146DA81F3E47F9001AAE11 /* pluginconstants.h in Headers */ = {isa = PBXBuildFile; fileRef = C4146D801F3E47F0001AAE11 /* pluginconstants.h */; };
		C4146DA91F3E47F9001AAE11 /* pluginobjects.cpp in Sources */ = {isa = PBXBuildFile; fileRef = C4146D811F3E47F0001AAE11 /* pluginobjects.cpp */; };
		C4146DAA1F3E47F9001AAE11 /* RageProcessor.cpp in Sources */ = {isa = PBXBuildFile; fileRef = C4146D821F3E47F0001AAE11 /* RageProcessor.cpp */; };
		C4146DAB1F3E47F9001AAE11 /* RageProcessor.h in Headers */ = {isa = PBXBuildFile; fileRef = C4146D831F3E47F0001AAE11 /* RageProcessor.h */; };
		C419B22C1EEE814D0041474F /* vocalTract.swift in Sources */ = {isa = PBXBuildFile; fileRef = C419B22B1EEE814D0041474F /* vocalTract.swift */; };
		C427B02D1F1F0032002F2FA4 /* AudioKit.framework in Frameworks */ = {isa = PBXBuildFile; fileRef = C42F36CC1C0582E6000E937C /* AudioKit.framework */; };
		C42858EC1E90B5BE009B737D /* AKScheduledAction.swift in Sources */ = {isa = PBXBuildFile; fileRef = C42858EB1E90B5BE009B737D /* AKScheduledAction.swift */; };
		C42899921D552E2C00B941B5 /* smoothDelay.swift in Sources */ = {isa = PBXBuildFile; fileRef = C42899911D552E2C00B941B5 /* smoothDelay.swift */; };
		C42899941D552F9F00B941B5 /* lowPassButterworthFilter.swift in Sources */ = {isa = PBXBuildFile; fileRef = C42899931D552F9F00B941B5 /* lowPassButterworthFilter.swift */; };
		C42899961D5543E400B941B5 /* korgLowPassFilter.swift in Sources */ = {isa = PBXBuildFile; fileRef = C42899951D5543E400B941B5 /* korgLowPassFilter.swift */; };
		C42899A01D55488900B941B5 /* tgate.c in Sources */ = {isa = PBXBuildFile; fileRef = C428999F1D55488900B941B5 /* tgate.c */; };
		C42899A21D55496A00B941B5 /* nsmp.c in Sources */ = {isa = PBXBuildFile; fileRef = C42899A11D55496A00B941B5 /* nsmp.c */; };
		C42899A41D55498500B941B5 /* peaklim.c in Sources */ = {isa = PBXBuildFile; fileRef = C42899A31D55498500B941B5 /* peaklim.c */; };
		C429F6B81F24053500601D47 /* AKMIDIPlayer.swift in Sources */ = {isa = PBXBuildFile; fileRef = C429F6B71F24053500601D47 /* AKMIDIPlayer.swift */; };
		C43647811E9CB663009FBD85 /* AKPeriodicFunction.swift in Sources */ = {isa = PBXBuildFile; fileRef = C43647801E9CB663009FBD85 /* AKPeriodicFunction.swift */; };
		C43ABDDE1E5BCC4C00165053 /* changed.c in Sources */ = {isa = PBXBuildFile; fileRef = C43ABDDD1E5BCC4C00165053 /* changed.c */; };
		C43ABDE01E5BCC5300165053 /* clock.c in Sources */ = {isa = PBXBuildFile; fileRef = C43ABDDF1E5BCC5300165053 /* clock.c */; };
		C43ABDE21E5BCC6000165053 /* diode.c in Sources */ = {isa = PBXBuildFile; fileRef = C43ABDE11E5BCC6000165053 /* diode.c */; };
		C43ABDE41E5BCC7E00165053 /* clock.c in Sources */ = {isa = PBXBuildFile; fileRef = C43ABDE31E5BCC7E00165053 /* clock.c */; };
		C43ABDE61E5BCC8900165053 /* saturator.c in Sources */ = {isa = PBXBuildFile; fileRef = C43ABDE51E5BCC8900165053 /* saturator.c */; };
		C43ABDE81E5BCC9D00165053 /* saturator.c in Sources */ = {isa = PBXBuildFile; fileRef = C43ABDE71E5BCC9D00165053 /* saturator.c */; };
		C43ABDEA1E5BCCC100165053 /* ftmap.c in Sources */ = {isa = PBXBuildFile; fileRef = C43ABDE91E5BCCC100165053 /* ftmap.c */; };
		C43ABDEC1E5BCCE300165053 /* diode.c in Sources */ = {isa = PBXBuildFile; fileRef = C43ABDEB1E5BCCE300165053 /* diode.c */; };
		C45210611E7D0832007C38FE /* AKCustomUgen.swift in Sources */ = {isa = PBXBuildFile; fileRef = C452105B1E7D0832007C38FE /* AKCustomUgen.swift */; };
		C45210621E7D0832007C38FE /* AKCustomUgenFunction.h in Headers */ = {isa = PBXBuildFile; fileRef = C452105C1E7D0832007C38FE /* AKCustomUgenFunction.h */; };
		C45210631E7D0832007C38FE /* AKCustomUgenInfo.h in Headers */ = {isa = PBXBuildFile; fileRef = C452105D1E7D0832007C38FE /* AKCustomUgenInfo.h */; };
		C45210641E7D0832007C38FE /* AKSporthStack+Internal.h in Headers */ = {isa = PBXBuildFile; fileRef = C452105E1E7D0832007C38FE /* AKSporthStack+Internal.h */; };
		C45210651E7D0832007C38FE /* AKSporthStack.h in Headers */ = {isa = PBXBuildFile; fileRef = C452105F1E7D0832007C38FE /* AKSporthStack.h */; settings = {ATTRIBUTES = (Public, ); }; };
		C45210661E7D0832007C38FE /* AKSporthStack.mm in Sources */ = {isa = PBXBuildFile; fileRef = C45210601E7D0832007C38FE /* AKSporthStack.mm */; };
		C45231031DCDC21900A4F0DC /* count.swift in Sources */ = {isa = PBXBuildFile; fileRef = C45231001DCDC21900A4F0DC /* count.swift */; };
		C45231041DCDC21900A4F0DC /* increment.swift in Sources */ = {isa = PBXBuildFile; fileRef = C45231011DCDC21900A4F0DC /* increment.swift */; };
		C45231051DCDC21900A4F0DC /* save.swift in Sources */ = {isa = PBXBuildFile; fileRef = C45231021DCDC21900A4F0DC /* save.swift */; };
		C452CC3F1F44173500F02AB1 /* sinewave.raw in Resources */ = {isa = PBXBuildFile; fileRef = C47047CA1E78FB2600D9906F /* sinewave.raw */; };
		C456669A1D448D7E00D26565 /* AKDevice.swift in Sources */ = {isa = PBXBuildFile; fileRef = C45662B51D448D7D00D26565 /* AKDevice.swift */; };
		C456669B1D448D7E00D26565 /* AKNodeRecorder.swift in Sources */ = {isa = PBXBuildFile; fileRef = C45662B61D448D7D00D26565 /* AKNodeRecorder.swift */; };
		C456669C1D448D7E00D26565 /* AKNotifications.swift in Sources */ = {isa = PBXBuildFile; fileRef = C45662B71D448D7D00D26565 /* AKNotifications.swift */; };
		C456669D1D448D7E00D26565 /* AKSettings.swift in Sources */ = {isa = PBXBuildFile; fileRef = C45662B81D448D7D00D26565 /* AKSettings.swift */; };
		C456669E1D448D7E00D26565 /* AKTable.swift in Sources */ = {isa = PBXBuildFile; fileRef = C45662B91D448D7D00D26565 /* AKTable.swift */; };
		C456669F1D448D7E00D26565 /* AKAudioFile+ConvenienceInitializers.swift in Sources */ = {isa = PBXBuildFile; fileRef = C45662BC1D448D7D00D26565 /* AKAudioFile+ConvenienceInitializers.swift */; };
		C45666A11D448D7E00D26565 /* AKAudioFile+Peripherals.swift in Sources */ = {isa = PBXBuildFile; fileRef = C45662BE1D448D7D00D26565 /* AKAudioFile+Peripherals.swift */; };
		C45666A21D448D7E00D26565 /* AKAudioFile+Processing.swift in Sources */ = {isa = PBXBuildFile; fileRef = C45662BF1D448D7D00D26565 /* AKAudioFile+Processing.swift */; };
		C45666A31D448D7E00D26565 /* AKAudioFile+ProcessingAsynchronously.swift in Sources */ = {isa = PBXBuildFile; fileRef = C45662C01D448D7D00D26565 /* AKAudioFile+ProcessingAsynchronously.swift */; };
		C45666A41D448D7E00D26565 /* AKAudioFile+Utilities.swift in Sources */ = {isa = PBXBuildFile; fileRef = C45662C11D448D7D00D26565 /* AKAudioFile+Utilities.swift */; };
		C45666A51D448D7E00D26565 /* AKAudioFile.swift in Sources */ = {isa = PBXBuildFile; fileRef = C45662C21D448D7D00D26565 /* AKAudioFile.swift */; };
		C45666A61D448D7E00D26565 /* AudioKit.h in Headers */ = {isa = PBXBuildFile; fileRef = C45662C31D448D7D00D26565 /* AudioKit.h */; settings = {ATTRIBUTES = (Public, ); }; };
		C45666A71D448D7E00D26565 /* AudioKit.swift in Sources */ = {isa = PBXBuildFile; fileRef = C45662C41D448D7D00D26565 /* AudioKit.swift */; };
		C45666A81D448D7E00D26565 /* AudioKitHelpers.swift in Sources */ = {isa = PBXBuildFile; fileRef = C45662C51D448D7D00D26565 /* AudioKitHelpers.swift */; };
		C45666AA1D448D7E00D26565 /* BufferedAudioBus.hpp in Headers */ = {isa = PBXBuildFile; fileRef = C45662C81D448D7D00D26565 /* BufferedAudioBus.hpp */; };
		C45666AB1D448D7E00D26565 /* CheckError.swift in Sources */ = {isa = PBXBuildFile; fileRef = C45662C91D448D7D00D26565 /* CheckError.swift */; };
		C45666AC1D448D7E00D26565 /* DSPKernel.hpp in Headers */ = {isa = PBXBuildFile; fileRef = C45662CA1D448D7D00D26565 /* DSPKernel.hpp */; };
		C45666AD1D448D7E00D26565 /* DSPKernel.mm in Sources */ = {isa = PBXBuildFile; fileRef = C45662CB1D448D7D00D26565 /* DSPKernel.mm */; };
		C45666AE1D448D7E00D26565 /* ParameterRamper.hpp in Headers */ = {isa = PBXBuildFile; fileRef = C45662CC1D448D7D00D26565 /* ParameterRamper.hpp */; };
		C45666AF1D448D7E00D26565 /* EZAudio.h in Headers */ = {isa = PBXBuildFile; fileRef = C45662CE1D448D7D00D26565 /* EZAudio.h */; settings = {ATTRIBUTES = (Public, ); }; };
		C45666B01D448D7E00D26565 /* EZAudio.m in Sources */ = {isa = PBXBuildFile; fileRef = C45662CF1D448D7D00D26565 /* EZAudio.m */; };
		C45666B11D448D7E00D26565 /* EZAudioDevice.h in Headers */ = {isa = PBXBuildFile; fileRef = C45662D01D448D7D00D26565 /* EZAudioDevice.h */; settings = {ATTRIBUTES = (Public, ); }; };
		C45666B21D448D7E00D26565 /* EZAudioDevice.m in Sources */ = {isa = PBXBuildFile; fileRef = C45662D11D448D7D00D26565 /* EZAudioDevice.m */; };
		C45666B51D448D7E00D26565 /* EZAudioFFT.h in Headers */ = {isa = PBXBuildFile; fileRef = C45662D41D448D7D00D26565 /* EZAudioFFT.h */; settings = {ATTRIBUTES = (Public, ); }; };
		C45666B61D448D7E00D26565 /* EZAudioFFT.m in Sources */ = {isa = PBXBuildFile; fileRef = C45662D51D448D7D00D26565 /* EZAudioFFT.m */; };
		C45666B71D448D7E00D26565 /* EZAudioFile.h in Headers */ = {isa = PBXBuildFile; fileRef = C45662D61D448D7D00D26565 /* EZAudioFile.h */; settings = {ATTRIBUTES = (Public, ); }; };
		C45666B81D448D7E00D26565 /* EZAudioFile.m in Sources */ = {isa = PBXBuildFile; fileRef = C45662D71D448D7D00D26565 /* EZAudioFile.m */; };
		C45666B91D448D7E00D26565 /* EZAudioFloatConverter.h in Headers */ = {isa = PBXBuildFile; fileRef = C45662D81D448D7D00D26565 /* EZAudioFloatConverter.h */; settings = {ATTRIBUTES = (Public, ); }; };
		C45666BA1D448D7E00D26565 /* EZAudioFloatConverter.m in Sources */ = {isa = PBXBuildFile; fileRef = C45662D91D448D7D00D26565 /* EZAudioFloatConverter.m */; };
		C45666BB1D448D7E00D26565 /* EZAudioFloatData.h in Headers */ = {isa = PBXBuildFile; fileRef = C45662DA1D448D7D00D26565 /* EZAudioFloatData.h */; settings = {ATTRIBUTES = (Public, ); }; };
		C45666BC1D448D7E00D26565 /* EZAudioFloatData.m in Sources */ = {isa = PBXBuildFile; fileRef = C45662DB1D448D7D00D26565 /* EZAudioFloatData.m */; };
		C45666BD1D448D7E00D26565 /* EZAudioPlayer.h in Headers */ = {isa = PBXBuildFile; fileRef = C45662DC1D448D7D00D26565 /* EZAudioPlayer.h */; settings = {ATTRIBUTES = (Public, ); }; };
		C45666BE1D448D7E00D26565 /* EZAudioPlayer.m in Sources */ = {isa = PBXBuildFile; fileRef = C45662DD1D448D7D00D26565 /* EZAudioPlayer.m */; };
		C45666C31D448D7E00D26565 /* EZAudioUtilities.h in Headers */ = {isa = PBXBuildFile; fileRef = C45662E21D448D7D00D26565 /* EZAudioUtilities.h */; settings = {ATTRIBUTES = (Public, ); }; };
		C45666C41D448D7E00D26565 /* EZAudioUtilities.m in Sources */ = {isa = PBXBuildFile; fileRef = C45662E31D448D7D00D26565 /* EZAudioUtilities.m */; };
		C45666C51D448D7E00D26565 /* EZMicrophone.h in Headers */ = {isa = PBXBuildFile; fileRef = C45662E41D448D7D00D26565 /* EZMicrophone.h */; settings = {ATTRIBUTES = (Public, ); }; };
		C45666C61D448D7E00D26565 /* EZMicrophone.m in Sources */ = {isa = PBXBuildFile; fileRef = C45662E51D448D7D00D26565 /* EZMicrophone.m */; };
		C45666C71D448D7E00D26565 /* EZOutput.h in Headers */ = {isa = PBXBuildFile; fileRef = C45662E61D448D7D00D26565 /* EZOutput.h */; settings = {ATTRIBUTES = (Public, ); }; };
		C45666C81D448D7E00D26565 /* EZOutput.m in Sources */ = {isa = PBXBuildFile; fileRef = C45662E71D448D7D00D26565 /* EZOutput.m */; };
		C45666CB1D448D7E00D26565 /* EZRecorder.h in Headers */ = {isa = PBXBuildFile; fileRef = C45662EA1D448D7D00D26565 /* EZRecorder.h */; settings = {ATTRIBUTES = (Public, ); }; };
		C45666CC1D448D7E00D26565 /* EZRecorder.m in Sources */ = {isa = PBXBuildFile; fileRef = C45662EB1D448D7D00D26565 /* EZRecorder.m */; };
		C45666CF1D448D7E00D26565 /* CUI.h in Headers */ = {isa = PBXBuildFile; fileRef = C45662F21D448D7D00D26565 /* CUI.h */; };
		C45666D01D448D7E00D26565 /* fft.c in Sources */ = {isa = PBXBuildFile; fileRef = C45662F41D448D7D00D26565 /* fft.c */; };
		C45666D11D448D7E00D26565 /* ini.c in Sources */ = {isa = PBXBuildFile; fileRef = C45662F61D448D7D00D26565 /* ini.c */; };
		C45666D21D448D7E00D26565 /* ini.h in Headers */ = {isa = PBXBuildFile; fileRef = C45662F71D448D7D00D26565 /* ini.h */; };
		C45666D41D448D7E00D26565 /* _kiss_fft_guts.h in Headers */ = {isa = PBXBuildFile; fileRef = C45662FA1D448D7D00D26565 /* _kiss_fft_guts.h */; };
		C45666D61D448D7E00D26565 /* kiss_fft.c in Sources */ = {isa = PBXBuildFile; fileRef = C45662FC1D448D7D00D26565 /* kiss_fft.c */; };
		C45666D71D448D7E00D26565 /* kiss_fft.h in Headers */ = {isa = PBXBuildFile; fileRef = C45662FD1D448D7D00D26565 /* kiss_fft.h */; };
		C45666D81D448D7E00D26565 /* kiss_fftr.c in Sources */ = {isa = PBXBuildFile; fileRef = C45662FE1D448D7D00D26565 /* kiss_fftr.c */; };
		C45666D91D448D7E00D26565 /* kiss_fftr.h in Headers */ = {isa = PBXBuildFile; fileRef = C45662FF1D448D7D00D26565 /* kiss_fftr.h */; };
		C45666DB1D448D7E00D26565 /* adsr.c in Sources */ = {isa = PBXBuildFile; fileRef = C45663021D448D7D00D26565 /* adsr.c */; };
		C45666DC1D448D7E00D26565 /* allpass.c in Sources */ = {isa = PBXBuildFile; fileRef = C45663031D448D7D00D26565 /* allpass.c */; };
		C45666DD1D448D7E00D26565 /* atone.c in Sources */ = {isa = PBXBuildFile; fileRef = C45663041D448D7D00D26565 /* atone.c */; };
		C45666DE1D448D7E00D26565 /* autowah.c in Sources */ = {isa = PBXBuildFile; fileRef = C45663051D448D7D00D26565 /* autowah.c */; };
		C45666DF1D448D7E00D26565 /* bal.c in Sources */ = {isa = PBXBuildFile; fileRef = C45663061D448D7D00D26565 /* bal.c */; };
		C45666E01D448D7E00D26565 /* bar.c in Sources */ = {isa = PBXBuildFile; fileRef = C45663071D448D7D00D26565 /* bar.c */; };
		C45666E11D448D7E00D26565 /* base.c in Sources */ = {isa = PBXBuildFile; fileRef = C45663081D448D7D00D26565 /* base.c */; };
		C45666E21D448D7E00D26565 /* biquad.c in Sources */ = {isa = PBXBuildFile; fileRef = C45663091D448D7D00D26565 /* biquad.c */; };
		C45666E31D448D7E00D26565 /* biscale.c in Sources */ = {isa = PBXBuildFile; fileRef = C456630A1D448D7D00D26565 /* biscale.c */; };
		C45666E41D448D7E00D26565 /* bitcrush.c in Sources */ = {isa = PBXBuildFile; fileRef = C456630B1D448D7D00D26565 /* bitcrush.c */; };
		C45666E51D448D7E00D26565 /* blsaw.c in Sources */ = {isa = PBXBuildFile; fileRef = C456630C1D448D7D00D26565 /* blsaw.c */; };
		C45666E61D448D7E00D26565 /* blsquare.c in Sources */ = {isa = PBXBuildFile; fileRef = C456630D1D448D7D00D26565 /* blsquare.c */; };
		C45666E71D448D7E00D26565 /* bltriangle.c in Sources */ = {isa = PBXBuildFile; fileRef = C456630E1D448D7D00D26565 /* bltriangle.c */; };
		C45666E81D448D7E00D26565 /* butbp.c in Sources */ = {isa = PBXBuildFile; fileRef = C456630F1D448D7D00D26565 /* butbp.c */; };
		C45666E91D448D7E00D26565 /* butbr.c in Sources */ = {isa = PBXBuildFile; fileRef = C45663101D448D7D00D26565 /* butbr.c */; };
		C45666EA1D448D7E00D26565 /* buthp.c in Sources */ = {isa = PBXBuildFile; fileRef = C45663111D448D7D00D26565 /* buthp.c */; };
		C45666EB1D448D7E00D26565 /* butlp.c in Sources */ = {isa = PBXBuildFile; fileRef = C45663121D448D7D00D26565 /* butlp.c */; };
		C45666EC1D448D7E00D26565 /* clip.c in Sources */ = {isa = PBXBuildFile; fileRef = C45663131D448D7D00D26565 /* clip.c */; };
		C45666ED1D448D7E00D26565 /* comb.c in Sources */ = {isa = PBXBuildFile; fileRef = C45663141D448D7D00D26565 /* comb.c */; };
		C45666EE1D448D7E00D26565 /* compressor.c in Sources */ = {isa = PBXBuildFile; fileRef = C45663151D448D7D00D26565 /* compressor.c */; };
		C45666EF1D448D7E00D26565 /* conv.c in Sources */ = {isa = PBXBuildFile; fileRef = C45663161D448D7D00D26565 /* conv.c */; };
		C45666F01D448D7E00D26565 /* count.c in Sources */ = {isa = PBXBuildFile; fileRef = C45663171D448D7D00D26565 /* count.c */; };
		C45666F11D448D7E00D26565 /* crossfade.c in Sources */ = {isa = PBXBuildFile; fileRef = C45663181D448D7D00D26565 /* crossfade.c */; };
		C45666F21D448D7E00D26565 /* dcblock.c in Sources */ = {isa = PBXBuildFile; fileRef = C45663191D448D7D00D26565 /* dcblock.c */; };
		C45666F31D448D7E00D26565 /* delay.c in Sources */ = {isa = PBXBuildFile; fileRef = C456631A1D448D7D00D26565 /* delay.c */; };
		C45666F41D448D7E00D26565 /* dist.c in Sources */ = {isa = PBXBuildFile; fileRef = C456631B1D448D7D00D26565 /* dist.c */; };
		C45666F51D448D7E00D26565 /* dmetro.c in Sources */ = {isa = PBXBuildFile; fileRef = C456631C1D448D7D00D26565 /* dmetro.c */; };
		C45666F61D448D7E00D26565 /* drip.c in Sources */ = {isa = PBXBuildFile; fileRef = C456631D1D448D7D00D26565 /* drip.c */; };
		C45666F71D448D7E00D26565 /* dtrig.c in Sources */ = {isa = PBXBuildFile; fileRef = C456631E1D448D7D00D26565 /* dtrig.c */; };
		C45666F81D448D7E00D26565 /* dust.c in Sources */ = {isa = PBXBuildFile; fileRef = C456631F1D448D7D00D26565 /* dust.c */; };
		C45666F91D448D7E00D26565 /* eqfil.c in Sources */ = {isa = PBXBuildFile; fileRef = C45663201D448D7D00D26565 /* eqfil.c */; };
		C45666FA1D448D7E00D26565 /* expon.c in Sources */ = {isa = PBXBuildFile; fileRef = C45663211D448D7D00D26565 /* expon.c */; };
		C45666FB1D448D7E00D26565 /* fftwrapper.c in Sources */ = {isa = PBXBuildFile; fileRef = C45663221D448D7D00D26565 /* fftwrapper.c */; };
		C45666FC1D448D7E00D26565 /* fof.c in Sources */ = {isa = PBXBuildFile; fileRef = C45663231D448D7D00D26565 /* fof.c */; };
		C45666FD1D448D7E00D26565 /* fofilt.c in Sources */ = {isa = PBXBuildFile; fileRef = C45663241D448D7D00D26565 /* fofilt.c */; };
		C45666FE1D448D7E00D26565 /* fog.c in Sources */ = {isa = PBXBuildFile; fileRef = C45663251D448D7D00D26565 /* fog.c */; };
		C45666FF1D448D7E00D26565 /* fold.c in Sources */ = {isa = PBXBuildFile; fileRef = C45663261D448D7D00D26565 /* fold.c */; };
		C45667001D448D7E00D26565 /* foo.c in Sources */ = {isa = PBXBuildFile; fileRef = C45663271D448D7D00D26565 /* foo.c */; };
		C45667011D448D7E00D26565 /* fosc.c in Sources */ = {isa = PBXBuildFile; fileRef = C45663281D448D7D00D26565 /* fosc.c */; };
		C45667021D448D7E00D26565 /* ftbl.c in Sources */ = {isa = PBXBuildFile; fileRef = C45663291D448D7D00D26565 /* ftbl.c */; };
		C45667031D448D7E00D26565 /* gbuzz.c in Sources */ = {isa = PBXBuildFile; fileRef = C456632A1D448D7D00D26565 /* gbuzz.c */; };
		C45667041D448D7E00D26565 /* hilbert.c in Sources */ = {isa = PBXBuildFile; fileRef = C456632B1D448D7D00D26565 /* hilbert.c */; };
		C45667051D448D7E00D26565 /* in.c in Sources */ = {isa = PBXBuildFile; fileRef = C456632C1D448D7D00D26565 /* in.c */; };
		C45667061D448D7E00D26565 /* jcrev.c in Sources */ = {isa = PBXBuildFile; fileRef = C456632D1D448D7D00D26565 /* jcrev.c */; };
		C45667071D448D7E00D26565 /* jitter.c in Sources */ = {isa = PBXBuildFile; fileRef = C456632E1D448D7D00D26565 /* jitter.c */; };
		C45667081D448D7E00D26565 /* line.c in Sources */ = {isa = PBXBuildFile; fileRef = C456632F1D448D7D00D26565 /* line.c */; };
		C45667091D448D7E00D26565 /* lpf18.c in Sources */ = {isa = PBXBuildFile; fileRef = C45663301D448D7D00D26565 /* lpf18.c */; };
		C456670A1D448D7E00D26565 /* maygate.c in Sources */ = {isa = PBXBuildFile; fileRef = C45663311D448D7D00D26565 /* maygate.c */; };
		C456670B1D448D7E00D26565 /* metro.c in Sources */ = {isa = PBXBuildFile; fileRef = C45663321D448D7D00D26565 /* metro.c */; };
		C456670C1D448D7E00D26565 /* mincer.c in Sources */ = {isa = PBXBuildFile; fileRef = C45663331D448D7D00D26565 /* mincer.c */; };
		C456670D1D448D7E00D26565 /* mode.c in Sources */ = {isa = PBXBuildFile; fileRef = C45663341D448D7D00D26565 /* mode.c */; };
		C456670E1D448D7E00D26565 /* moogladder.c in Sources */ = {isa = PBXBuildFile; fileRef = C45663351D448D7D00D26565 /* moogladder.c */; };
		C456670F1D448D7E00D26565 /* noise.c in Sources */ = {isa = PBXBuildFile; fileRef = C45663361D448D7D00D26565 /* noise.c */; };
		C45667101D448D7E00D26565 /* osc.c in Sources */ = {isa = PBXBuildFile; fileRef = C45663371D448D7D00D26565 /* osc.c */; };
		C45667111D448D7E00D26565 /* oscmorph.c in Sources */ = {isa = PBXBuildFile; fileRef = C45663381D448D7D00D26565 /* oscmorph.c */; };
		C45667121D448D7E00D26565 /* padsynth.c in Sources */ = {isa = PBXBuildFile; fileRef = C45663391D448D7D00D26565 /* padsynth.c */; };
		C45667131D448D7E00D26565 /* pan2.c in Sources */ = {isa = PBXBuildFile; fileRef = C456633A1D448D7D00D26565 /* pan2.c */; };
		C45667141D448D7E00D26565 /* panst.c in Sources */ = {isa = PBXBuildFile; fileRef = C456633B1D448D7D00D26565 /* panst.c */; };
		C45667151D448D7E00D26565 /* pareq.c in Sources */ = {isa = PBXBuildFile; fileRef = C456633C1D448D7D00D26565 /* pareq.c */; };
		C45667161D448D7E00D26565 /* paulstretch.c in Sources */ = {isa = PBXBuildFile; fileRef = C456633D1D448D7D00D26565 /* paulstretch.c */; };
		C45667171D448D7E00D26565 /* pdhalf.c in Sources */ = {isa = PBXBuildFile; fileRef = C456633E1D448D7D00D26565 /* pdhalf.c */; };
		C45667181D448D7E00D26565 /* phaser.c in Sources */ = {isa = PBXBuildFile; fileRef = C456633F1D448D7D00D26565 /* phaser.c */; };
		C45667191D448D7E00D26565 /* phasor.c in Sources */ = {isa = PBXBuildFile; fileRef = C45663401D448D7D00D26565 /* phasor.c */; };
		C456671A1D448D7E00D26565 /* pinknoise.c in Sources */ = {isa = PBXBuildFile; fileRef = C45663411D448D7D00D26565 /* pinknoise.c */; };
		C456671B1D448D7E00D26565 /* pitchamdf.c in Sources */ = {isa = PBXBuildFile; fileRef = C45663421D448D7D00D26565 /* pitchamdf.c */; };
		C456671C1D448D7E00D26565 /* pluck.c in Sources */ = {isa = PBXBuildFile; fileRef = C45663431D448D7D00D26565 /* pluck.c */; };
		C456671D1D448D7E00D26565 /* port.c in Sources */ = {isa = PBXBuildFile; fileRef = C45663441D448D7D00D26565 /* port.c */; };
		C456671E1D448D7E00D26565 /* posc3.c in Sources */ = {isa = PBXBuildFile; fileRef = C45663451D448D7D00D26565 /* posc3.c */; };
		C456671F1D448D7E00D26565 /* progress.c in Sources */ = {isa = PBXBuildFile; fileRef = C45663461D448D7D00D26565 /* progress.c */; };
		C45667201D448D7E00D26565 /* prop.c in Sources */ = {isa = PBXBuildFile; fileRef = C45663471D448D7D00D26565 /* prop.c */; };
		C45667211D448D7E00D26565 /* pshift.c in Sources */ = {isa = PBXBuildFile; fileRef = C45663481D448D7D00D26565 /* pshift.c */; };
		C45667221D448D7E00D26565 /* ptrack.c in Sources */ = {isa = PBXBuildFile; fileRef = C45663491D448D7D00D26565 /* ptrack.c */; };
		C45667231D448D7E00D26565 /* randh.c in Sources */ = {isa = PBXBuildFile; fileRef = C456634A1D448D7D00D26565 /* randh.c */; };
		C45667241D448D7E00D26565 /* randi.c in Sources */ = {isa = PBXBuildFile; fileRef = C456634B1D448D7D00D26565 /* randi.c */; };
		C45667251D448D7E00D26565 /* randmt.c in Sources */ = {isa = PBXBuildFile; fileRef = C456634C1D448D7D00D26565 /* randmt.c */; };
		C45667261D448D7E00D26565 /* random.c in Sources */ = {isa = PBXBuildFile; fileRef = C456634D1D448D7D00D26565 /* random.c */; };
		C45667271D448D7E00D26565 /* reson.c in Sources */ = {isa = PBXBuildFile; fileRef = C456634E1D448D7D00D26565 /* reson.c */; };
		C45667281D448D7E00D26565 /* reverse.c in Sources */ = {isa = PBXBuildFile; fileRef = C456634F1D448D7D00D26565 /* reverse.c */; };
		C45667291D448D7E00D26565 /* revsc.c in Sources */ = {isa = PBXBuildFile; fileRef = C45663501D448D7D00D26565 /* revsc.c */; };
		C456672A1D448D7E00D26565 /* rms.c in Sources */ = {isa = PBXBuildFile; fileRef = C45663511D448D7D00D26565 /* rms.c */; };
		C456672B1D448D7E00D26565 /* rpt.c in Sources */ = {isa = PBXBuildFile; fileRef = C45663521D448D7D00D26565 /* rpt.c */; };
		C456672C1D448D7E00D26565 /* samphold.c in Sources */ = {isa = PBXBuildFile; fileRef = C45663531D448D7D00D26565 /* samphold.c */; };
		C456672D1D448D7E00D26565 /* scale.c in Sources */ = {isa = PBXBuildFile; fileRef = C45663541D448D7D00D26565 /* scale.c */; };
		C456672E1D448D7E00D26565 /* sdelay.c in Sources */ = {isa = PBXBuildFile; fileRef = C45663551D448D7D00D26565 /* sdelay.c */; };
		C456672F1D448D7E00D26565 /* streson.c in Sources */ = {isa = PBXBuildFile; fileRef = C45663561D448D7D00D26565 /* streson.c */; };
		C45667301D448D7E00D26565 /* switch.c in Sources */ = {isa = PBXBuildFile; fileRef = C45663571D448D7D00D26565 /* switch.c */; };
		C45667311D448D7E00D26565 /* tabread.c in Sources */ = {isa = PBXBuildFile; fileRef = C45663581D448D7D00D26565 /* tabread.c */; };
		C45667321D448D7E00D26565 /* tadsr.c in Sources */ = {isa = PBXBuildFile; fileRef = C45663591D448D7D00D26565 /* tadsr.c */; };
		C45667331D448D7E00D26565 /* tblrec.c in Sources */ = {isa = PBXBuildFile; fileRef = C456635A1D448D7D00D26565 /* tblrec.c */; };
		C45667341D448D7E00D26565 /* tbvcf.c in Sources */ = {isa = PBXBuildFile; fileRef = C456635B1D448D7D00D26565 /* tbvcf.c */; };
		C45667351D448D7E00D26565 /* tdiv.c in Sources */ = {isa = PBXBuildFile; fileRef = C456635C1D448D7D00D26565 /* tdiv.c */; };
		C45667361D448D7E00D26565 /* tenv.c in Sources */ = {isa = PBXBuildFile; fileRef = C456635D1D448D7D00D26565 /* tenv.c */; };
		C45667371D448D7E00D26565 /* tenv2.c in Sources */ = {isa = PBXBuildFile; fileRef = C456635E1D448D7D00D26565 /* tenv2.c */; };
		C45667381D448D7E00D26565 /* tenvx.c in Sources */ = {isa = PBXBuildFile; fileRef = C456635F1D448D7D00D26565 /* tenvx.c */; };
		C45667391D448D7E00D26565 /* tevent.c in Sources */ = {isa = PBXBuildFile; fileRef = C45663601D448D7D00D26565 /* tevent.c */; };
		C456673A1D448D7E00D26565 /* thresh.c in Sources */ = {isa = PBXBuildFile; fileRef = C45663611D448D7E00D26565 /* thresh.c */; };
		C456673B1D448D7E00D26565 /* timer.c in Sources */ = {isa = PBXBuildFile; fileRef = C45663621D448D7E00D26565 /* timer.c */; };
		C456673C1D448D7E00D26565 /* tin.c in Sources */ = {isa = PBXBuildFile; fileRef = C45663631D448D7E00D26565 /* tin.c */; };
		C456673D1D448D7E00D26565 /* tone.c in Sources */ = {isa = PBXBuildFile; fileRef = C45663641D448D7E00D26565 /* tone.c */; };
		C456673E1D448D7E00D26565 /* trand.c in Sources */ = {isa = PBXBuildFile; fileRef = C45663651D448D7E00D26565 /* trand.c */; };
		C45667401D448D7E00D26565 /* tseg.c in Sources */ = {isa = PBXBuildFile; fileRef = C45663671D448D7E00D26565 /* tseg.c */; };
		C45667411D448D7E00D26565 /* tseq.c in Sources */ = {isa = PBXBuildFile; fileRef = C45663681D448D7E00D26565 /* tseq.c */; };
		C45667421D448D7E00D26565 /* vdelay.c in Sources */ = {isa = PBXBuildFile; fileRef = C45663691D448D7E00D26565 /* vdelay.c */; };
		C45667441D448D7E00D26565 /* waveset.c in Sources */ = {isa = PBXBuildFile; fileRef = C456636B1D448D7E00D26565 /* waveset.c */; };
		C45667451D448D7E00D26565 /* wpkorg35.c in Sources */ = {isa = PBXBuildFile; fileRef = C456636C1D448D7E00D26565 /* wpkorg35.c */; };
		C45667461D448D7E00D26565 /* zitarev.c in Sources */ = {isa = PBXBuildFile; fileRef = C456636D1D448D7E00D26565 /* zitarev.c */; };
		C45667471D448D7E00D26565 /* soundpipe.h in Headers */ = {isa = PBXBuildFile; fileRef = C456636E1D448D7E00D26565 /* soundpipe.h */; };
		C45667481D448D7E00D26565 /* md5.c in Sources */ = {isa = PBXBuildFile; fileRef = C45663701D448D7E00D26565 /* md5.c */; };
		C45667491D448D7E00D26565 /* md5.h in Headers */ = {isa = PBXBuildFile; fileRef = C45663711D448D7E00D26565 /* md5.h */; };
		C456674A1D448D7E00D26565 /* test.c in Sources */ = {isa = PBXBuildFile; fileRef = C45663721D448D7E00D26565 /* test.c */; };
		C456674B1D448D7E00D26565 /* test.h in Headers */ = {isa = PBXBuildFile; fileRef = C45663731D448D7E00D26565 /* test.h */; };
		C456674C1D448D7E00D26565 /* func.c in Sources */ = {isa = PBXBuildFile; fileRef = C45663751D448D7E00D26565 /* func.c */; };
		C456674D1D448D7E00D26565 /* plumber.h in Headers */ = {isa = PBXBuildFile; fileRef = C45663771D448D7E00D26565 /* plumber.h */; };
		C456674E1D448D7E00D26565 /* sporth.h in Headers */ = {isa = PBXBuildFile; fileRef = C45663781D448D7E00D26565 /* sporth.h */; };
		C456674F1D448D7E00D26565 /* ugens.h in Headers */ = {isa = PBXBuildFile; fileRef = C45663791D448D7E00D26565 /* ugens.h */; };
		C45667501D448D7E00D26565 /* hash.c in Sources */ = {isa = PBXBuildFile; fileRef = C456637A1D448D7E00D26565 /* hash.c */; };
		C45667511D448D7E00D26565 /* parse.c in Sources */ = {isa = PBXBuildFile; fileRef = C456637B1D448D7E00D26565 /* parse.c */; };
		C45667521D448D7E00D26565 /* plumber.c in Sources */ = {isa = PBXBuildFile; fileRef = C456637C1D448D7E00D26565 /* plumber.c */; };
		C45667531D448D7E00D26565 /* sporth.c in Sources */ = {isa = PBXBuildFile; fileRef = C456637D1D448D7E00D26565 /* sporth.c */; };
		C45667541D448D7E00D26565 /* stack.c in Sources */ = {isa = PBXBuildFile; fileRef = C456637E1D448D7E00D26565 /* stack.c */; };
		C45667C41D448D7E00D26565 /* ADSR.cpp in Sources */ = {isa = PBXBuildFile; fileRef = C45663F01D448D7E00D26565 /* ADSR.cpp */; };
		C45667D31D448D7E00D26565 /* DelayA.cpp in Sources */ = {isa = PBXBuildFile; fileRef = C45663FF1D448D7E00D26565 /* DelayA.cpp */; };
		C45667D41D448D7E00D26565 /* DelayL.cpp in Sources */ = {isa = PBXBuildFile; fileRef = C45664001D448D7E00D26565 /* DelayL.cpp */; };
		C45667D91D448D7E00D26565 /* FileRead.cpp in Sources */ = {isa = PBXBuildFile; fileRef = C45664051D448D7E00D26565 /* FileRead.cpp */; };
		C45667DB1D448D7E00D26565 /* FileWvIn.cpp in Sources */ = {isa = PBXBuildFile; fileRef = C45664071D448D7E00D26565 /* FileWvIn.cpp */; };
		C45667DD1D448D7E00D26565 /* Fir.cpp in Sources */ = {isa = PBXBuildFile; fileRef = C45664091D448D7E00D26565 /* Fir.cpp */; };
		C45667DE1D448D7E00D26565 /* Flute.cpp in Sources */ = {isa = PBXBuildFile; fileRef = C456640A1D448D7E00D26565 /* Flute.cpp */; };
		C45667E71D448D7E00D26565 /* ADSR.h in Headers */ = {isa = PBXBuildFile; fileRef = C45664141D448D7E00D26565 /* ADSR.h */; };
		C45667F81D448D7E00D26565 /* DelayA.h in Headers */ = {isa = PBXBuildFile; fileRef = C45664251D448D7E00D26565 /* DelayA.h */; };
		C45667F91D448D7E00D26565 /* DelayL.h in Headers */ = {isa = PBXBuildFile; fileRef = C45664261D448D7E00D26565 /* DelayL.h */; };
		C45668001D448D7E00D26565 /* FileRead.h in Headers */ = {isa = PBXBuildFile; fileRef = C456642D1D448D7E00D26565 /* FileRead.h */; };
		C45668021D448D7E00D26565 /* FileWvIn.h in Headers */ = {isa = PBXBuildFile; fileRef = C456642F1D448D7E00D26565 /* FileWvIn.h */; };
		C45668051D448D7E00D26565 /* Fir.h in Headers */ = {isa = PBXBuildFile; fileRef = C45664321D448D7E00D26565 /* Fir.h */; };
		C45668061D448D7E00D26565 /* Flute.h in Headers */ = {isa = PBXBuildFile; fileRef = C45664331D448D7E00D26565 /* Flute.h */; };
		C45668191D448D7E00D26565 /* Mandolin.h in Headers */ = {isa = PBXBuildFile; fileRef = C45664461D448D7E00D26565 /* Mandolin.h */; };
		C45668221D448D7E00D26565 /* Noise.h in Headers */ = {isa = PBXBuildFile; fileRef = C456644F1D448D7E00D26565 /* Noise.h */; };
		C45668241D448D7E00D26565 /* OnePole.h in Headers */ = {isa = PBXBuildFile; fileRef = C45664511D448D7E00D26565 /* OnePole.h */; };
		C456682A1D448D7E00D26565 /* PoleZero.h in Headers */ = {isa = PBXBuildFile; fileRef = C45664571D448D7E00D26565 /* PoleZero.h */; };
		C45668371D448D7E00D26565 /* SineWave.h in Headers */ = {isa = PBXBuildFile; fileRef = C45664641D448D7E00D26565 /* SineWave.h */; };
		C456683B1D448D7E00D26565 /* SKINImsg.h in Headers */ = {isa = PBXBuildFile; fileRef = C45664681D448D7E00D26565 /* SKINImsg.h */; };
		C45668411D448D7E00D26565 /* Stk.h in Headers */ = {isa = PBXBuildFile; fileRef = C456646E1D448D7E00D26565 /* Stk.h */; };
		C45668451D448D7E00D26565 /* Twang.h in Headers */ = {isa = PBXBuildFile; fileRef = C45664721D448D7E00D26565 /* Twang.h */; };
		C45668521D448D7E00D26565 /* Mandolin.cpp in Sources */ = {isa = PBXBuildFile; fileRef = C456647F1D448D7E00D26565 /* Mandolin.cpp */; };
		C456685A1D448D7E00D26565 /* Noise.cpp in Sources */ = {isa = PBXBuildFile; fileRef = C45664871D448D7E00D26565 /* Noise.cpp */; };
		C456685C1D448D7E00D26565 /* OnePole.cpp in Sources */ = {isa = PBXBuildFile; fileRef = C45664891D448D7E00D26565 /* OnePole.cpp */; };
		C45668621D448D7E00D26565 /* PoleZero.cpp in Sources */ = {isa = PBXBuildFile; fileRef = C456648F1D448D7E00D26565 /* PoleZero.cpp */; };
		C45668711D448D7E00D26565 /* mand1.raw in Resources */ = {isa = PBXBuildFile; fileRef = C456649F1D448D7E00D26565 /* mand1.raw */; };
		C45668721D448D7E00D26565 /* mand10.raw in Resources */ = {isa = PBXBuildFile; fileRef = C45664A01D448D7E00D26565 /* mand10.raw */; };
		C45668731D448D7E00D26565 /* mand11.raw in Resources */ = {isa = PBXBuildFile; fileRef = C45664A11D448D7E00D26565 /* mand11.raw */; };
		C45668741D448D7E00D26565 /* mand12.raw in Resources */ = {isa = PBXBuildFile; fileRef = C45664A21D448D7E00D26565 /* mand12.raw */; };
		C45668751D448D7E00D26565 /* mand2.raw in Resources */ = {isa = PBXBuildFile; fileRef = C45664A31D448D7E00D26565 /* mand2.raw */; };
		C45668761D448D7E00D26565 /* mand3.raw in Resources */ = {isa = PBXBuildFile; fileRef = C45664A41D448D7E00D26565 /* mand3.raw */; };
		C45668771D448D7E00D26565 /* mand4.raw in Resources */ = {isa = PBXBuildFile; fileRef = C45664A51D448D7E00D26565 /* mand4.raw */; };
		C45668781D448D7E00D26565 /* mand5.raw in Resources */ = {isa = PBXBuildFile; fileRef = C45664A61D448D7E00D26565 /* mand5.raw */; };
		C45668791D448D7E00D26565 /* mand6.raw in Resources */ = {isa = PBXBuildFile; fileRef = C45664A71D448D7E00D26565 /* mand6.raw */; };
		C456687A1D448D7E00D26565 /* mand7.raw in Resources */ = {isa = PBXBuildFile; fileRef = C45664A81D448D7E00D26565 /* mand7.raw */; };
		C456687B1D448D7E00D26565 /* mand8.raw in Resources */ = {isa = PBXBuildFile; fileRef = C45664A91D448D7E00D26565 /* mand8.raw */; };
		C456687C1D448D7E00D26565 /* mand9.raw in Resources */ = {isa = PBXBuildFile; fileRef = C45664AA1D448D7E00D26565 /* mand9.raw */; };
		C456687D1D448D7E00D26565 /* mandpluk.raw in Resources */ = {isa = PBXBuildFile; fileRef = C45664AB1D448D7E00D26565 /* mandpluk.raw */; };
		C45668931D448D7E00D26565 /* SineWave.cpp in Sources */ = {isa = PBXBuildFile; fileRef = C45664C11D448D7E00D26565 /* SineWave.cpp */; };
		C45668991D448D7E00D26565 /* Stk.cpp in Sources */ = {isa = PBXBuildFile; fileRef = C45664C71D448D7E00D26565 /* Stk.cpp */; };
		C456689B1D448D7E00D26565 /* Twang.cpp in Sources */ = {isa = PBXBuildFile; fileRef = C45664C91D448D7E00D26565 /* Twang.cpp */; };
		C45668A21D448D7E00D26565 /* AKTester.swift in Sources */ = {isa = PBXBuildFile; fileRef = C45664D11D448D7E00D26565 /* AKTester.swift */; };
		C45668A31D448D7E00D26565 /* AKTesterAudioUnit.h in Headers */ = {isa = PBXBuildFile; fileRef = C45664D21D448D7E00D26565 /* AKTesterAudioUnit.h */; settings = {ATTRIBUTES = (Public, ); }; };
		C45668A41D448D7E00D26565 /* AKTesterAudioUnit.mm in Sources */ = {isa = PBXBuildFile; fileRef = C45664D31D448D7E00D26565 /* AKTesterAudioUnit.mm */; };
		C45668A51D448D7E00D26565 /* AKTesterDSPKernel.hpp in Headers */ = {isa = PBXBuildFile; fileRef = C45664D41D448D7E00D26565 /* AKTesterDSPKernel.hpp */; };
		C45668A61D448D7E00D26565 /* AKCallbackInstrument.swift in Sources */ = {isa = PBXBuildFile; fileRef = C45664D61D448D7E00D26565 /* AKCallbackInstrument.swift */; };
		C45668A71D448D7E00D26565 /* AKMIDI+ReceivingMIDI.swift in Sources */ = {isa = PBXBuildFile; fileRef = C45664D71D448D7E00D26565 /* AKMIDI+ReceivingMIDI.swift */; };
		C45668A81D448D7E00D26565 /* AKMIDI+SendingMIDI.swift in Sources */ = {isa = PBXBuildFile; fileRef = C45664D81D448D7E00D26565 /* AKMIDI+SendingMIDI.swift */; };
		C45668A91D448D7E00D26565 /* AKMIDI.swift in Sources */ = {isa = PBXBuildFile; fileRef = C45664D91D448D7E00D26565 /* AKMIDI.swift */; };
		C45668AA1D448D7E00D26565 /* AKMIDIEvent.swift in Sources */ = {isa = PBXBuildFile; fileRef = C45664DA1D448D7E00D26565 /* AKMIDIEvent.swift */; };
		C45668AB1D448D7E00D26565 /* AKMIDIInstrument.swift in Sources */ = {isa = PBXBuildFile; fileRef = C45664DB1D448D7E00D26565 /* AKMIDIInstrument.swift */; };
		C45668AC1D448D7E00D26565 /* AKMIDIListener.swift in Sources */ = {isa = PBXBuildFile; fileRef = C45664DC1D448D7E00D26565 /* AKMIDIListener.swift */; };
		C45668AD1D448D7E00D26565 /* AKMIDINode.swift in Sources */ = {isa = PBXBuildFile; fileRef = C45664DD1D448D7E00D26565 /* AKMIDINode.swift */; };
		C45668AE1D448D7E00D26565 /* AKMIDISampler.swift in Sources */ = {isa = PBXBuildFile; fileRef = C45664DE1D448D7E00D26565 /* AKMIDISampler.swift */; };
		C45668AF1D448D7E00D26565 /* AKMIDIControl.swift in Sources */ = {isa = PBXBuildFile; fileRef = C45664E01D448D7E00D26565 /* AKMIDIControl.swift */; };
		C45668B01D448D7E00D26565 /* AKMIDIStatus.swift in Sources */ = {isa = PBXBuildFile; fileRef = C45664E11D448D7E00D26565 /* AKMIDIStatus.swift */; };
		C45668B11D448D7E00D26565 /* AKMIDISystemCommand.swift in Sources */ = {isa = PBXBuildFile; fileRef = C45664E21D448D7E00D26565 /* AKMIDISystemCommand.swift */; };
		C45668B21D448D7E00D26565 /* MIDIPacket+SequenceType.swift in Sources */ = {isa = PBXBuildFile; fileRef = C45664E41D448D7E00D26565 /* MIDIPacket+SequenceType.swift */; };
		C45668B31D448D7E00D26565 /* MIDIPacketList+SequenceType.swift in Sources */ = {isa = PBXBuildFile; fileRef = C45664E51D448D7E00D26565 /* MIDIPacketList+SequenceType.swift */; };
		C45668B51D448D7E00D26565 /* AKDuration.swift in Sources */ = {isa = PBXBuildFile; fileRef = C45664E81D448D7E00D26565 /* AKDuration.swift */; };
		C45668B61D448D7E00D26565 /* AKMusicTrack.swift in Sources */ = {isa = PBXBuildFile; fileRef = C45664E91D448D7E00D26565 /* AKMusicTrack.swift */; };
		C45668B81D448D7E00D26565 /* AKNode.swift in Sources */ = {isa = PBXBuildFile; fileRef = C45664EC1D448D7E00D26565 /* AKNode.swift */; };
		C45668B91D448D7E00D26565 /* AKAmplitudeTracker.swift in Sources */ = {isa = PBXBuildFile; fileRef = C45664EF1D448D7E00D26565 /* AKAmplitudeTracker.swift */; };
		C45668BA1D448D7E00D26565 /* AKAmplitudeTrackerAudioUnit.h in Headers */ = {isa = PBXBuildFile; fileRef = C45664F01D448D7E00D26565 /* AKAmplitudeTrackerAudioUnit.h */; settings = {ATTRIBUTES = (Public, ); }; };
		C45668BB1D448D7E00D26565 /* AKAmplitudeTrackerAudioUnit.mm in Sources */ = {isa = PBXBuildFile; fileRef = C45664F11D448D7E00D26565 /* AKAmplitudeTrackerAudioUnit.mm */; };
		C45668BC1D448D7E00D26565 /* AKAmplitudeTrackerDSPKernel.hpp in Headers */ = {isa = PBXBuildFile; fileRef = C45664F21D448D7E00D26565 /* AKAmplitudeTrackerDSPKernel.hpp */; };
		C45668BD1D448D7E00D26565 /* AKFrequencyTracker.swift in Sources */ = {isa = PBXBuildFile; fileRef = C45664F41D448D7E00D26565 /* AKFrequencyTracker.swift */; };
		C45668BE1D448D7E00D26565 /* AKFrequencyTrackerAudioUnit.h in Headers */ = {isa = PBXBuildFile; fileRef = C45664F51D448D7E00D26565 /* AKFrequencyTrackerAudioUnit.h */; settings = {ATTRIBUTES = (Public, ); }; };
		C45668BF1D448D7E00D26565 /* AKFrequencyTrackerAudioUnit.mm in Sources */ = {isa = PBXBuildFile; fileRef = C45664F61D448D7E00D26565 /* AKFrequencyTrackerAudioUnit.mm */; };
		C45668C01D448D7E00D26565 /* AKFrequencyTrackerDSPKernel.hpp in Headers */ = {isa = PBXBuildFile; fileRef = C45664F71D448D7E00D26565 /* AKFrequencyTrackerDSPKernel.hpp */; };
		C45668C11D448D7E00D26565 /* AKOperationEffect.swift in Sources */ = {isa = PBXBuildFile; fileRef = C45664FA1D448D7E00D26565 /* AKOperationEffect.swift */; };
		C45668C21D448D7E00D26565 /* AKOperationEffectAudioUnit.h in Headers */ = {isa = PBXBuildFile; fileRef = C45664FB1D448D7E00D26565 /* AKOperationEffectAudioUnit.h */; settings = {ATTRIBUTES = (Public, ); }; };
		C45668C31D448D7E00D26565 /* AKOperationEffectAudioUnit.mm in Sources */ = {isa = PBXBuildFile; fileRef = C45664FC1D448D7E00D26565 /* AKOperationEffectAudioUnit.mm */; };
		C45668C41D448D7E00D26565 /* AKOperationEffectDSPKernel.hpp in Headers */ = {isa = PBXBuildFile; fileRef = C45664FD1D448D7E00D26565 /* AKOperationEffectDSPKernel.hpp */; };
		C45668C51D448D7E00D26565 /* AKDelay.swift in Sources */ = {isa = PBXBuildFile; fileRef = C45665001D448D7E00D26565 /* AKDelay.swift */; };
		C45668C61D448D7E00D26565 /* AKDelayPresets.swift in Sources */ = {isa = PBXBuildFile; fileRef = C45665011D448D7E00D26565 /* AKDelayPresets.swift */; };
		C45668C71D448D7E00D26565 /* AKVariableDelay.swift in Sources */ = {isa = PBXBuildFile; fileRef = C45665031D448D7E00D26565 /* AKVariableDelay.swift */; };
		C45668C81D448D7E00D26565 /* AKVariableDelayAudioUnit.h in Headers */ = {isa = PBXBuildFile; fileRef = C45665041D448D7E00D26565 /* AKVariableDelayAudioUnit.h */; settings = {ATTRIBUTES = (Public, ); }; };
		C45668C91D448D7E00D26565 /* AKVariableDelayAudioUnit.mm in Sources */ = {isa = PBXBuildFile; fileRef = C45665051D448D7E00D26565 /* AKVariableDelayAudioUnit.mm */; };
		C45668CA1D448D7E00D26565 /* AKVariableDelayDSPKernel.hpp in Headers */ = {isa = PBXBuildFile; fileRef = C45665061D448D7E00D26565 /* AKVariableDelayDSPKernel.hpp */; };
		C45668CB1D448D7E00D26565 /* AKBitCrusher.swift in Sources */ = {isa = PBXBuildFile; fileRef = C45665091D448D7E00D26565 /* AKBitCrusher.swift */; };
		C45668CC1D448D7E00D26565 /* AKBitCrusherAudioUnit.h in Headers */ = {isa = PBXBuildFile; fileRef = C456650A1D448D7E00D26565 /* AKBitCrusherAudioUnit.h */; settings = {ATTRIBUTES = (Public, ); }; };
		C45668CD1D448D7E00D26565 /* AKBitCrusherAudioUnit.mm in Sources */ = {isa = PBXBuildFile; fileRef = C456650B1D448D7E00D26565 /* AKBitCrusherAudioUnit.mm */; };
		C45668CE1D448D7E00D26565 /* AKBitCrusherDSPKernel.hpp in Headers */ = {isa = PBXBuildFile; fileRef = C456650C1D448D7E00D26565 /* AKBitCrusherDSPKernel.hpp */; };
		C45668CF1D448D7E00D26565 /* AKClipper.swift in Sources */ = {isa = PBXBuildFile; fileRef = C456650E1D448D7E00D26565 /* AKClipper.swift */; };
		C45668D01D448D7E00D26565 /* AKClipperAudioUnit.h in Headers */ = {isa = PBXBuildFile; fileRef = C456650F1D448D7E00D26565 /* AKClipperAudioUnit.h */; settings = {ATTRIBUTES = (Public, ); }; };
		C45668D11D448D7E00D26565 /* AKClipperAudioUnit.mm in Sources */ = {isa = PBXBuildFile; fileRef = C45665101D448D7E00D26565 /* AKClipperAudioUnit.mm */; };
		C45668D21D448D7E00D26565 /* AKClipperDSPKernel.hpp in Headers */ = {isa = PBXBuildFile; fileRef = C45665111D448D7E00D26565 /* AKClipperDSPKernel.hpp */; };
		C45668D31D448D7E00D26565 /* AKDistortion.swift in Sources */ = {isa = PBXBuildFile; fileRef = C45665131D448D7E00D26565 /* AKDistortion.swift */; };
		C45668D41D448D7E00D26565 /* AKDistortionPresets.swift in Sources */ = {isa = PBXBuildFile; fileRef = C45665141D448D7E00D26565 /* AKDistortionPresets.swift */; };
		C45668D51D448D7E00D26565 /* AKDecimator.swift in Sources */ = {isa = PBXBuildFile; fileRef = C45665161D448D7E00D26565 /* AKDecimator.swift */; };
		C45668D61D448D7E00D26565 /* AKRingModulator.swift in Sources */ = {isa = PBXBuildFile; fileRef = C45665181D448D7E00D26565 /* AKRingModulator.swift */; };
		C45668D71D448D7E00D26565 /* AKTanhDistortion.swift in Sources */ = {isa = PBXBuildFile; fileRef = C456651A1D448D7E00D26565 /* AKTanhDistortion.swift */; };
		C45668D81D448D7E00D26565 /* AKTanhDistortionAudioUnit.h in Headers */ = {isa = PBXBuildFile; fileRef = C456651B1D448D7E00D26565 /* AKTanhDistortionAudioUnit.h */; settings = {ATTRIBUTES = (Public, ); }; };
		C45668D91D448D7E00D26565 /* AKTanhDistortionAudioUnit.mm in Sources */ = {isa = PBXBuildFile; fileRef = C456651C1D448D7E00D26565 /* AKTanhDistortionAudioUnit.mm */; };
		C45668DA1D448D7E00D26565 /* AKTanhDistortionDSPKernel.hpp in Headers */ = {isa = PBXBuildFile; fileRef = C456651D1D448D7E00D26565 /* AKTanhDistortionDSPKernel.hpp */; };
		C45668DB1D448D7E00D26565 /* AKCompressor.swift in Sources */ = {isa = PBXBuildFile; fileRef = C45665201D448D7E00D26565 /* AKCompressor.swift */; };
		C45668DC1D448D7E00D26565 /* AKDynamicsProcessor.swift in Sources */ = {isa = PBXBuildFile; fileRef = C45665221D448D7E00D26565 /* AKDynamicsProcessor.swift */; };
		C45668DD1D448D7E00D26565 /* AKExpander.swift in Sources */ = {isa = PBXBuildFile; fileRef = C45665241D448D7E00D26565 /* AKExpander.swift */; };
		C45668DE1D448D7E00D26565 /* AKPeakLimiter.swift in Sources */ = {isa = PBXBuildFile; fileRef = C45665261D448D7E00D26565 /* AKPeakLimiter.swift */; };
		C45668DF1D448D7E00D26565 /* AKAmplitudeEnvelope.swift in Sources */ = {isa = PBXBuildFile; fileRef = C45665291D448D7E00D26565 /* AKAmplitudeEnvelope.swift */; };
		C45668E01D448D7E00D26565 /* AKAmplitudeEnvelopeAudioUnit.h in Headers */ = {isa = PBXBuildFile; fileRef = C456652A1D448D7E00D26565 /* AKAmplitudeEnvelopeAudioUnit.h */; settings = {ATTRIBUTES = (Public, ); }; };
		C45668E11D448D7E00D26565 /* AKAmplitudeEnvelopeAudioUnit.mm in Sources */ = {isa = PBXBuildFile; fileRef = C456652B1D448D7E00D26565 /* AKAmplitudeEnvelopeAudioUnit.mm */; };
		C45668E21D448D7E00D26565 /* AKAmplitudeEnvelopeDSPKernel.hpp in Headers */ = {isa = PBXBuildFile; fileRef = C456652C1D448D7E00D26565 /* AKAmplitudeEnvelopeDSPKernel.hpp */; };
		C45668E31D448D7E00D26565 /* AKTremolo.swift in Sources */ = {isa = PBXBuildFile; fileRef = C456652E1D448D7E00D26565 /* AKTremolo.swift */; };
		C45668E41D448D7E00D26565 /* AKTremoloAudioUnit.h in Headers */ = {isa = PBXBuildFile; fileRef = C456652F1D448D7E00D26565 /* AKTremoloAudioUnit.h */; settings = {ATTRIBUTES = (Public, ); }; };
		C45668E51D448D7E00D26565 /* AKTremoloAudioUnit.mm in Sources */ = {isa = PBXBuildFile; fileRef = C45665301D448D7E00D26565 /* AKTremoloAudioUnit.mm */; };
		C45668E61D448D7E00D26565 /* AKTremoloDSPKernel.hpp in Headers */ = {isa = PBXBuildFile; fileRef = C45665311D448D7E00D26565 /* AKTremoloDSPKernel.hpp */; };
		C45668E71D448D7E00D26565 /* AKAutoWah.swift in Sources */ = {isa = PBXBuildFile; fileRef = C45665341D448D7E00D26565 /* AKAutoWah.swift */; };
		C45668E81D448D7E00D26565 /* AKAutoWahAudioUnit.h in Headers */ = {isa = PBXBuildFile; fileRef = C45665351D448D7E00D26565 /* AKAutoWahAudioUnit.h */; settings = {ATTRIBUTES = (Public, ); }; };
		C45668E91D448D7E00D26565 /* AKAutoWahAudioUnit.mm in Sources */ = {isa = PBXBuildFile; fileRef = C45665361D448D7E00D26565 /* AKAutoWahAudioUnit.mm */; };
		C45668EA1D448D7E00D26565 /* AKAutoWahDSPKernel.hpp in Headers */ = {isa = PBXBuildFile; fileRef = C45665371D448D7E00D26565 /* AKAutoWahDSPKernel.hpp */; };
		C45668EB1D448D7E00D26565 /* AKBandPassButterworthFilter.swift in Sources */ = {isa = PBXBuildFile; fileRef = C45665391D448D7E00D26565 /* AKBandPassButterworthFilter.swift */; };
		C45668EC1D448D7E00D26565 /* AKBandPassButterworthFilterAudioUnit.h in Headers */ = {isa = PBXBuildFile; fileRef = C456653A1D448D7E00D26565 /* AKBandPassButterworthFilterAudioUnit.h */; settings = {ATTRIBUTES = (Public, ); }; };
		C45668ED1D448D7E00D26565 /* AKBandPassButterworthFilterAudioUnit.mm in Sources */ = {isa = PBXBuildFile; fileRef = C456653B1D448D7E00D26565 /* AKBandPassButterworthFilterAudioUnit.mm */; };
		C45668EE1D448D7E00D26565 /* AKBandPassButterworthFilterDSPKernel.hpp in Headers */ = {isa = PBXBuildFile; fileRef = C456653C1D448D7E00D26565 /* AKBandPassButterworthFilterDSPKernel.hpp */; };
		C45668F01D448D7E00D26565 /* AKBandRejectButterworthFilter.swift in Sources */ = {isa = PBXBuildFile; fileRef = C45665401D448D7E00D26565 /* AKBandRejectButterworthFilter.swift */; };
		C45668F11D448D7E00D26565 /* AKBandRejectButterworthFilterAudioUnit.h in Headers */ = {isa = PBXBuildFile; fileRef = C45665411D448D7E00D26565 /* AKBandRejectButterworthFilterAudioUnit.h */; settings = {ATTRIBUTES = (Public, ); }; };
		C45668F21D448D7E00D26565 /* AKBandRejectButterworthFilterAudioUnit.mm in Sources */ = {isa = PBXBuildFile; fileRef = C45665421D448D7E00D26565 /* AKBandRejectButterworthFilterAudioUnit.mm */; };
		C45668F31D448D7E00D26565 /* AKBandRejectButterworthFilterDSPKernel.hpp in Headers */ = {isa = PBXBuildFile; fileRef = C45665431D448D7E00D26565 /* AKBandRejectButterworthFilterDSPKernel.hpp */; };
		C45668F41D448D7E00D26565 /* AKDCBlock.swift in Sources */ = {isa = PBXBuildFile; fileRef = C45665451D448D7E00D26565 /* AKDCBlock.swift */; };
		C45668F51D448D7E00D26565 /* AKDCBlockAudioUnit.h in Headers */ = {isa = PBXBuildFile; fileRef = C45665461D448D7E00D26565 /* AKDCBlockAudioUnit.h */; settings = {ATTRIBUTES = (Public, ); }; };
		C45668F61D448D7E00D26565 /* AKDCBlockAudioUnit.mm in Sources */ = {isa = PBXBuildFile; fileRef = C45665471D448D7E00D26565 /* AKDCBlockAudioUnit.mm */; };
		C45668F71D448D7E00D26565 /* AKDCBlockDSPKernel.hpp in Headers */ = {isa = PBXBuildFile; fileRef = C45665481D448D7E00D26565 /* AKDCBlockDSPKernel.hpp */; };
		C45668F81D448D7E00D26565 /* AKEqualizerFilter.swift in Sources */ = {isa = PBXBuildFile; fileRef = C456654A1D448D7E00D26565 /* AKEqualizerFilter.swift */; };
		C45668F91D448D7E00D26565 /* AKEqualizerFilterAudioUnit.h in Headers */ = {isa = PBXBuildFile; fileRef = C456654B1D448D7E00D26565 /* AKEqualizerFilterAudioUnit.h */; settings = {ATTRIBUTES = (Public, ); }; };
		C45668FA1D448D7E00D26565 /* AKEqualizerFilterAudioUnit.mm in Sources */ = {isa = PBXBuildFile; fileRef = C456654C1D448D7E00D26565 /* AKEqualizerFilterAudioUnit.mm */; };
		C45668FB1D448D7E00D26565 /* AKEqualizerFilterDSPKernel.hpp in Headers */ = {isa = PBXBuildFile; fileRef = C456654D1D448D7E00D26565 /* AKEqualizerFilterDSPKernel.hpp */; };
		C45668FC1D448D7E00D26565 /* AKFormantFilter.swift in Sources */ = {isa = PBXBuildFile; fileRef = C456654F1D448D7E00D26565 /* AKFormantFilter.swift */; };
		C45668FD1D448D7E00D26565 /* AKFormantFilterAudioUnit.h in Headers */ = {isa = PBXBuildFile; fileRef = C45665501D448D7E00D26565 /* AKFormantFilterAudioUnit.h */; settings = {ATTRIBUTES = (Public, ); }; };
		C45668FE1D448D7E00D26565 /* AKFormantFilterAudioUnit.mm in Sources */ = {isa = PBXBuildFile; fileRef = C45665511D448D7E00D26565 /* AKFormantFilterAudioUnit.mm */; };
		C45668FF1D448D7E00D26565 /* AKFormantFilterDSPKernel.hpp in Headers */ = {isa = PBXBuildFile; fileRef = C45665521D448D7E00D26565 /* AKFormantFilterDSPKernel.hpp */; };
		C45669001D448D7E00D26565 /* AKHighPassButterworthFilter.swift in Sources */ = {isa = PBXBuildFile; fileRef = C45665541D448D7E00D26565 /* AKHighPassButterworthFilter.swift */; };
		C45669011D448D7E00D26565 /* AKHighPassButterworthFilterAudioUnit.h in Headers */ = {isa = PBXBuildFile; fileRef = C45665551D448D7E00D26565 /* AKHighPassButterworthFilterAudioUnit.h */; settings = {ATTRIBUTES = (Public, ); }; };
		C45669021D448D7E00D26565 /* AKHighPassButterworthFilterAudioUnit.mm in Sources */ = {isa = PBXBuildFile; fileRef = C45665561D448D7E00D26565 /* AKHighPassButterworthFilterAudioUnit.mm */; };
		C45669031D448D7E00D26565 /* AKHighPassButterworthFilterDSPKernel.hpp in Headers */ = {isa = PBXBuildFile; fileRef = C45665571D448D7E00D26565 /* AKHighPassButterworthFilterDSPKernel.hpp */; };
		C45669041D448D7E00D26565 /* AKHighPassFilter.swift in Sources */ = {isa = PBXBuildFile; fileRef = C45665591D448D7E00D26565 /* AKHighPassFilter.swift */; };
		C45669051D448D7E00D26565 /* AKHighShelfFilter.swift in Sources */ = {isa = PBXBuildFile; fileRef = C456655B1D448D7E00D26565 /* AKHighShelfFilter.swift */; };
		C45669061D448D7E00D26565 /* AKHighShelfParametricEqualizerFilter.swift in Sources */ = {isa = PBXBuildFile; fileRef = C456655D1D448D7E00D26565 /* AKHighShelfParametricEqualizerFilter.swift */; };
		C45669071D448D7E00D26565 /* AKHighShelfParametricEqualizerFilterAudioUnit.h in Headers */ = {isa = PBXBuildFile; fileRef = C456655E1D448D7E00D26565 /* AKHighShelfParametricEqualizerFilterAudioUnit.h */; settings = {ATTRIBUTES = (Public, ); }; };
		C45669081D448D7E00D26565 /* AKHighShelfParametricEqualizerFilterAudioUnit.mm in Sources */ = {isa = PBXBuildFile; fileRef = C456655F1D448D7E00D26565 /* AKHighShelfParametricEqualizerFilterAudioUnit.mm */; };
		C45669091D448D7E00D26565 /* AKHighShelfParametricEqualizerFilterDSPKernel.hpp in Headers */ = {isa = PBXBuildFile; fileRef = C45665601D448D7E00D26565 /* AKHighShelfParametricEqualizerFilterDSPKernel.hpp */; };
		C456690A1D448D7E00D26565 /* AKLowPassButterworthFilter.swift in Sources */ = {isa = PBXBuildFile; fileRef = C45665621D448D7E00D26565 /* AKLowPassButterworthFilter.swift */; };
		C456690B1D448D7E00D26565 /* AKLowPassButterworthFilterAudioUnit.h in Headers */ = {isa = PBXBuildFile; fileRef = C45665631D448D7E00D26565 /* AKLowPassButterworthFilterAudioUnit.h */; settings = {ATTRIBUTES = (Public, ); }; };
		C456690C1D448D7E00D26565 /* AKLowPassButterworthFilterAudioUnit.mm in Sources */ = {isa = PBXBuildFile; fileRef = C45665641D448D7E00D26565 /* AKLowPassButterworthFilterAudioUnit.mm */; };
		C456690D1D448D7E00D26565 /* AKLowPassButterworthFilterDSPKernel.hpp in Headers */ = {isa = PBXBuildFile; fileRef = C45665651D448D7E00D26565 /* AKLowPassButterworthFilterDSPKernel.hpp */; };
		C456690E1D448D7E00D26565 /* AKLowPassFilter.swift in Sources */ = {isa = PBXBuildFile; fileRef = C45665671D448D7E00D26565 /* AKLowPassFilter.swift */; };
		C456690F1D448D7E00D26565 /* AKLowShelfFilter.swift in Sources */ = {isa = PBXBuildFile; fileRef = C45665691D448D7E00D26565 /* AKLowShelfFilter.swift */; };
		C45669101D448D7E00D26565 /* AKLowShelfParametricEqualizerFilter.swift in Sources */ = {isa = PBXBuildFile; fileRef = C456656B1D448D7E00D26565 /* AKLowShelfParametricEqualizerFilter.swift */; };
		C45669111D448D7E00D26565 /* AKLowShelfParametricEqualizerFilterAudioUnit.h in Headers */ = {isa = PBXBuildFile; fileRef = C456656C1D448D7E00D26565 /* AKLowShelfParametricEqualizerFilterAudioUnit.h */; settings = {ATTRIBUTES = (Public, ); }; };
		C45669121D448D7E00D26565 /* AKLowShelfParametricEqualizerFilterAudioUnit.mm in Sources */ = {isa = PBXBuildFile; fileRef = C456656D1D448D7E00D26565 /* AKLowShelfParametricEqualizerFilterAudioUnit.mm */; };
		C45669131D448D7E00D26565 /* AKLowShelfParametricEqualizerFilterDSPKernel.hpp in Headers */ = {isa = PBXBuildFile; fileRef = C456656E1D448D7E00D26565 /* AKLowShelfParametricEqualizerFilterDSPKernel.hpp */; };
		C45669141D448D7E00D26565 /* AKModalResonanceFilter.swift in Sources */ = {isa = PBXBuildFile; fileRef = C45665701D448D7E00D26565 /* AKModalResonanceFilter.swift */; };
		C45669151D448D7E00D26565 /* AKModalResonanceFilterAudioUnit.h in Headers */ = {isa = PBXBuildFile; fileRef = C45665711D448D7E00D26565 /* AKModalResonanceFilterAudioUnit.h */; settings = {ATTRIBUTES = (Public, ); }; };
		C45669161D448D7E00D26565 /* AKModalResonanceFilterAudioUnit.mm in Sources */ = {isa = PBXBuildFile; fileRef = C45665721D448D7E00D26565 /* AKModalResonanceFilterAudioUnit.mm */; };
		C45669171D448D7E00D26565 /* AKModalResonanceFilterDSPKernel.hpp in Headers */ = {isa = PBXBuildFile; fileRef = C45665731D448D7E00D26565 /* AKModalResonanceFilterDSPKernel.hpp */; };
		C45669181D448D7E00D26565 /* AKMoogLadder.swift in Sources */ = {isa = PBXBuildFile; fileRef = C45665751D448D7E00D26565 /* AKMoogLadder.swift */; };
		C45669191D448D7E00D26565 /* AKMoogLadderAudioUnit.h in Headers */ = {isa = PBXBuildFile; fileRef = C45665761D448D7E00D26565 /* AKMoogLadderAudioUnit.h */; settings = {ATTRIBUTES = (Public, ); }; };
		C456691A1D448D7E00D26565 /* AKMoogLadderAudioUnit.mm in Sources */ = {isa = PBXBuildFile; fileRef = C45665771D448D7E00D26565 /* AKMoogLadderAudioUnit.mm */; };
		C456691B1D448D7E00D26565 /* AKMoogLadderDSPKernel.hpp in Headers */ = {isa = PBXBuildFile; fileRef = C45665781D448D7E00D26565 /* AKMoogLadderDSPKernel.hpp */; };
		C456691C1D448D7E00D26565 /* AKMoogLadderPresets.swift in Sources */ = {isa = PBXBuildFile; fileRef = C45665791D448D7E00D26565 /* AKMoogLadderPresets.swift */; };
		C456691E1D448D7E00D26565 /* AKPeakingParametricEqualizerFilter.swift in Sources */ = {isa = PBXBuildFile; fileRef = C456657D1D448D7E00D26565 /* AKPeakingParametricEqualizerFilter.swift */; };
		C456691F1D448D7E00D26565 /* AKPeakingParametricEqualizerFilterAudioUnit.h in Headers */ = {isa = PBXBuildFile; fileRef = C456657E1D448D7E00D26565 /* AKPeakingParametricEqualizerFilterAudioUnit.h */; settings = {ATTRIBUTES = (Public, ); }; };
		C45669201D448D7E00D26565 /* AKPeakingParametricEqualizerFilterAudioUnit.mm in Sources */ = {isa = PBXBuildFile; fileRef = C456657F1D448D7E00D26565 /* AKPeakingParametricEqualizerFilterAudioUnit.mm */; };
		C45669211D448D7E00D26565 /* AKPeakingParametricEqualizerFilterDSPKernel.hpp in Headers */ = {isa = PBXBuildFile; fileRef = C45665801D448D7E00D26565 /* AKPeakingParametricEqualizerFilterDSPKernel.hpp */; };
		C45669221D448D7E00D26565 /* AKResonantFilter.swift in Sources */ = {isa = PBXBuildFile; fileRef = C45665821D448D7E00D26565 /* AKResonantFilter.swift */; };
		C45669231D448D7E00D26565 /* AKResonantFilterAudioUnit.h in Headers */ = {isa = PBXBuildFile; fileRef = C45665831D448D7E00D26565 /* AKResonantFilterAudioUnit.h */; settings = {ATTRIBUTES = (Public, ); }; };
		C45669241D448D7E00D26565 /* AKResonantFilterAudioUnit.mm in Sources */ = {isa = PBXBuildFile; fileRef = C45665841D448D7E00D26565 /* AKResonantFilterAudioUnit.mm */; };
		C45669251D448D7E00D26565 /* AKResonantFilterDSPKernel.hpp in Headers */ = {isa = PBXBuildFile; fileRef = C45665851D448D7E00D26565 /* AKResonantFilterDSPKernel.hpp */; };
		C45669261D448D7E00D26565 /* AKRolandTB303Filter.swift in Sources */ = {isa = PBXBuildFile; fileRef = C45665871D448D7E00D26565 /* AKRolandTB303Filter.swift */; };
		C45669271D448D7E00D26565 /* AKRolandTB303FilterAudioUnit.h in Headers */ = {isa = PBXBuildFile; fileRef = C45665881D448D7E00D26565 /* AKRolandTB303FilterAudioUnit.h */; settings = {ATTRIBUTES = (Public, ); }; };
		C45669281D448D7E00D26565 /* AKRolandTB303FilterAudioUnit.mm in Sources */ = {isa = PBXBuildFile; fileRef = C45665891D448D7E00D26565 /* AKRolandTB303FilterAudioUnit.mm */; };
		C45669291D448D7E00D26565 /* AKRolandTB303FilterDSPKernel.hpp in Headers */ = {isa = PBXBuildFile; fileRef = C456658A1D448D7E00D26565 /* AKRolandTB303FilterDSPKernel.hpp */; };
		C456692A1D448D7E00D26565 /* AKStringResonator.swift in Sources */ = {isa = PBXBuildFile; fileRef = C456658C1D448D7E00D26565 /* AKStringResonator.swift */; };
		C456692B1D448D7E00D26565 /* AKStringResonatorAudioUnit.h in Headers */ = {isa = PBXBuildFile; fileRef = C456658D1D448D7E00D26565 /* AKStringResonatorAudioUnit.h */; settings = {ATTRIBUTES = (Public, ); }; };
		C456692C1D448D7E00D26565 /* AKStringResonatorAudioUnit.mm in Sources */ = {isa = PBXBuildFile; fileRef = C456658E1D448D7E00D26565 /* AKStringResonatorAudioUnit.mm */; };
		C456692D1D448D7E00D26565 /* AKStringResonatorDSPKernel.hpp in Headers */ = {isa = PBXBuildFile; fileRef = C456658F1D448D7E00D26565 /* AKStringResonatorDSPKernel.hpp */; };
		C456692E1D448D7E00D26565 /* AKThreePoleLowpassFilter.swift in Sources */ = {isa = PBXBuildFile; fileRef = C45665911D448D7E00D26565 /* AKThreePoleLowpassFilter.swift */; };
		C456692F1D448D7E00D26565 /* AKThreePoleLowpassFilterAudioUnit.h in Headers */ = {isa = PBXBuildFile; fileRef = C45665921D448D7E00D26565 /* AKThreePoleLowpassFilterAudioUnit.h */; settings = {ATTRIBUTES = (Public, ); }; };
		C45669301D448D7E00D26565 /* AKThreePoleLowpassFilterAudioUnit.mm in Sources */ = {isa = PBXBuildFile; fileRef = C45665931D448D7E00D26565 /* AKThreePoleLowpassFilterAudioUnit.mm */; };
		C45669311D448D7E00D26565 /* AKThreePoleLowpassFilterDSPKernel.hpp in Headers */ = {isa = PBXBuildFile; fileRef = C45665941D448D7E00D26565 /* AKThreePoleLowpassFilterDSPKernel.hpp */; };
		C45669321D448D7E00D26565 /* AKToneComplementFilter.swift in Sources */ = {isa = PBXBuildFile; fileRef = C45665961D448D7E00D26565 /* AKToneComplementFilter.swift */; };
		C45669331D448D7E00D26565 /* AKToneComplementFilterAudioUnit.h in Headers */ = {isa = PBXBuildFile; fileRef = C45665971D448D7E00D26565 /* AKToneComplementFilterAudioUnit.h */; settings = {ATTRIBUTES = (Public, ); }; };
		C45669341D448D7E00D26565 /* AKToneComplementFilterAudioUnit.mm in Sources */ = {isa = PBXBuildFile; fileRef = C45665981D448D7E00D26565 /* AKToneComplementFilterAudioUnit.mm */; };
		C45669351D448D7E00D26565 /* AKToneComplementFilterDSPKernel.hpp in Headers */ = {isa = PBXBuildFile; fileRef = C45665991D448D7E00D26565 /* AKToneComplementFilterDSPKernel.hpp */; };
		C45669361D448D7E00D26565 /* AKToneFilter.swift in Sources */ = {isa = PBXBuildFile; fileRef = C456659B1D448D7E00D26565 /* AKToneFilter.swift */; };
		C45669371D448D7E00D26565 /* AKToneFilterAudioUnit.h in Headers */ = {isa = PBXBuildFile; fileRef = C456659C1D448D7E00D26565 /* AKToneFilterAudioUnit.h */; settings = {ATTRIBUTES = (Public, ); }; };
		C45669381D448D7E00D26565 /* AKToneFilterAudioUnit.mm in Sources */ = {isa = PBXBuildFile; fileRef = C456659D1D448D7E00D26565 /* AKToneFilterAudioUnit.mm */; };
		C45669391D448D7E00D26565 /* AKToneFilterDSPKernel.hpp in Headers */ = {isa = PBXBuildFile; fileRef = C456659E1D448D7E00D26565 /* AKToneFilterDSPKernel.hpp */; };
		C456693A1D448D7E00D26565 /* AKPitchShifter.swift in Sources */ = {isa = PBXBuildFile; fileRef = C45665A01D448D7E00D26565 /* AKPitchShifter.swift */; };
		C456693B1D448D7E00D26565 /* AKPitchShifterAudioUnit.h in Headers */ = {isa = PBXBuildFile; fileRef = C45665A11D448D7E00D26565 /* AKPitchShifterAudioUnit.h */; settings = {ATTRIBUTES = (Public, ); }; };
		C456693C1D448D7E00D26565 /* AKPitchShifterAudioUnit.mm in Sources */ = {isa = PBXBuildFile; fileRef = C45665A21D448D7E00D26565 /* AKPitchShifterAudioUnit.mm */; };
		C456693D1D448D7E00D26565 /* AKPitchShifterDSPKernel.hpp in Headers */ = {isa = PBXBuildFile; fileRef = C45665A31D448D7E00D26565 /* AKPitchShifterDSPKernel.hpp */; };
		C456693E1D448D7E00D26565 /* AKReverb.swift in Sources */ = {isa = PBXBuildFile; fileRef = C45665A61D448D7E00D26565 /* AKReverb.swift */; };
		C45669401D448D7E00D26565 /* AKChowningReverb.swift in Sources */ = {isa = PBXBuildFile; fileRef = C45665A91D448D7E00D26565 /* AKChowningReverb.swift */; };
		C45669411D448D7E00D26565 /* AKChowningReverbAudioUnit.h in Headers */ = {isa = PBXBuildFile; fileRef = C45665AA1D448D7E00D26565 /* AKChowningReverbAudioUnit.h */; settings = {ATTRIBUTES = (Public, ); }; };
		C45669421D448D7E00D26565 /* AKChowningReverbAudioUnit.mm in Sources */ = {isa = PBXBuildFile; fileRef = C45665AB1D448D7E00D26565 /* AKChowningReverbAudioUnit.mm */; };
		C45669431D448D7E00D26565 /* AKChowningReverbDSPKernel.hpp in Headers */ = {isa = PBXBuildFile; fileRef = C45665AC1D448D7E00D26565 /* AKChowningReverbDSPKernel.hpp */; };
		C45669441D448D7E00D26565 /* AKCombFilterReverb.swift in Sources */ = {isa = PBXBuildFile; fileRef = C45665AE1D448D7E00D26565 /* AKCombFilterReverb.swift */; };
		C45669451D448D7E00D26565 /* AKCombFilterReverbAudioUnit.h in Headers */ = {isa = PBXBuildFile; fileRef = C45665AF1D448D7E00D26565 /* AKCombFilterReverbAudioUnit.h */; settings = {ATTRIBUTES = (Public, ); }; };
		C45669461D448D7E00D26565 /* AKCombFilterReverbAudioUnit.mm in Sources */ = {isa = PBXBuildFile; fileRef = C45665B01D448D7E00D26565 /* AKCombFilterReverbAudioUnit.mm */; };
		C45669471D448D7E00D26565 /* AKCombFilterReverbDSPKernel.hpp in Headers */ = {isa = PBXBuildFile; fileRef = C45665B11D448D7E00D26565 /* AKCombFilterReverbDSPKernel.hpp */; };
		C45669481D448D7E00D26565 /* AKConvolution.swift in Sources */ = {isa = PBXBuildFile; fileRef = C45665B31D448D7E00D26565 /* AKConvolution.swift */; };
		C45669491D448D7E00D26565 /* AKConvolutionAudioUnit.h in Headers */ = {isa = PBXBuildFile; fileRef = C45665B41D448D7E00D26565 /* AKConvolutionAudioUnit.h */; settings = {ATTRIBUTES = (Public, ); }; };
		C456694A1D448D7E00D26565 /* AKConvolutionAudioUnit.mm in Sources */ = {isa = PBXBuildFile; fileRef = C45665B51D448D7E00D26565 /* AKConvolutionAudioUnit.mm */; };
		C456694B1D448D7E00D26565 /* AKConvolutionDSPKernel.hpp in Headers */ = {isa = PBXBuildFile; fileRef = C45665B61D448D7E00D26565 /* AKConvolutionDSPKernel.hpp */; };
		C456694C1D448D7E00D26565 /* AKCostelloReverb.swift in Sources */ = {isa = PBXBuildFile; fileRef = C45665B81D448D7E00D26565 /* AKCostelloReverb.swift */; };
		C456694D1D448D7E00D26565 /* AKCostelloReverbAudioUnit.h in Headers */ = {isa = PBXBuildFile; fileRef = C45665B91D448D7E00D26565 /* AKCostelloReverbAudioUnit.h */; settings = {ATTRIBUTES = (Public, ); }; };
		C456694E1D448D7E00D26565 /* AKCostelloReverbAudioUnit.mm in Sources */ = {isa = PBXBuildFile; fileRef = C45665BA1D448D7E00D26565 /* AKCostelloReverbAudioUnit.mm */; };
		C456694F1D448D7E00D26565 /* AKCostelloReverbDSPKernel.hpp in Headers */ = {isa = PBXBuildFile; fileRef = C45665BB1D448D7E00D26565 /* AKCostelloReverbDSPKernel.hpp */; };
		C45669501D448D7E00D26565 /* AKCostelloReverbPresets.swift in Sources */ = {isa = PBXBuildFile; fileRef = C45665BC1D448D7E00D26565 /* AKCostelloReverbPresets.swift */; };
		C45669511D448D7E00D26565 /* AKFlatFrequencyResponseReverb.swift in Sources */ = {isa = PBXBuildFile; fileRef = C45665BE1D448D7E00D26565 /* AKFlatFrequencyResponseReverb.swift */; };
		C45669521D448D7E00D26565 /* AKFlatFrequencyResponseReverbAudioUnit.h in Headers */ = {isa = PBXBuildFile; fileRef = C45665BF1D448D7E00D26565 /* AKFlatFrequencyResponseReverbAudioUnit.h */; settings = {ATTRIBUTES = (Public, ); }; };
		C45669531D448D7E00D26565 /* AKFlatFrequencyResponseReverbAudioUnit.mm in Sources */ = {isa = PBXBuildFile; fileRef = C45665C01D448D7E00D26565 /* AKFlatFrequencyResponseReverbAudioUnit.mm */; };
		C45669541D448D7E00D26565 /* AKFlatFrequencyResponseReverbDSPKernel.hpp in Headers */ = {isa = PBXBuildFile; fileRef = C45665C11D448D7E00D26565 /* AKFlatFrequencyResponseReverbDSPKernel.hpp */; };
		C45669591D448D7E00D26565 /* AKOperationGenerator.swift in Sources */ = {isa = PBXBuildFile; fileRef = C45665C91D448D7E00D26565 /* AKOperationGenerator.swift */; };
		C456695A1D448D7E00D26565 /* AKOperationGeneratorAudioUnit.h in Headers */ = {isa = PBXBuildFile; fileRef = C45665CA1D448D7E00D26565 /* AKOperationGeneratorAudioUnit.h */; settings = {ATTRIBUTES = (Public, ); }; };
		C456695B1D448D7E00D26565 /* AKOperationGeneratorAudioUnit.mm in Sources */ = {isa = PBXBuildFile; fileRef = C45665CB1D448D7E00D26565 /* AKOperationGeneratorAudioUnit.mm */; };
		C456695C1D448D7E00D26565 /* AKOperationGeneratorDSPKernel.hpp in Headers */ = {isa = PBXBuildFile; fileRef = C45665CC1D448D7E00D26565 /* AKOperationGeneratorDSPKernel.hpp */; };
		C456695D1D448D7E00D26565 /* AKPinkNoise.swift in Sources */ = {isa = PBXBuildFile; fileRef = C45665CF1D448D7E00D26565 /* AKPinkNoise.swift */; };
		C456695E1D448D7E00D26565 /* AKPinkNoiseAudioUnit.h in Headers */ = {isa = PBXBuildFile; fileRef = C45665D01D448D7E00D26565 /* AKPinkNoiseAudioUnit.h */; settings = {ATTRIBUTES = (Public, ); }; };
		C456695F1D448D7E00D26565 /* AKPinkNoiseAudioUnit.mm in Sources */ = {isa = PBXBuildFile; fileRef = C45665D11D448D7E00D26565 /* AKPinkNoiseAudioUnit.mm */; };
		C45669601D448D7E00D26565 /* AKPinkNoiseDSPKernel.hpp in Headers */ = {isa = PBXBuildFile; fileRef = C45665D21D448D7E00D26565 /* AKPinkNoiseDSPKernel.hpp */; };
		C45669611D448D7E00D26565 /* AKWhiteNoise.swift in Sources */ = {isa = PBXBuildFile; fileRef = C45665D41D448D7E00D26565 /* AKWhiteNoise.swift */; };
		C45669621D448D7E00D26565 /* AKWhiteNoiseAudioUnit.h in Headers */ = {isa = PBXBuildFile; fileRef = C45665D51D448D7E00D26565 /* AKWhiteNoiseAudioUnit.h */; settings = {ATTRIBUTES = (Public, ); }; };
		C45669631D448D7E00D26565 /* AKWhiteNoiseAudioUnit.mm in Sources */ = {isa = PBXBuildFile; fileRef = C45665D61D448D7E00D26565 /* AKWhiteNoiseAudioUnit.mm */; };
		C45669641D448D7E00D26565 /* AKWhiteNoiseDSPKernel.hpp in Headers */ = {isa = PBXBuildFile; fileRef = C45665D71D448D7E00D26565 /* AKWhiteNoiseDSPKernel.hpp */; };
		C45669651D448D7E00D26565 /* AKFMOscillator.swift in Sources */ = {isa = PBXBuildFile; fileRef = C45665DA1D448D7E00D26565 /* AKFMOscillator.swift */; };
		C45669661D448D7E00D26565 /* AKFMOscillatorAudioUnit.h in Headers */ = {isa = PBXBuildFile; fileRef = C45665DB1D448D7E00D26565 /* AKFMOscillatorAudioUnit.h */; settings = {ATTRIBUTES = (Public, ); }; };
		C45669671D448D7E00D26565 /* AKFMOscillatorAudioUnit.mm in Sources */ = {isa = PBXBuildFile; fileRef = C45665DC1D448D7E00D26565 /* AKFMOscillatorAudioUnit.mm */; };
		C45669681D448D7E00D26565 /* AKFMOscillatorDSPKernel.hpp in Headers */ = {isa = PBXBuildFile; fileRef = C45665DD1D448D7E00D26565 /* AKFMOscillatorDSPKernel.hpp */; };
		C45669691D448D7E00D26565 /* AKFMOscillatorPresets.swift in Sources */ = {isa = PBXBuildFile; fileRef = C45665DE1D448D7E00D26565 /* AKFMOscillatorPresets.swift */; };
		C456696A1D448D7E00D26565 /* AKFMOscillatorBank.swift in Sources */ = {isa = PBXBuildFile; fileRef = C45665E01D448D7E00D26565 /* AKFMOscillatorBank.swift */; };
		C456696B1D448D7E00D26565 /* AKFMOscillatorBankAudioUnit.h in Headers */ = {isa = PBXBuildFile; fileRef = C45665E11D448D7E00D26565 /* AKFMOscillatorBankAudioUnit.h */; settings = {ATTRIBUTES = (Public, ); }; };
		C456696C1D448D7E00D26565 /* AKFMOscillatorBankAudioUnit.mm in Sources */ = {isa = PBXBuildFile; fileRef = C45665E21D448D7E00D26565 /* AKFMOscillatorBankAudioUnit.mm */; };
		C456696D1D448D7E00D26565 /* AKFMOscillatorBankDSPKernel.hpp in Headers */ = {isa = PBXBuildFile; fileRef = C45665E31D448D7E00D26565 /* AKFMOscillatorBankDSPKernel.hpp */; };
		C456696E1D448D7E00D26565 /* AKMorphingOscillator.swift in Sources */ = {isa = PBXBuildFile; fileRef = C45665E51D448D7E00D26565 /* AKMorphingOscillator.swift */; };
		C456696F1D448D7E00D26565 /* AKMorphingOscillatorAudioUnit.h in Headers */ = {isa = PBXBuildFile; fileRef = C45665E61D448D7E00D26565 /* AKMorphingOscillatorAudioUnit.h */; settings = {ATTRIBUTES = (Public, ); }; };
		C45669701D448D7E00D26565 /* AKMorphingOscillatorAudioUnit.mm in Sources */ = {isa = PBXBuildFile; fileRef = C45665E71D448D7E00D26565 /* AKMorphingOscillatorAudioUnit.mm */; };
		C45669711D448D7E00D26565 /* AKMorphingOscillatorDSPKernel.hpp in Headers */ = {isa = PBXBuildFile; fileRef = C45665E81D448D7E00D26565 /* AKMorphingOscillatorDSPKernel.hpp */; };
		C45669721D448D7E00D26565 /* AKMorphingOscillatorBank.swift in Sources */ = {isa = PBXBuildFile; fileRef = C45665EA1D448D7E00D26565 /* AKMorphingOscillatorBank.swift */; };
		C45669731D448D7E00D26565 /* AKMorphingOscillatorBankAudioUnit.h in Headers */ = {isa = PBXBuildFile; fileRef = C45665EB1D448D7E00D26565 /* AKMorphingOscillatorBankAudioUnit.h */; settings = {ATTRIBUTES = (Public, ); }; };
		C45669741D448D7E00D26565 /* AKMorphingOscillatorBankAudioUnit.mm in Sources */ = {isa = PBXBuildFile; fileRef = C45665EC1D448D7E00D26565 /* AKMorphingOscillatorBankAudioUnit.mm */; };
		C45669751D448D7E00D26565 /* AKMorphingOscillatorBankDSPKernel.hpp in Headers */ = {isa = PBXBuildFile; fileRef = C45665ED1D448D7E00D26565 /* AKMorphingOscillatorBankDSPKernel.hpp */; };
		C45669761D448D7E00D26565 /* AKOscillator.swift in Sources */ = {isa = PBXBuildFile; fileRef = C45665EF1D448D7E00D26565 /* AKOscillator.swift */; };
		C45669771D448D7E00D26565 /* AKOscillatorAudioUnit.h in Headers */ = {isa = PBXBuildFile; fileRef = C45665F01D448D7E00D26565 /* AKOscillatorAudioUnit.h */; settings = {ATTRIBUTES = (Public, ); }; };
		C45669781D448D7E00D26565 /* AKOscillatorAudioUnit.mm in Sources */ = {isa = PBXBuildFile; fileRef = C45665F11D448D7E00D26565 /* AKOscillatorAudioUnit.mm */; };
		C45669791D448D7E00D26565 /* AKOscillatorDSPKernel.hpp in Headers */ = {isa = PBXBuildFile; fileRef = C45665F21D448D7E00D26565 /* AKOscillatorDSPKernel.hpp */; };
		C456697A1D448D7E00D26565 /* AKOscillatorBank.swift in Sources */ = {isa = PBXBuildFile; fileRef = C45665F41D448D7E00D26565 /* AKOscillatorBank.swift */; };
		C456697B1D448D7E00D26565 /* AKOscillatorBankAudioUnit.h in Headers */ = {isa = PBXBuildFile; fileRef = C45665F51D448D7E00D26565 /* AKOscillatorBankAudioUnit.h */; settings = {ATTRIBUTES = (Public, ); }; };
		C456697C1D448D7E00D26565 /* AKOscillatorBankAudioUnit.mm in Sources */ = {isa = PBXBuildFile; fileRef = C45665F61D448D7E00D26565 /* AKOscillatorBankAudioUnit.mm */; };
		C456697D1D448D7E00D26565 /* AKOscillatorBankDSPKernel.hpp in Headers */ = {isa = PBXBuildFile; fileRef = C45665F71D448D7E00D26565 /* AKOscillatorBankDSPKernel.hpp */; };
		C456697E1D448D7E00D26565 /* AKPhaseDistortionOscillator.swift in Sources */ = {isa = PBXBuildFile; fileRef = C45665F91D448D7E00D26565 /* AKPhaseDistortionOscillator.swift */; };
		C456697F1D448D7E00D26565 /* AKPhaseDistortionOscillatorAudioUnit.h in Headers */ = {isa = PBXBuildFile; fileRef = C45665FA1D448D7E00D26565 /* AKPhaseDistortionOscillatorAudioUnit.h */; settings = {ATTRIBUTES = (Public, ); }; };
		C45669801D448D7E00D26565 /* AKPhaseDistortionOscillatorAudioUnit.mm in Sources */ = {isa = PBXBuildFile; fileRef = C45665FB1D448D7E00D26565 /* AKPhaseDistortionOscillatorAudioUnit.mm */; };
		C45669811D448D7E00D26565 /* AKPhaseDistortionOscillatorDSPKernel.hpp in Headers */ = {isa = PBXBuildFile; fileRef = C45665FC1D448D7E00D26565 /* AKPhaseDistortionOscillatorDSPKernel.hpp */; };
		C45669821D448D7E00D26565 /* AKPhaseDistortionOscillatorBank.swift in Sources */ = {isa = PBXBuildFile; fileRef = C45665FE1D448D7E00D26565 /* AKPhaseDistortionOscillatorBank.swift */; };
		C45669831D448D7E00D26565 /* AKPhaseDistortionOscillatorBankAudioUnit.h in Headers */ = {isa = PBXBuildFile; fileRef = C45665FF1D448D7E00D26565 /* AKPhaseDistortionOscillatorBankAudioUnit.h */; settings = {ATTRIBUTES = (Public, ); }; };
		C45669841D448D7E00D26565 /* AKPhaseDistortionOscillatorBankAudioUnit.mm in Sources */ = {isa = PBXBuildFile; fileRef = C45666001D448D7E00D26565 /* AKPhaseDistortionOscillatorBankAudioUnit.mm */; };
		C45669851D448D7E00D26565 /* AKPhaseDistortionOscillatorBankDSPKernel.hpp in Headers */ = {isa = PBXBuildFile; fileRef = C45666011D448D7E00D26565 /* AKPhaseDistortionOscillatorBankDSPKernel.hpp */; };
		C45669861D448D7E00D26565 /* AKPWMOscillator.swift in Sources */ = {isa = PBXBuildFile; fileRef = C45666031D448D7E00D26565 /* AKPWMOscillator.swift */; };
		C45669871D448D7E00D26565 /* AKPWMOscillatorAudioUnit.h in Headers */ = {isa = PBXBuildFile; fileRef = C45666041D448D7E00D26565 /* AKPWMOscillatorAudioUnit.h */; settings = {ATTRIBUTES = (Public, ); }; };
		C45669881D448D7E00D26565 /* AKPWMOscillatorAudioUnit.mm in Sources */ = {isa = PBXBuildFile; fileRef = C45666051D448D7E00D26565 /* AKPWMOscillatorAudioUnit.mm */; };
		C45669891D448D7E00D26565 /* AKPWMOscillatorDSPKernel.hpp in Headers */ = {isa = PBXBuildFile; fileRef = C45666061D448D7E00D26565 /* AKPWMOscillatorDSPKernel.hpp */; };
		C456698A1D448D7E00D26565 /* AKPWMOscillatorBank.swift in Sources */ = {isa = PBXBuildFile; fileRef = C45666081D448D7E00D26565 /* AKPWMOscillatorBank.swift */; };
		C456698B1D448D7E00D26565 /* AKPWMOscillatorBankAudioUnit.h in Headers */ = {isa = PBXBuildFile; fileRef = C45666091D448D7E00D26565 /* AKPWMOscillatorBankAudioUnit.h */; settings = {ATTRIBUTES = (Public, ); }; };
		C456698C1D448D7E00D26565 /* AKPWMOscillatorBankAudioUnit.mm in Sources */ = {isa = PBXBuildFile; fileRef = C456660A1D448D7E00D26565 /* AKPWMOscillatorBankAudioUnit.mm */; };
		C456698D1D448D7E00D26565 /* AKPWMOscillatorBankDSPKernel.hpp in Headers */ = {isa = PBXBuildFile; fileRef = C456660B1D448D7E00D26565 /* AKPWMOscillatorBankDSPKernel.hpp */; };
		C456698E1D448D7E00D26565 /* AKDrip.swift in Sources */ = {isa = PBXBuildFile; fileRef = C456660E1D448D7E00D26565 /* AKDrip.swift */; };
		C456698F1D448D7E00D26565 /* AKDripAudioUnit.h in Headers */ = {isa = PBXBuildFile; fileRef = C456660F1D448D7E00D26565 /* AKDripAudioUnit.h */; settings = {ATTRIBUTES = (Public, ); }; };
		C45669901D448D7E00D26565 /* AKDripAudioUnit.mm in Sources */ = {isa = PBXBuildFile; fileRef = C45666101D448D7E00D26565 /* AKDripAudioUnit.mm */; };
		C45669911D448D7E00D26565 /* AKDripDSPKernel.hpp in Headers */ = {isa = PBXBuildFile; fileRef = C45666111D448D7E00D26565 /* AKDripDSPKernel.hpp */; };
		C45669921D448D7E00D26565 /* AKDrumSynths.swift in Sources */ = {isa = PBXBuildFile; fileRef = C45666131D448D7E00D26565 /* AKDrumSynths.swift */; };
		C45669931D448D7E00D26565 /* AKFlute.swift in Sources */ = {isa = PBXBuildFile; fileRef = C45666151D448D7E00D26565 /* AKFlute.swift */; };
		C45669941D448D7E00D26565 /* AKFluteAudioUnit.h in Headers */ = {isa = PBXBuildFile; fileRef = C45666161D448D7E00D26565 /* AKFluteAudioUnit.h */; settings = {ATTRIBUTES = (Public, ); }; };
		C45669951D448D7E00D26565 /* AKFluteAudioUnit.mm in Sources */ = {isa = PBXBuildFile; fileRef = C45666171D448D7E00D26565 /* AKFluteAudioUnit.mm */; };
		C45669961D448D7E00D26565 /* AKFluteDSPKernel.hpp in Headers */ = {isa = PBXBuildFile; fileRef = C45666181D448D7E00D26565 /* AKFluteDSPKernel.hpp */; };
		C45669971D448D7E00D26565 /* AKMandolin.swift in Sources */ = {isa = PBXBuildFile; fileRef = C456661A1D448D7E00D26565 /* AKMandolin.swift */; };
		C45669981D448D7E00D26565 /* AKMandolinAudioUnit.h in Headers */ = {isa = PBXBuildFile; fileRef = C456661B1D448D7E00D26565 /* AKMandolinAudioUnit.h */; settings = {ATTRIBUTES = (Public, ); }; };
		C45669991D448D7E00D26565 /* AKMandolinAudioUnit.mm in Sources */ = {isa = PBXBuildFile; fileRef = C456661C1D448D7E00D26565 /* AKMandolinAudioUnit.mm */; };
		C456699A1D448D7E00D26565 /* AKMandolinDSPKernel.hpp in Headers */ = {isa = PBXBuildFile; fileRef = C456661D1D448D7E00D26565 /* AKMandolinDSPKernel.hpp */; };
		C456699B1D448D7E00D26565 /* AKMandolinPresets.swift in Sources */ = {isa = PBXBuildFile; fileRef = C456661E1D448D7E00D26565 /* AKMandolinPresets.swift */; };
		C456699C1D448D7E00D26565 /* AKMetalBar.swift in Sources */ = {isa = PBXBuildFile; fileRef = C45666201D448D7E00D26565 /* AKMetalBar.swift */; };
		C456699D1D448D7E00D26565 /* AKMetalBarAudioUnit.h in Headers */ = {isa = PBXBuildFile; fileRef = C45666211D448D7E00D26565 /* AKMetalBarAudioUnit.h */; settings = {ATTRIBUTES = (Public, ); }; };
		C456699E1D448D7E00D26565 /* AKMetalBarAudioUnit.mm in Sources */ = {isa = PBXBuildFile; fileRef = C45666221D448D7E00D26565 /* AKMetalBarAudioUnit.mm */; };
		C456699F1D448D7E00D26565 /* AKMetalBarDSPKernel.hpp in Headers */ = {isa = PBXBuildFile; fileRef = C45666231D448D7E00D26565 /* AKMetalBarDSPKernel.hpp */; };
		C45669A01D448D7E00D26565 /* AKPluckedString.swift in Sources */ = {isa = PBXBuildFile; fileRef = C45666251D448D7E00D26565 /* AKPluckedString.swift */; };
		C45669A11D448D7E00D26565 /* AKPluckedStringAudioUnit.h in Headers */ = {isa = PBXBuildFile; fileRef = C45666261D448D7E00D26565 /* AKPluckedStringAudioUnit.h */; settings = {ATTRIBUTES = (Public, ); }; };
		C45669A21D448D7E00D26565 /* AKPluckedStringAudioUnit.mm in Sources */ = {isa = PBXBuildFile; fileRef = C45666271D448D7E00D26565 /* AKPluckedStringAudioUnit.mm */; };
		C45669A31D448D7E00D26565 /* AKPluckedStringDSPKernel.hpp in Headers */ = {isa = PBXBuildFile; fileRef = C45666281D448D7E00D26565 /* AKPluckedStringDSPKernel.hpp */; };
		C45669A41D448D7E00D26565 /* AKMicrophone.swift in Sources */ = {isa = PBXBuildFile; fileRef = C456662A1D448D7E00D26565 /* AKMicrophone.swift */; };
		C45669A51D448D7E00D26565 /* AKBalancer.swift in Sources */ = {isa = PBXBuildFile; fileRef = C456662D1D448D7E00D26565 /* AKBalancer.swift */; };
		C45669A61D448D7E00D26565 /* AKBalancerAudioUnit.h in Headers */ = {isa = PBXBuildFile; fileRef = C456662E1D448D7E00D26565 /* AKBalancerAudioUnit.h */; settings = {ATTRIBUTES = (Public, ); }; };
		C45669A71D448D7E00D26565 /* AKBalancerAudioUnit.mm in Sources */ = {isa = PBXBuildFile; fileRef = C456662F1D448D7E00D26565 /* AKBalancerAudioUnit.mm */; };
		C45669A81D448D7E00D26565 /* AKBalancerDSPKernel.hpp in Headers */ = {isa = PBXBuildFile; fileRef = C45666301D448D7E00D26565 /* AKBalancerDSPKernel.hpp */; };
		C45669AA1D448D7E00D26565 /* AKDryWetMixer.swift in Sources */ = {isa = PBXBuildFile; fileRef = C45666341D448D7E00D26565 /* AKDryWetMixer.swift */; };
		C45669AB1D448D7E00D26565 /* AK3DPanner.swift in Sources */ = {isa = PBXBuildFile; fileRef = C45666361D448D7E00D26565 /* AK3DPanner.swift */; };
		C45669AC1D448D7E00D26565 /* AKMixer.swift in Sources */ = {isa = PBXBuildFile; fileRef = C45666381D448D7E00D26565 /* AKMixer.swift */; };
		C45669AD1D448D7E00D26565 /* AKPanner.swift in Sources */ = {isa = PBXBuildFile; fileRef = C456663A1D448D7E00D26565 /* AKPanner.swift */; };
		C45669AE1D448D7E00D26565 /* AKPannerAudioUnit.h in Headers */ = {isa = PBXBuildFile; fileRef = C456663B1D448D7E00D26565 /* AKPannerAudioUnit.h */; settings = {ATTRIBUTES = (Public, ); }; };
		C45669AF1D448D7E00D26565 /* AKPannerAudioUnit.mm in Sources */ = {isa = PBXBuildFile; fileRef = C456663C1D448D7E00D26565 /* AKPannerAudioUnit.mm */; };
		C45669B01D448D7E00D26565 /* AKPannerDSPKernel.hpp in Headers */ = {isa = PBXBuildFile; fileRef = C456663D1D448D7E00D26565 /* AKPannerDSPKernel.hpp */; };
		C45669B11D448D7E00D26565 /* AKPhaseLockedVocoder.swift in Sources */ = {isa = PBXBuildFile; fileRef = C45666411D448D7E00D26565 /* AKPhaseLockedVocoder.swift */; };
		C45669B21D448D7E00D26565 /* AKPhaseLockedVocoderAudioUnit.h in Headers */ = {isa = PBXBuildFile; fileRef = C45666421D448D7E00D26565 /* AKPhaseLockedVocoderAudioUnit.h */; settings = {ATTRIBUTES = (Public, ); }; };
		C45669B31D448D7E00D26565 /* AKPhaseLockedVocoderAudioUnit.mm in Sources */ = {isa = PBXBuildFile; fileRef = C45666431D448D7E00D26565 /* AKPhaseLockedVocoderAudioUnit.mm */; };
		C45669B41D448D7E00D26565 /* AKPhaseLockedVocoderDSPKernel.hpp in Headers */ = {isa = PBXBuildFile; fileRef = C45666441D448D7E00D26565 /* AKPhaseLockedVocoderDSPKernel.hpp */; };
		C45669B51D448D7E00D26565 /* AKAudioPlayer.swift in Sources */ = {isa = PBXBuildFile; fileRef = C45666461D448D7E00D26565 /* AKAudioPlayer.swift */; };
		C45669B61D448D7E00D26565 /* AKAUPresetBuilder.swift in Sources */ = {isa = PBXBuildFile; fileRef = C45666481D448D7E00D26565 /* AKAUPresetBuilder.swift */; };
		C45669B71D448D7E00D26565 /* AKSampler.swift in Sources */ = {isa = PBXBuildFile; fileRef = C45666491D448D7E00D26565 /* AKSampler.swift */; };
		C45669B81D448D7E00D26565 /* TemplateAUPreset.h in Headers */ = {isa = PBXBuildFile; fileRef = C456664A1D448D7E00D26565 /* TemplateAUPreset.h */; };
		C45669B91D448D7E00D26565 /* AKTimePitch.swift in Sources */ = {isa = PBXBuildFile; fileRef = C456664C1D448D7E00D26565 /* AKTimePitch.swift */; };
		C45669BA1D448D7E00D26565 /* AKVariSpeed.swift in Sources */ = {isa = PBXBuildFile; fileRef = C456664D1D448D7E00D26565 /* AKVariSpeed.swift */; };
		C45669BB1D448D7E00D26565 /* AKOperation.swift in Sources */ = {isa = PBXBuildFile; fileRef = C456664F1D448D7E00D26565 /* AKOperation.swift */; };
		C45669BC1D448D7E00D26565 /* AKParameter.swift in Sources */ = {isa = PBXBuildFile; fileRef = C45666501D448D7E00D26565 /* AKParameter.swift */; };
		C45669BD1D448D7E00D26565 /* AKStereoOperation.swift in Sources */ = {isa = PBXBuildFile; fileRef = C45666511D448D7E00D26565 /* AKStereoOperation.swift */; };
		C45669BE1D448D7E00D26565 /* delay.swift in Sources */ = {isa = PBXBuildFile; fileRef = C45666541D448D7E00D26565 /* delay.swift */; };
		C45669BF1D448D7E00D26565 /* variableDelay.swift in Sources */ = {isa = PBXBuildFile; fileRef = C45666551D448D7E00D26565 /* variableDelay.swift */; };
		C45669C01D448D7E00D26565 /* bitcrush.swift in Sources */ = {isa = PBXBuildFile; fileRef = C45666571D448D7E00D26565 /* bitcrush.swift */; };
		C45669C11D448D7E00D26565 /* clip.swift in Sources */ = {isa = PBXBuildFile; fileRef = C45666581D448D7E00D26565 /* clip.swift */; };
		C45669C21D448D7E00D26565 /* distort.swift in Sources */ = {isa = PBXBuildFile; fileRef = C45666591D448D7E00D26565 /* distort.swift */; };
		C45669C31D448D7E00D26565 /* autoWah.swift in Sources */ = {isa = PBXBuildFile; fileRef = C456665B1D448D7E00D26565 /* autoWah.swift */; };
		C45669C41D448D7E00D26565 /* dcBlock.swift in Sources */ = {isa = PBXBuildFile; fileRef = C456665C1D448D7E00D26565 /* dcBlock.swift */; };
		C45669C51D448D7E00D26565 /* highPassButterworthFilter.swift in Sources */ = {isa = PBXBuildFile; fileRef = C456665D1D448D7E00D26565 /* highPassButterworthFilter.swift */; };
		C45669C61D448D7E00D26565 /* highPassFilter.swift in Sources */ = {isa = PBXBuildFile; fileRef = C456665E1D448D7E00D26565 /* highPassFilter.swift */; };
		C45669C81D448D7E00D26565 /* lowPassFilter.swift in Sources */ = {isa = PBXBuildFile; fileRef = C45666601D448D7E00D26565 /* lowPassFilter.swift */; };
		C45669C91D448D7E00D26565 /* modalResonanceFilter.swift in Sources */ = {isa = PBXBuildFile; fileRef = C45666611D448D7E00D26565 /* modalResonanceFilter.swift */; };
		C45669CA1D448D7E00D26565 /* moogLadderFilter.swift in Sources */ = {isa = PBXBuildFile; fileRef = C45666621D448D7E00D26565 /* moogLadderFilter.swift */; };
		C45669CB1D448D7E00D26565 /* resonantFilter.swift in Sources */ = {isa = PBXBuildFile; fileRef = C45666631D448D7E00D26565 /* resonantFilter.swift */; };
		C45669CC1D448D7E00D26565 /* stringResonator.swift in Sources */ = {isa = PBXBuildFile; fileRef = C45666641D448D7E00D26565 /* stringResonator.swift */; };
		C45669CD1D448D7E00D26565 /* reverberateWithChowning.swift in Sources */ = {isa = PBXBuildFile; fileRef = C45666661D448D7E00D26565 /* reverberateWithChowning.swift */; };
		C45669CE1D448D7E00D26565 /* reverberateWithCostello.swift in Sources */ = {isa = PBXBuildFile; fileRef = C45666671D448D7E00D26565 /* reverberateWithCostello.swift */; };
		C45669CF1D448D7E00D26565 /* reverberateWithFlatFrequencyResponse.swift in Sources */ = {isa = PBXBuildFile; fileRef = C45666681D448D7E00D26565 /* reverberateWithFlatFrequencyResponse.swift */; };
		C45669D01D448D7E00D26565 /* pinkNoise.swift in Sources */ = {isa = PBXBuildFile; fileRef = C456666B1D448D7E00D26565 /* pinkNoise.swift */; };
		C45669D11D448D7E00D26565 /* whiteNoise.swift in Sources */ = {isa = PBXBuildFile; fileRef = C456666C1D448D7E00D26565 /* whiteNoise.swift */; };
		C45669D21D448D7E00D26565 /* fmOscillator.swift in Sources */ = {isa = PBXBuildFile; fileRef = C456666E1D448D7E00D26565 /* fmOscillator.swift */; };
		C45669D31D448D7E00D26565 /* morphingOscillator.swift in Sources */ = {isa = PBXBuildFile; fileRef = C456666F1D448D7E00D26565 /* morphingOscillator.swift */; };
		C45669D41D448D7E00D26565 /* phasor.swift in Sources */ = {isa = PBXBuildFile; fileRef = C45666701D448D7E00D26565 /* phasor.swift */; };
		C45669D51D448D7E00D26565 /* sawtooth.swift in Sources */ = {isa = PBXBuildFile; fileRef = C45666711D448D7E00D26565 /* sawtooth.swift */; };
		C45669D61D448D7E00D26565 /* sawtoothWave.swift in Sources */ = {isa = PBXBuildFile; fileRef = C45666721D448D7E00D26565 /* sawtoothWave.swift */; };
		C45669D71D448D7E00D26565 /* sineWave.swift in Sources */ = {isa = PBXBuildFile; fileRef = C45666731D448D7E00D26565 /* sineWave.swift */; };
		C45669D81D448D7E00D26565 /* square.swift in Sources */ = {isa = PBXBuildFile; fileRef = C45666741D448D7E00D26565 /* square.swift */; };
		C45669D91D448D7E00D26565 /* squareWave.swift in Sources */ = {isa = PBXBuildFile; fileRef = C45666751D448D7E00D26565 /* squareWave.swift */; };
		C45669DA1D448D7E00D26565 /* triangle.swift in Sources */ = {isa = PBXBuildFile; fileRef = C45666761D448D7E00D26565 /* triangle.swift */; };
		C45669DB1D448D7E00D26565 /* triangleWave.swift in Sources */ = {isa = PBXBuildFile; fileRef = C45666771D448D7E00D26565 /* triangleWave.swift */; };
		C45669DC1D448D7E00D26565 /* pluckedString.swift in Sources */ = {isa = PBXBuildFile; fileRef = C45666791D448D7E00D26565 /* pluckedString.swift */; };
		C45669DD1D448D7E00D26565 /* add.swift in Sources */ = {isa = PBXBuildFile; fileRef = C456667B1D448D7E00D26565 /* add.swift */; };
		C45669DE1D448D7E00D26565 /* divide.swift in Sources */ = {isa = PBXBuildFile; fileRef = C456667C1D448D7E00D26565 /* divide.swift */; };
		C45669DF1D448D7E00D26565 /* max.swift in Sources */ = {isa = PBXBuildFile; fileRef = C456667D1D448D7E00D26565 /* max.swift */; };
		C45669E01D448D7E00D26565 /* min.swift in Sources */ = {isa = PBXBuildFile; fileRef = C456667E1D448D7E00D26565 /* min.swift */; };
		C45669E11D448D7E00D26565 /* multiply.swift in Sources */ = {isa = PBXBuildFile; fileRef = C456667F1D448D7E00D26565 /* multiply.swift */; };
		C45669E21D448D7E00D26565 /* jitter.swift in Sources */ = {isa = PBXBuildFile; fileRef = C45666811D448D7E00D26565 /* jitter.swift */; };
		C45669E31D448D7E00D26565 /* randomNumberPulse.swift in Sources */ = {isa = PBXBuildFile; fileRef = C45666821D448D7E00D26565 /* randomNumberPulse.swift */; };
		C45669E41D448D7E00D26565 /* randomVertexPulse.swift in Sources */ = {isa = PBXBuildFile; fileRef = C45666831D448D7E00D26565 /* randomVertexPulse.swift */; };
		C45669E51D448D7E00D26565 /* scale.swift in Sources */ = {isa = PBXBuildFile; fileRef = C45666841D448D7E00D26565 /* scale.swift */; };
		C45669E61D448D7E00D26565 /* segment.swift in Sources */ = {isa = PBXBuildFile; fileRef = C45666851D448D7E00D26565 /* segment.swift */; };
		C45669E71D448D7E00D26565 /* subtract.swift in Sources */ = {isa = PBXBuildFile; fileRef = C45666861D448D7E00D26565 /* subtract.swift */; };
		C45669E81D448D7E00D26565 /* mixer.swift in Sources */ = {isa = PBXBuildFile; fileRef = C45666881D448D7E00D26565 /* mixer.swift */; };
		C45669E91D448D7E00D26565 /* pan.swift in Sources */ = {isa = PBXBuildFile; fileRef = C45666891D448D7E00D26565 /* pan.swift */; };
		C45669EA1D448D7E00D26565 /* adsrEnvelope.swift in Sources */ = {isa = PBXBuildFile; fileRef = C456668B1D448D7E00D26565 /* adsrEnvelope.swift */; };
		C45669EB1D448D7E00D26565 /* metronome.swift in Sources */ = {isa = PBXBuildFile; fileRef = C456668C1D448D7E00D26565 /* metronome.swift */; };
		C45669EC1D448D7E00D26565 /* periodicTrigger.swift in Sources */ = {isa = PBXBuildFile; fileRef = C456668D1D448D7E00D26565 /* periodicTrigger.swift */; };
		C45669ED1D448D7E00D26565 /* portamento.swift in Sources */ = {isa = PBXBuildFile; fileRef = C456668E1D448D7E00D26565 /* portamento.swift */; };
		C45669EE1D448D7E00D26565 /* triggeredWithEnvelope.swift in Sources */ = {isa = PBXBuildFile; fileRef = C456668F1D448D7E00D26565 /* triggeredWithEnvelope.swift */; };
		C45669EF1D448D7E00D26565 /* Numeric.swift in Sources */ = {isa = PBXBuildFile; fileRef = C45666901D448D7E00D26565 /* Numeric.swift */; };
		C45669F01D448D7E00D26565 /* AKAmplitudeTap.swift in Sources */ = {isa = PBXBuildFile; fileRef = C45666921D448D7E00D26565 /* AKAmplitudeTap.swift */; };
		C45669F11D448D7E00D26565 /* AKFFTTap.swift in Sources */ = {isa = PBXBuildFile; fileRef = C45666931D448D7E00D26565 /* AKFFTTap.swift */; };
		C45717AD1F5942FF0012DE53 /* AKPropertyControl.swift in Sources */ = {isa = PBXBuildFile; fileRef = C45717AC1F5942FF0012DE53 /* AKPropertyControl.swift */; };
		C45789731D50125F00F28F67 /* smoothdelay.c in Sources */ = {isa = PBXBuildFile; fileRef = C45789721D50125F00F28F67 /* smoothdelay.c */; };
		C45F3F751ED1576100A75143 /* AKSamplePlayer.swift in Sources */ = {isa = PBXBuildFile; fileRef = C45F3F711ED1576100A75143 /* AKSamplePlayer.swift */; };
		C45F3F761ED1576100A75143 /* AKSamplePlayerAudioUnit.h in Headers */ = {isa = PBXBuildFile; fileRef = C45F3F721ED1576100A75143 /* AKSamplePlayerAudioUnit.h */; settings = {ATTRIBUTES = (Public, ); }; };
		C45F3F771ED1576100A75143 /* AKSamplePlayerAudioUnit.mm in Sources */ = {isa = PBXBuildFile; fileRef = C45F3F731ED1576100A75143 /* AKSamplePlayerAudioUnit.mm */; };
		C45F3F781ED1576100A75143 /* AKSamplePlayerDSPKernel.hpp in Headers */ = {isa = PBXBuildFile; fileRef = C45F3F741ED1576100A75143 /* AKSamplePlayerDSPKernel.hpp */; };
		C45F62731E8EE4FC00F82CD4 /* AKPhaser.swift in Sources */ = {isa = PBXBuildFile; fileRef = C45F626F1E8EE4FC00F82CD4 /* AKPhaser.swift */; };
		C45F62741E8EE4FC00F82CD4 /* AKPhaserAudioUnit.h in Headers */ = {isa = PBXBuildFile; fileRef = C45F62701E8EE4FC00F82CD4 /* AKPhaserAudioUnit.h */; settings = {ATTRIBUTES = (Public, ); }; };
		C45F62751E8EE4FC00F82CD4 /* AKPhaserAudioUnit.mm in Sources */ = {isa = PBXBuildFile; fileRef = C45F62711E8EE4FC00F82CD4 /* AKPhaserAudioUnit.mm */; };
		C45F62761E8EE4FC00F82CD4 /* AKPhaserDSPKernel.hpp in Headers */ = {isa = PBXBuildFile; fileRef = C45F62721E8EE4FC00F82CD4 /* AKPhaserDSPKernel.hpp */; };
		C45F627C1E8F25F900F82CD4 /* AKDynamicRangeCompressor.swift in Sources */ = {isa = PBXBuildFile; fileRef = C45F62781E8F25F900F82CD4 /* AKDynamicRangeCompressor.swift */; };
		C45F627D1E8F25F900F82CD4 /* AKDynamicRangeCompressorAudioUnit.h in Headers */ = {isa = PBXBuildFile; fileRef = C45F62791E8F25F900F82CD4 /* AKDynamicRangeCompressorAudioUnit.h */; settings = {ATTRIBUTES = (Public, ); }; };
		C45F627E1E8F25F900F82CD4 /* AKDynamicRangeCompressorAudioUnit.mm in Sources */ = {isa = PBXBuildFile; fileRef = C45F627A1E8F25F900F82CD4 /* AKDynamicRangeCompressorAudioUnit.mm */; };
		C45F627F1E8F25F900F82CD4 /* AKDynamicRangeCompressorDSPKernel.hpp in Headers */ = {isa = PBXBuildFile; fileRef = C45F627B1E8F25F900F82CD4 /* AKDynamicRangeCompressorDSPKernel.hpp */; };
		C45F62851E8F40EC00F82CD4 /* AKZitaReverb.swift in Sources */ = {isa = PBXBuildFile; fileRef = C45F62811E8F40EC00F82CD4 /* AKZitaReverb.swift */; };
		C45F62861E8F40EC00F82CD4 /* AKZitaReverbAudioUnit.h in Headers */ = {isa = PBXBuildFile; fileRef = C45F62821E8F40EC00F82CD4 /* AKZitaReverbAudioUnit.h */; settings = {ATTRIBUTES = (Public, ); }; };
		C45F62871E8F40EC00F82CD4 /* AKZitaReverbAudioUnit.mm in Sources */ = {isa = PBXBuildFile; fileRef = C45F62831E8F40EC00F82CD4 /* AKZitaReverbAudioUnit.mm */; };
		C45F62881E8F40EC00F82CD4 /* AKZitaReverbDSPKernel.hpp in Headers */ = {isa = PBXBuildFile; fileRef = C45F62841E8F40EC00F82CD4 /* AKZitaReverbDSPKernel.hpp */; };
		C466150F1EEA18F10044A5FC /* voc.c in Sources */ = {isa = PBXBuildFile; fileRef = C466150E1EEA18F10044A5FC /* voc.c */; };
		C46615111EEA1C740044A5FC /* voc.c in Sources */ = {isa = PBXBuildFile; fileRef = C46615101EEA1C740044A5FC /* voc.c */; };
		C46615201EEA2E6A0044A5FC /* AKVocalTract.swift in Sources */ = {isa = PBXBuildFile; fileRef = C466151C1EEA2E6A0044A5FC /* AKVocalTract.swift */; };
		C46615211EEA2E6A0044A5FC /* AKVocalTractAudioUnit.h in Headers */ = {isa = PBXBuildFile; fileRef = C466151D1EEA2E6A0044A5FC /* AKVocalTractAudioUnit.h */; settings = {ATTRIBUTES = (Public, ); }; };
		C46615221EEA2E6A0044A5FC /* AKVocalTractAudioUnit.mm in Sources */ = {isa = PBXBuildFile; fileRef = C466151E1EEA2E6A0044A5FC /* AKVocalTractAudioUnit.mm */; };
		C46615231EEA2E6A0044A5FC /* AKVocalTractDSPKernel.hpp in Headers */ = {isa = PBXBuildFile; fileRef = C466151F1EEA2E6A0044A5FC /* AKVocalTractDSPKernel.hpp */; };
		C46615291EEA31B90044A5FC /* growl.c in Sources */ = {isa = PBXBuildFile; fileRef = C46615251EEA31B90044A5FC /* growl.c */; };
		C466152A1EEA31B90044A5FC /* growl.h in Headers */ = {isa = PBXBuildFile; fileRef = C46615261EEA31B90044A5FC /* growl.h */; };
		C466152B1EEA31B90044A5FC /* vocwrapper.c in Sources */ = {isa = PBXBuildFile; fileRef = C46615271EEA31B90044A5FC /* vocwrapper.c */; };
		C466152C1EEA31B90044A5FC /* vocwrapper.h in Headers */ = {isa = PBXBuildFile; fileRef = C46615281EEA31B90044A5FC /* vocwrapper.h */; };
		C47047BE1E78FA2D00D9906F /* AKRhodesPiano.swift in Sources */ = {isa = PBXBuildFile; fileRef = C47047B01E78FA2D00D9906F /* AKRhodesPiano.swift */; };
		C47047BF1E78FA2D00D9906F /* AKRhodesPianoAudioUnit.h in Headers */ = {isa = PBXBuildFile; fileRef = C47047B11E78FA2D00D9906F /* AKRhodesPianoAudioUnit.h */; settings = {ATTRIBUTES = (Public, ); }; };
		C47047C01E78FA2D00D9906F /* AKRhodesPianoAudioUnit.mm in Sources */ = {isa = PBXBuildFile; fileRef = C47047B21E78FA2D00D9906F /* AKRhodesPianoAudioUnit.mm */; };
		C47047C11E78FA2D00D9906F /* AKRhodesPianoDSPKernel.hpp in Headers */ = {isa = PBXBuildFile; fileRef = C47047B31E78FA2D00D9906F /* AKRhodesPianoDSPKernel.hpp */; };
		C47047C21E78FA2D00D9906F /* AKShaker.swift in Sources */ = {isa = PBXBuildFile; fileRef = C47047B51E78FA2D00D9906F /* AKShaker.swift */; };
		C47047C31E78FA2D00D9906F /* AKShakerAudioUnit.h in Headers */ = {isa = PBXBuildFile; fileRef = C47047B61E78FA2D00D9906F /* AKShakerAudioUnit.h */; settings = {ATTRIBUTES = (Public, ); }; };
		C47047C41E78FA2D00D9906F /* AKShakerAudioUnit.mm in Sources */ = {isa = PBXBuildFile; fileRef = C47047B71E78FA2D00D9906F /* AKShakerAudioUnit.mm */; };
		C47047C51E78FA2D00D9906F /* AKShakerDSPKernel.hpp in Headers */ = {isa = PBXBuildFile; fileRef = C47047B81E78FA2D00D9906F /* AKShakerDSPKernel.hpp */; };
		C47047C61E78FA2D00D9906F /* AKTubularBells.swift in Sources */ = {isa = PBXBuildFile; fileRef = C47047BA1E78FA2D00D9906F /* AKTubularBells.swift */; };
		C47047C71E78FA2D00D9906F /* AKTubularBellsAudioUnit.h in Headers */ = {isa = PBXBuildFile; fileRef = C47047BB1E78FA2D00D9906F /* AKTubularBellsAudioUnit.h */; settings = {ATTRIBUTES = (Public, ); }; };
		C47047C81E78FA2D00D9906F /* AKTubularBellsAudioUnit.mm in Sources */ = {isa = PBXBuildFile; fileRef = C47047BC1E78FA2D00D9906F /* AKTubularBellsAudioUnit.mm */; };
		C47047C91E78FA2D00D9906F /* AKTubularBellsDSPKernel.hpp in Headers */ = {isa = PBXBuildFile; fileRef = C47047BD1E78FA2D00D9906F /* AKTubularBellsDSPKernel.hpp */; };
		C47047CC1E78FB3B00D9906F /* Rhodey.cpp in Sources */ = {isa = PBXBuildFile; fileRef = C47047CB1E78FB3B00D9906F /* Rhodey.cpp */; };
		C47047CE1E78FB4500D9906F /* Shakers.cpp in Sources */ = {isa = PBXBuildFile; fileRef = C47047CD1E78FB4500D9906F /* Shakers.cpp */; };
		C47047D01E78FB4C00D9906F /* TubeBell.cpp in Sources */ = {isa = PBXBuildFile; fileRef = C47047CF1E78FB4C00D9906F /* TubeBell.cpp */; };
		C47047D21E78FB6200D9906F /* TubeBell.h in Headers */ = {isa = PBXBuildFile; fileRef = C47047D11E78FB6200D9906F /* TubeBell.h */; };
		C47047D41E78FB7000D9906F /* Shakers.h in Headers */ = {isa = PBXBuildFile; fileRef = C47047D31E78FB7000D9906F /* Shakers.h */; };
		C47047D61E78FB7A00D9906F /* Rhodey.h in Headers */ = {isa = PBXBuildFile; fileRef = C47047D51E78FB7A00D9906F /* Rhodey.h */; };
		C47047D91E78FBEA00D9906F /* TwoZero.cpp in Sources */ = {isa = PBXBuildFile; fileRef = C47047D81E78FBEA00D9906F /* TwoZero.cpp */; };
		C47047DB1E78FC0200D9906F /* TwoZero.h in Headers */ = {isa = PBXBuildFile; fileRef = C47047DA1E78FC0200D9906F /* TwoZero.h */; };
		C47047DD1E78FC2B00D9906F /* FM.h in Headers */ = {isa = PBXBuildFile; fileRef = C47047DC1E78FC2B00D9906F /* FM.h */; };
		C47047DF1E78FC3500D9906F /* FM.cpp in Sources */ = {isa = PBXBuildFile; fileRef = C47047DE1E78FC3500D9906F /* FM.cpp */; };
		C47047E11E78FC5E00D9906F /* FileLoop.h in Headers */ = {isa = PBXBuildFile; fileRef = C47047E01E78FC5E00D9906F /* FileLoop.h */; };
		C47047E31E78FC6E00D9906F /* FileLoop.cpp in Sources */ = {isa = PBXBuildFile; fileRef = C47047E21E78FC6E00D9906F /* FileLoop.cpp */; };
		C47048231E7A6A6B00D9906F /* rspline.c in Sources */ = {isa = PBXBuildFile; fileRef = C47048221E7A6A6B00D9906F /* rspline.c */; };
		C47048251E7A6A8800D9906F /* rspline.c in Sources */ = {isa = PBXBuildFile; fileRef = C47048241E7A6A8800D9906F /* rspline.c */; };
		C47AC6151D5D49430005E485 /* AKBooster.swift in Sources */ = {isa = PBXBuildFile; fileRef = C47AC6111D5D49430005E485 /* AKBooster.swift */; };
		C47AC6161D5D49430005E485 /* AKBoosterAudioUnit.h in Headers */ = {isa = PBXBuildFile; fileRef = C47AC6121D5D49430005E485 /* AKBoosterAudioUnit.h */; settings = {ATTRIBUTES = (Public, ); }; };
		C47AC6171D5D49430005E485 /* AKBoosterAudioUnit.mm in Sources */ = {isa = PBXBuildFile; fileRef = C47AC6131D5D49430005E485 /* AKBoosterAudioUnit.mm */; };
		C47AC6181D5D49430005E485 /* AKBoosterDSPKernel.hpp in Headers */ = {isa = PBXBuildFile; fileRef = C47AC6141D5D49430005E485 /* AKBoosterDSPKernel.hpp */; };
		C47DDCCB1F7CEB4C002520B9 /* GainEffectDsp.mm in Sources */ = {isa = PBXBuildFile; fileRef = C47DDCCA1F7CEB4B002520B9 /* GainEffectDsp.mm */; };
		C483F63D1D666D7A00374B2A /* trackedAmplitude.swift in Sources */ = {isa = PBXBuildFile; fileRef = C483F63C1D666D7A00374B2A /* trackedAmplitude.swift */; };
		C486B3381DFE2A65009A25C4 /* gen_eval.c in Sources */ = {isa = PBXBuildFile; fileRef = C486B3371DFE2A65009A25C4 /* gen_eval.c */; };
		C49390971E088F4C009FEAA1 /* AKStereoFieldLimiter.swift in Sources */ = {isa = PBXBuildFile; fileRef = C49390931E088F4C009FEAA1 /* AKStereoFieldLimiter.swift */; };
		C49390981E088F4C009FEAA1 /* AKStereoFieldLimiterAudioUnit.h in Headers */ = {isa = PBXBuildFile; fileRef = C49390941E088F4C009FEAA1 /* AKStereoFieldLimiterAudioUnit.h */; settings = {ATTRIBUTES = (Public, ); }; };
		C49390991E088F4C009FEAA1 /* AKStereoFieldLimiterAudioUnit.mm in Sources */ = {isa = PBXBuildFile; fileRef = C49390951E088F4C009FEAA1 /* AKStereoFieldLimiterAudioUnit.mm */; };
		C493909A1E088F4C009FEAA1 /* AKStereoFieldLimiterDSPKernel.hpp in Headers */ = {isa = PBXBuildFile; fileRef = C49390961E088F4C009FEAA1 /* AKStereoFieldLimiterDSPKernel.hpp */; };
		C49A0A2D1D542984007D8ADB /* reverberateWithCombFilter.swift in Sources */ = {isa = PBXBuildFile; fileRef = C49A0A2C1D542984007D8ADB /* reverberateWithCombFilter.swift */; };
		C49A0A2F1D54298A007D8ADB /* pitchShift.swift in Sources */ = {isa = PBXBuildFile; fileRef = C49A0A2E1D54298A007D8ADB /* pitchShift.swift */; };
		C49A0A311D542999007D8ADB /* threePoleLowPassFilter.swift in Sources */ = {isa = PBXBuildFile; fileRef = C49A0A301D542999007D8ADB /* threePoleLowPassFilter.swift */; };
		C49A0A421D543B34007D8ADB /* AKKorgLowPassFilter.swift in Sources */ = {isa = PBXBuildFile; fileRef = C49A0A3E1D543B34007D8ADB /* AKKorgLowPassFilter.swift */; };
		C49A0A431D543B34007D8ADB /* AKKorgLowPassFilterAudioUnit.h in Headers */ = {isa = PBXBuildFile; fileRef = C49A0A3F1D543B34007D8ADB /* AKKorgLowPassFilterAudioUnit.h */; settings = {ATTRIBUTES = (Public, ); }; };
		C49A0A441D543B34007D8ADB /* AKKorgLowPassFilterAudioUnit.mm in Sources */ = {isa = PBXBuildFile; fileRef = C49A0A401D543B34007D8ADB /* AKKorgLowPassFilterAudioUnit.mm */; };
		C49A0A451D543B34007D8ADB /* AKKorgLowPassFilterDSPKernel.hpp in Headers */ = {isa = PBXBuildFile; fileRef = C49A0A411D543B34007D8ADB /* AKKorgLowPassFilterDSPKernel.hpp */; };
		C4A107441E6967850018848C /* AKBrownianNoise.swift in Sources */ = {isa = PBXBuildFile; fileRef = C4A107401E6967850018848C /* AKBrownianNoise.swift */; };
		C4A107451E6967850018848C /* AKBrownianNoiseAudioUnit.h in Headers */ = {isa = PBXBuildFile; fileRef = C4A107411E6967850018848C /* AKBrownianNoiseAudioUnit.h */; settings = {ATTRIBUTES = (Public, ); }; };
		C4A107461E6967850018848C /* AKBrownianNoiseAudioUnit.mm in Sources */ = {isa = PBXBuildFile; fileRef = C4A107421E6967850018848C /* AKBrownianNoiseAudioUnit.mm */; };
		C4A107471E6967850018848C /* AKBrownianNoiseDSPKernel.hpp in Headers */ = {isa = PBXBuildFile; fileRef = C4A107431E6967850018848C /* AKBrownianNoiseDSPKernel.hpp */; };
		C4A107541E6967E70018848C /* brown.c in Sources */ = {isa = PBXBuildFile; fileRef = C4A107531E6967E70018848C /* brown.c */; };
		C4A107561E696C4F0018848C /* brown.c in Sources */ = {isa = PBXBuildFile; fileRef = C4A107551E696C4F0018848C /* brown.c */; };
		C4A107641E696F9B0018848C /* brownianNoise.swift in Sources */ = {isa = PBXBuildFile; fileRef = C4A107631E696F9B0018848C /* brownianNoise.swift */; };
		C4A579BA1EC1B7580072D48A /* AKMicrophoneTracker.swift in Sources */ = {isa = PBXBuildFile; fileRef = C4A579B91EC1B7580072D48A /* AKMicrophoneTracker.swift */; };
		C4A579BC1EC1B7B10072D48A /* AKMicrophoneTrackerEngine.m in Sources */ = {isa = PBXBuildFile; fileRef = C4A579BB1EC1B7B10072D48A /* AKMicrophoneTrackerEngine.m */; };
		C4A579BE1EC1B87F0072D48A /* AKMicrophoneTrackerEngine.h in Headers */ = {isa = PBXBuildFile; fileRef = C4A579BD1EC1B7C30072D48A /* AKMicrophoneTrackerEngine.h */; settings = {ATTRIBUTES = (Public, ); }; };
		C4A8A4C51EE4007500FDBE68 /* AKMetronome.swift in Sources */ = {isa = PBXBuildFile; fileRef = C4A8A4C41EE4007500FDBE68 /* AKMetronome.swift */; };
		C4B8A2FE1E6583D9006432FA /* AKSampler+getAUPresetXML.swift in Sources */ = {isa = PBXBuildFile; fileRef = C4B8A2FD1E6583D9006432FA /* AKSampler+getAUPresetXML.swift */; };
		C4B8A3001E658405006432FA /* AKSampler+SoundFont.swift in Sources */ = {isa = PBXBuildFile; fileRef = C4B8A2FF1E658405006432FA /* AKSampler+SoundFont.swift */; };
		C4BA6E861DD99794002254EB /* AKComponent.swift in Sources */ = {isa = PBXBuildFile; fileRef = C4BA6E851DD99794002254EB /* AKComponent.swift */; };
		C4C378FF1F0C55640085F876 /* AKSequencer.swift in Sources */ = {isa = PBXBuildFile; fileRef = C4C378FE1F0C55640085F876 /* AKSequencer.swift */; };
		C4D4C4E51EB7175100134B39 /* AKTuningTable+CombinationProductSet.swift in Sources */ = {isa = PBXBuildFile; fileRef = C4D4C4DE1EB7175100134B39 /* AKTuningTable+CombinationProductSet.swift */; };
		C4D4C4E61EB7175100134B39 /* AKTuningTable+EqualTemperament.swift in Sources */ = {isa = PBXBuildFile; fileRef = C4D4C4DF1EB7175100134B39 /* AKTuningTable+EqualTemperament.swift */; };
		C4D4C4E71EB7175100134B39 /* AKTuningTable+NorthIndianRaga.swift in Sources */ = {isa = PBXBuildFile; fileRef = C4D4C4E01EB7175100134B39 /* AKTuningTable+NorthIndianRaga.swift */; };
		C4D4C4E81EB7175100134B39 /* AKTuningTable+RecurrenceRelation.swift in Sources */ = {isa = PBXBuildFile; fileRef = C4D4C4E11EB7175100134B39 /* AKTuningTable+RecurrenceRelation.swift */; };
		C4D4C4E91EB7175100134B39 /* AKTuningTable+Scala.swift in Sources */ = {isa = PBXBuildFile; fileRef = C4D4C4E21EB7175100134B39 /* AKTuningTable+Scala.swift */; };
		C4D4C4EA1EB7175100134B39 /* AKTuningTable+Wilson.swift in Sources */ = {isa = PBXBuildFile; fileRef = C4D4C4E31EB7175100134B39 /* AKTuningTable+Wilson.swift */; };
		C4D4C4EB1EB7175100134B39 /* AKTuningTable.swift in Sources */ = {isa = PBXBuildFile; fileRef = C4D4C4E41EB7175100134B39 /* AKTuningTable.swift */; };
		C4E3D21C1F4351340040190E /* AKBankAudioUnit.h in Headers */ = {isa = PBXBuildFile; fileRef = C4E3D21A1F4351340040190E /* AKBankAudioUnit.h */; settings = {ATTRIBUTES = (Public, ); }; };
		C4E3D21D1F4351340040190E /* AKBankAudioUnit.mm in Sources */ = {isa = PBXBuildFile; fileRef = C4E3D21B1F4351340040190E /* AKBankAudioUnit.mm */; };
		C4EDF5F81F5B871300A45815 /* AKLiveViewController.swift in Sources */ = {isa = PBXBuildFile; fileRef = C4EDFAA61F5B81370029A371 /* AKLiveViewController.swift */; };
		C4F5F2641F443AF400BF7572 /* fwavblnk.raw in Resources */ = {isa = PBXBuildFile; fileRef = C47047D71E78FB9B00D9906F /* fwavblnk.raw */; };
		C4F8C8191DCA8959001F38F2 /* scrambler.c in Sources */ = {isa = PBXBuildFile; fileRef = C4F8C8171DCA8959001F38F2 /* scrambler.c */; };
		C4F8C81A1DCA8959001F38F2 /* slice.c in Sources */ = {isa = PBXBuildFile; fileRef = C4F8C8181DCA8959001F38F2 /* slice.c */; };
		C4F8C81C1DCA8968001F38F2 /* incr.c in Sources */ = {isa = PBXBuildFile; fileRef = C4F8C81B1DCA8968001F38F2 /* incr.c */; };
		C4F8C9BE1DCA9255001F38F2 /* adsr.c in Sources */ = {isa = PBXBuildFile; fileRef = C4F8C9391DCA9255001F38F2 /* adsr.c */; };
		C4F8C9BF1DCA9255001F38F2 /* allpass.c in Sources */ = {isa = PBXBuildFile; fileRef = C4F8C93A1DCA9255001F38F2 /* allpass.c */; };
		C4F8C9C11DCA9255001F38F2 /* atone.c in Sources */ = {isa = PBXBuildFile; fileRef = C4F8C93C1DCA9255001F38F2 /* atone.c */; };
		C4F8C9C21DCA9255001F38F2 /* autowah.c in Sources */ = {isa = PBXBuildFile; fileRef = C4F8C93D1DCA9255001F38F2 /* autowah.c */; };
		C4F8C9C31DCA9255001F38F2 /* bal.c in Sources */ = {isa = PBXBuildFile; fileRef = C4F8C93E1DCA9255001F38F2 /* bal.c */; };
		C4F8C9C41DCA9255001F38F2 /* basic.c in Sources */ = {isa = PBXBuildFile; fileRef = C4F8C93F1DCA9255001F38F2 /* basic.c */; };
		C4F8C9C51DCA9255001F38F2 /* biscale.c in Sources */ = {isa = PBXBuildFile; fileRef = C4F8C9401DCA9255001F38F2 /* biscale.c */; };
		C4F8C9C61DCA9255001F38F2 /* bitcrush.c in Sources */ = {isa = PBXBuildFile; fileRef = C4F8C9411DCA9255001F38F2 /* bitcrush.c */; };
		C4F8C9C71DCA9255001F38F2 /* bitwise.c in Sources */ = {isa = PBXBuildFile; fileRef = C4F8C9421DCA9255001F38F2 /* bitwise.c */; };
		C4F8C9C81DCA9255001F38F2 /* blsaw.c in Sources */ = {isa = PBXBuildFile; fileRef = C4F8C9431DCA9255001F38F2 /* blsaw.c */; };
		C4F8C9C91DCA9255001F38F2 /* blsquare.c in Sources */ = {isa = PBXBuildFile; fileRef = C4F8C9441DCA9255001F38F2 /* blsquare.c */; };
		C4F8C9CA1DCA9255001F38F2 /* bltriangle.c in Sources */ = {isa = PBXBuildFile; fileRef = C4F8C9451DCA9255001F38F2 /* bltriangle.c */; };
		C4F8C9CB1DCA9255001F38F2 /* bpm.c in Sources */ = {isa = PBXBuildFile; fileRef = C4F8C9461DCA9255001F38F2 /* bpm.c */; };
		C4F8C9CC1DCA9255001F38F2 /* butbp.c in Sources */ = {isa = PBXBuildFile; fileRef = C4F8C9471DCA9255001F38F2 /* butbp.c */; };
		C4F8C9CD1DCA9255001F38F2 /* butbr.c in Sources */ = {isa = PBXBuildFile; fileRef = C4F8C9481DCA9255001F38F2 /* butbr.c */; };
		C4F8C9CE1DCA9255001F38F2 /* buthp.c in Sources */ = {isa = PBXBuildFile; fileRef = C4F8C9491DCA9255001F38F2 /* buthp.c */; };
		C4F8C9CF1DCA9255001F38F2 /* butlp.c in Sources */ = {isa = PBXBuildFile; fileRef = C4F8C94A1DCA9255001F38F2 /* butlp.c */; };
		C4F8C9D01DCA9255001F38F2 /* clip.c in Sources */ = {isa = PBXBuildFile; fileRef = C4F8C94B1DCA9255001F38F2 /* clip.c */; };
		C4F8C9D11DCA9255001F38F2 /* comb.c in Sources */ = {isa = PBXBuildFile; fileRef = C4F8C94C1DCA9255001F38F2 /* comb.c */; };
		C4F8C9D21DCA9255001F38F2 /* conv.c in Sources */ = {isa = PBXBuildFile; fileRef = C4F8C94D1DCA9255001F38F2 /* conv.c */; };
		C4F8C9D31DCA9255001F38F2 /* count.c in Sources */ = {isa = PBXBuildFile; fileRef = C4F8C94E1DCA9255001F38F2 /* count.c */; };
		C4F8C9D41DCA9255001F38F2 /* crossfade.c in Sources */ = {isa = PBXBuildFile; fileRef = C4F8C94F1DCA9255001F38F2 /* crossfade.c */; };
		C4F8C9D51DCA9255001F38F2 /* dcblock.c in Sources */ = {isa = PBXBuildFile; fileRef = C4F8C9501DCA9255001F38F2 /* dcblock.c */; };
		C4F8C9D61DCA9255001F38F2 /* delay.c in Sources */ = {isa = PBXBuildFile; fileRef = C4F8C9511DCA9255001F38F2 /* delay.c */; };
		C4F8C9D71DCA9255001F38F2 /* dist.c in Sources */ = {isa = PBXBuildFile; fileRef = C4F8C9521DCA9255001F38F2 /* dist.c */; };
		C4F8C9D81DCA9255001F38F2 /* dmetro.c in Sources */ = {isa = PBXBuildFile; fileRef = C4F8C9531DCA9255001F38F2 /* dmetro.c */; };
		C4F8C9D91DCA9255001F38F2 /* drip.c in Sources */ = {isa = PBXBuildFile; fileRef = C4F8C9541DCA9255001F38F2 /* drip.c */; };
		C4F8C9DA1DCA9255001F38F2 /* dtrig.c in Sources */ = {isa = PBXBuildFile; fileRef = C4F8C9551DCA9255001F38F2 /* dtrig.c */; };
		C4F8C9DB1DCA9255001F38F2 /* dust.c in Sources */ = {isa = PBXBuildFile; fileRef = C4F8C9561DCA9255001F38F2 /* dust.c */; };
		C4F8C9DC1DCA9256001F38F2 /* eqfil.c in Sources */ = {isa = PBXBuildFile; fileRef = C4F8C9571DCA9255001F38F2 /* eqfil.c */; };
		C4F8C9DD1DCA9256001F38F2 /* eval.c in Sources */ = {isa = PBXBuildFile; fileRef = C4F8C9581DCA9255001F38F2 /* eval.c */; };
		C4F8C9DE1DCA9256001F38F2 /* expon.c in Sources */ = {isa = PBXBuildFile; fileRef = C4F8C9591DCA9255001F38F2 /* expon.c */; };
		C4F8C9DF1DCA9256001F38F2 /* f.c in Sources */ = {isa = PBXBuildFile; fileRef = C4F8C95A1DCA9255001F38F2 /* f.c */; };
		C4F8C9E01DCA9256001F38F2 /* fm.c in Sources */ = {isa = PBXBuildFile; fileRef = C4F8C95B1DCA9255001F38F2 /* fm.c */; };
		C4F8C9E11DCA9256001F38F2 /* fof.c in Sources */ = {isa = PBXBuildFile; fileRef = C4F8C95C1DCA9255001F38F2 /* fof.c */; };
		C4F8C9E21DCA9256001F38F2 /* fog.c in Sources */ = {isa = PBXBuildFile; fileRef = C4F8C95D1DCA9255001F38F2 /* fog.c */; };
		C4F8C9E31DCA9256001F38F2 /* fosc.c in Sources */ = {isa = PBXBuildFile; fileRef = C4F8C95E1DCA9255001F38F2 /* fosc.c */; };
		C4F8C9E41DCA9256001F38F2 /* ftsum.c in Sources */ = {isa = PBXBuildFile; fileRef = C4F8C95F1DCA9255001F38F2 /* ftsum.c */; };
		C4F8C9E51DCA9256001F38F2 /* gbuzz.c in Sources */ = {isa = PBXBuildFile; fileRef = C4F8C9601DCA9255001F38F2 /* gbuzz.c */; };
		C4F8C9E61DCA9256001F38F2 /* gen_composite.c in Sources */ = {isa = PBXBuildFile; fileRef = C4F8C9611DCA9255001F38F2 /* gen_composite.c */; };
		C4F8C9E71DCA9256001F38F2 /* gen_file.c in Sources */ = {isa = PBXBuildFile; fileRef = C4F8C9621DCA9255001F38F2 /* gen_file.c */; };
		C4F8C9E81DCA9256001F38F2 /* gen_line.c in Sources */ = {isa = PBXBuildFile; fileRef = C4F8C9631DCA9255001F38F2 /* gen_line.c */; };
		C4F8C9E91DCA9256001F38F2 /* gen_padsynth.c in Sources */ = {isa = PBXBuildFile; fileRef = C4F8C9641DCA9255001F38F2 /* gen_padsynth.c */; };
		C4F8C9EA1DCA9256001F38F2 /* gen_rand.c in Sources */ = {isa = PBXBuildFile; fileRef = C4F8C9651DCA9255001F38F2 /* gen_rand.c */; };
		C4F8C9EB1DCA9256001F38F2 /* gen_sine.c in Sources */ = {isa = PBXBuildFile; fileRef = C4F8C9661DCA9255001F38F2 /* gen_sine.c */; };
		C4F8C9EC1DCA9256001F38F2 /* gen_sinesum.c in Sources */ = {isa = PBXBuildFile; fileRef = C4F8C9671DCA9255001F38F2 /* gen_sinesum.c */; };
		C4F8C9ED1DCA9256001F38F2 /* gen_sporth.c in Sources */ = {isa = PBXBuildFile; fileRef = C4F8C9681DCA9255001F38F2 /* gen_sporth.c */; };
		C4F8C9EE1DCA9256001F38F2 /* gen_vals.c in Sources */ = {isa = PBXBuildFile; fileRef = C4F8C9691DCA9255001F38F2 /* gen_vals.c */; };
		C4F8C9EF1DCA9256001F38F2 /* hilbert.c in Sources */ = {isa = PBXBuildFile; fileRef = C4F8C96A1DCA9255001F38F2 /* hilbert.c */; };
		C4F8C9F01DCA9256001F38F2 /* in.c in Sources */ = {isa = PBXBuildFile; fileRef = C4F8C96B1DCA9255001F38F2 /* in.c */; };
		C4F8C9F11DCA9256001F38F2 /* incr.c in Sources */ = {isa = PBXBuildFile; fileRef = C4F8C96C1DCA9255001F38F2 /* incr.c */; };
		C4F8C9F21DCA9256001F38F2 /* jcrev.c in Sources */ = {isa = PBXBuildFile; fileRef = C4F8C96D1DCA9255001F38F2 /* jcrev.c */; };
		C4F8C9F31DCA9256001F38F2 /* jitter.c in Sources */ = {isa = PBXBuildFile; fileRef = C4F8C96E1DCA9255001F38F2 /* jitter.c */; };
		C4F8C9F41DCA9256001F38F2 /* line.c in Sources */ = {isa = PBXBuildFile; fileRef = C4F8C96F1DCA9255001F38F2 /* line.c */; };
		C4F8C9F51DCA9256001F38F2 /* load.c in Sources */ = {isa = PBXBuildFile; fileRef = C4F8C9701DCA9255001F38F2 /* load.c */; };
		C4F8C9F61DCA9256001F38F2 /* loadfile.c in Sources */ = {isa = PBXBuildFile; fileRef = C4F8C9711DCA9255001F38F2 /* loadfile.c */; };
		C4F8C9F81DCA9256001F38F2 /* lpf18.c in Sources */ = {isa = PBXBuildFile; fileRef = C4F8C9731DCA9255001F38F2 /* lpf18.c */; };
		C4F8C9F91DCA9256001F38F2 /* mark.c in Sources */ = {isa = PBXBuildFile; fileRef = C4F8C9741DCA9255001F38F2 /* mark.c */; };
		C4F8C9FA1DCA9256001F38F2 /* maygate.c in Sources */ = {isa = PBXBuildFile; fileRef = C4F8C9751DCA9255001F38F2 /* maygate.c */; };
		C4F8C9FB1DCA9256001F38F2 /* maytrig.c in Sources */ = {isa = PBXBuildFile; fileRef = C4F8C9761DCA9255001F38F2 /* maytrig.c */; };
		C4F8C9FC1DCA9256001F38F2 /* metro.c in Sources */ = {isa = PBXBuildFile; fileRef = C4F8C9771DCA9255001F38F2 /* metro.c */; };
		C4F8C9FD1DCA9256001F38F2 /* mincer.c in Sources */ = {isa = PBXBuildFile; fileRef = C4F8C9781DCA9255001F38F2 /* mincer.c */; };
		C4F8C9FE1DCA9256001F38F2 /* mode.c in Sources */ = {isa = PBXBuildFile; fileRef = C4F8C9791DCA9255001F38F2 /* mode.c */; };
		C4F8C9FF1DCA9256001F38F2 /* moogladder.c in Sources */ = {isa = PBXBuildFile; fileRef = C4F8C97A1DCA9255001F38F2 /* moogladder.c */; };
		C4F8CA001DCA9256001F38F2 /* noise.c in Sources */ = {isa = PBXBuildFile; fileRef = C4F8C97B1DCA9255001F38F2 /* noise.c */; };
		C4F8CA011DCA9256001F38F2 /* nsmp.c in Sources */ = {isa = PBXBuildFile; fileRef = C4F8C97C1DCA9255001F38F2 /* nsmp.c */; };
		C4F8CA021DCA9256001F38F2 /* osc.c in Sources */ = {isa = PBXBuildFile; fileRef = C4F8C97D1DCA9255001F38F2 /* osc.c */; };
		C4F8CA031DCA9256001F38F2 /* oscmorph.c in Sources */ = {isa = PBXBuildFile; fileRef = C4F8C97E1DCA9255001F38F2 /* oscmorph.c */; };
		C4F8CA041DCA9256001F38F2 /* p.c in Sources */ = {isa = PBXBuildFile; fileRef = C4F8C97F1DCA9255001F38F2 /* p.c */; };
		C4F8CA051DCA9256001F38F2 /* pan.c in Sources */ = {isa = PBXBuildFile; fileRef = C4F8C9801DCA9255001F38F2 /* pan.c */; };
		C4F8CA061DCA9256001F38F2 /* pareq.c in Sources */ = {isa = PBXBuildFile; fileRef = C4F8C9811DCA9255001F38F2 /* pareq.c */; };
		C4F8CA071DCA9256001F38F2 /* paulstretch.c in Sources */ = {isa = PBXBuildFile; fileRef = C4F8C9821DCA9255001F38F2 /* paulstretch.c */; };
		C4F8CA081DCA9256001F38F2 /* pdhalf.c in Sources */ = {isa = PBXBuildFile; fileRef = C4F8C9831DCA9255001F38F2 /* pdhalf.c */; };
		C4F8CA091DCA9256001F38F2 /* peaklim.c in Sources */ = {isa = PBXBuildFile; fileRef = C4F8C9841DCA9255001F38F2 /* peaklim.c */; };
		C4F8CA0A1DCA9256001F38F2 /* phaser.c in Sources */ = {isa = PBXBuildFile; fileRef = C4F8C9851DCA9255001F38F2 /* phaser.c */; };
		C4F8CA0B1DCA9256001F38F2 /* phasor.c in Sources */ = {isa = PBXBuildFile; fileRef = C4F8C9861DCA9255001F38F2 /* phasor.c */; };
		C4F8CA0C1DCA9256001F38F2 /* pinknoise.c in Sources */ = {isa = PBXBuildFile; fileRef = C4F8C9871DCA9255001F38F2 /* pinknoise.c */; };
		C4F8CA0D1DCA9256001F38F2 /* pluck.c in Sources */ = {isa = PBXBuildFile; fileRef = C4F8C9881DCA9255001F38F2 /* pluck.c */; };
		C4F8CA0E1DCA9256001F38F2 /* port.c in Sources */ = {isa = PBXBuildFile; fileRef = C4F8C9891DCA9255001F38F2 /* port.c */; };
		C4F8CA0F1DCA9256001F38F2 /* posc3.c in Sources */ = {isa = PBXBuildFile; fileRef = C4F8C98A1DCA9255001F38F2 /* posc3.c */; };
		C4F8CA101DCA9256001F38F2 /* print.c in Sources */ = {isa = PBXBuildFile; fileRef = C4F8C98B1DCA9255001F38F2 /* print.c */; };
		C4F8CA111DCA9256001F38F2 /* prop.c in Sources */ = {isa = PBXBuildFile; fileRef = C4F8C98C1DCA9255001F38F2 /* prop.c */; };
		C4F8CA121DCA9256001F38F2 /* pshift.c in Sources */ = {isa = PBXBuildFile; fileRef = C4F8C98D1DCA9255001F38F2 /* pshift.c */; };
		C4F8CA131DCA9256001F38F2 /* ptrack.c in Sources */ = {isa = PBXBuildFile; fileRef = C4F8C98E1DCA9255001F38F2 /* ptrack.c */; };
		C4F8CA141DCA9256001F38F2 /* rand.c in Sources */ = {isa = PBXBuildFile; fileRef = C4F8C98F1DCA9255001F38F2 /* rand.c */; };
		C4F8CA151DCA9256001F38F2 /* randh.c in Sources */ = {isa = PBXBuildFile; fileRef = C4F8C9901DCA9255001F38F2 /* randh.c */; };
		C4F8CA161DCA9256001F38F2 /* randi.c in Sources */ = {isa = PBXBuildFile; fileRef = C4F8C9911DCA9255001F38F2 /* randi.c */; };
		C4F8CA171DCA9256001F38F2 /* ref.c in Sources */ = {isa = PBXBuildFile; fileRef = C4F8C9921DCA9255001F38F2 /* ref.c */; };
		C4F8CA181DCA9256001F38F2 /* render.c in Sources */ = {isa = PBXBuildFile; fileRef = C4F8C9931DCA9255001F38F2 /* render.c */; };
		C4F8CA191DCA9256001F38F2 /* reson.c in Sources */ = {isa = PBXBuildFile; fileRef = C4F8C9941DCA9255001F38F2 /* reson.c */; };
		C4F8CA1A1DCA9256001F38F2 /* reverse.c in Sources */ = {isa = PBXBuildFile; fileRef = C4F8C9951DCA9255001F38F2 /* reverse.c */; };
		C4F8CA1B1DCA9256001F38F2 /* revsc.c in Sources */ = {isa = PBXBuildFile; fileRef = C4F8C9961DCA9255001F38F2 /* revsc.c */; };
		C4F8CA1C1DCA9256001F38F2 /* rms.c in Sources */ = {isa = PBXBuildFile; fileRef = C4F8C9971DCA9255001F38F2 /* rms.c */; };
		C4F8CA1D1DCA9256001F38F2 /* rpt.c in Sources */ = {isa = PBXBuildFile; fileRef = C4F8C9981DCA9255001F38F2 /* rpt.c */; };
		C4F8CA1E1DCA9256001F38F2 /* samphold.c in Sources */ = {isa = PBXBuildFile; fileRef = C4F8C9991DCA9255001F38F2 /* samphold.c */; };
		C4F8CA1F1DCA9256001F38F2 /* say.c in Sources */ = {isa = PBXBuildFile; fileRef = C4F8C99A1DCA9255001F38F2 /* say.c */; };
		C4F8CA201DCA9256001F38F2 /* scale.c in Sources */ = {isa = PBXBuildFile; fileRef = C4F8C99B1DCA9255001F38F2 /* scale.c */; };
		C4F8CA211DCA9256001F38F2 /* scrambler.c in Sources */ = {isa = PBXBuildFile; fileRef = C4F8C99C1DCA9255001F38F2 /* scrambler.c */; };
		C4F8CA221DCA9256001F38F2 /* sdelay.c in Sources */ = {isa = PBXBuildFile; fileRef = C4F8C99D1DCA9255001F38F2 /* sdelay.c */; };
		C4F8CA231DCA9256001F38F2 /* slice.c in Sources */ = {isa = PBXBuildFile; fileRef = C4F8C99E1DCA9255001F38F2 /* slice.c */; };
		C4F8CA241DCA9256001F38F2 /* slist.c in Sources */ = {isa = PBXBuildFile; fileRef = C4F8C99F1DCA9255001F38F2 /* slist.c */; };
		C4F8CA251DCA9256001F38F2 /* smoothdelay.c in Sources */ = {isa = PBXBuildFile; fileRef = C4F8C9A01DCA9255001F38F2 /* smoothdelay.c */; };
		C4F8CA261DCA9256001F38F2 /* srand.c in Sources */ = {isa = PBXBuildFile; fileRef = C4F8C9A11DCA9255001F38F2 /* srand.c */; };
		C4F8CA271DCA9256001F38F2 /* streson.c in Sources */ = {isa = PBXBuildFile; fileRef = C4F8C9A21DCA9255001F38F2 /* streson.c */; };
		C4F8CA281DCA9256001F38F2 /* switch.c in Sources */ = {isa = PBXBuildFile; fileRef = C4F8C9A31DCA9255001F38F2 /* switch.c */; };
		C4F8CA291DCA9256001F38F2 /* t.c in Sources */ = {isa = PBXBuildFile; fileRef = C4F8C9A41DCA9255001F38F2 /* t.c */; };
		C4F8CA2A1DCA9256001F38F2 /* tabread.c in Sources */ = {isa = PBXBuildFile; fileRef = C4F8C9A51DCA9255001F38F2 /* tabread.c */; };
		C4F8CA2B1DCA9256001F38F2 /* tadsr.c in Sources */ = {isa = PBXBuildFile; fileRef = C4F8C9A61DCA9255001F38F2 /* tadsr.c */; };
		C4F8CA2C1DCA9256001F38F2 /* tblrec.c in Sources */ = {isa = PBXBuildFile; fileRef = C4F8C9A71DCA9255001F38F2 /* tblrec.c */; };
		C4F8CA2D1DCA9256001F38F2 /* tdiv.c in Sources */ = {isa = PBXBuildFile; fileRef = C4F8C9A81DCA9255001F38F2 /* tdiv.c */; };
		C4F8CA2E1DCA9256001F38F2 /* tenv.c in Sources */ = {isa = PBXBuildFile; fileRef = C4F8C9A91DCA9255001F38F2 /* tenv.c */; };
		C4F8CA2F1DCA9256001F38F2 /* tenv2.c in Sources */ = {isa = PBXBuildFile; fileRef = C4F8C9AA1DCA9255001F38F2 /* tenv2.c */; };
		C4F8CA301DCA9256001F38F2 /* tenvx.c in Sources */ = {isa = PBXBuildFile; fileRef = C4F8C9AB1DCA9255001F38F2 /* tenvx.c */; };
		C4F8CA311DCA9256001F38F2 /* tgate.c in Sources */ = {isa = PBXBuildFile; fileRef = C4F8C9AC1DCA9255001F38F2 /* tgate.c */; };
		C4F8CA321DCA9256001F38F2 /* thresh.c in Sources */ = {isa = PBXBuildFile; fileRef = C4F8C9AD1DCA9255001F38F2 /* thresh.c */; };
		C4F8CA331DCA9256001F38F2 /* tick.c in Sources */ = {isa = PBXBuildFile; fileRef = C4F8C9AE1DCA9255001F38F2 /* tick.c */; };
		C4F8CA341DCA9256001F38F2 /* timer.c in Sources */ = {isa = PBXBuildFile; fileRef = C4F8C9AF1DCA9255001F38F2 /* timer.c */; };
		C4F8CA351DCA9256001F38F2 /* tin.c in Sources */ = {isa = PBXBuildFile; fileRef = C4F8C9B01DCA9255001F38F2 /* tin.c */; };
		C4F8CA361DCA9256001F38F2 /* tog.c in Sources */ = {isa = PBXBuildFile; fileRef = C4F8C9B11DCA9255001F38F2 /* tog.c */; };
		C4F8CA371DCA9256001F38F2 /* tone.c in Sources */ = {isa = PBXBuildFile; fileRef = C4F8C9B21DCA9255001F38F2 /* tone.c */; };
		C4F8CA381DCA9256001F38F2 /* tphasor.c in Sources */ = {isa = PBXBuildFile; fileRef = C4F8C9B31DCA9255001F38F2 /* tphasor.c */; };
		C4F8CA391DCA9256001F38F2 /* trand.c in Sources */ = {isa = PBXBuildFile; fileRef = C4F8C9B41DCA9255001F38F2 /* trand.c */; };
		C4F8CA3A1DCA9256001F38F2 /* tseg.c in Sources */ = {isa = PBXBuildFile; fileRef = C4F8C9B51DCA9255001F38F2 /* tseg.c */; };
		C4F8CA3B1DCA9256001F38F2 /* tseq.c in Sources */ = {isa = PBXBuildFile; fileRef = C4F8C9B61DCA9255001F38F2 /* tseq.c */; };
		C4F8CA3C1DCA9256001F38F2 /* v.c in Sources */ = {isa = PBXBuildFile; fileRef = C4F8C9B71DCA9255001F38F2 /* v.c */; };
		C4F8CA3D1DCA9256001F38F2 /* vdelay.c in Sources */ = {isa = PBXBuildFile; fileRef = C4F8C9B81DCA9255001F38F2 /* vdelay.c */; };
		C4F8CA3E1DCA9256001F38F2 /* waveset.c in Sources */ = {isa = PBXBuildFile; fileRef = C4F8C9B91DCA9255001F38F2 /* waveset.c */; };
		C4F8CA3F1DCA9256001F38F2 /* wpkorg35.c in Sources */ = {isa = PBXBuildFile; fileRef = C4F8C9BA1DCA9255001F38F2 /* wpkorg35.c */; };
		C4F8CA401DCA9256001F38F2 /* writecode.c in Sources */ = {isa = PBXBuildFile; fileRef = C4F8C9BB1DCA9255001F38F2 /* writecode.c */; };
		C4F8CA411DCA9256001F38F2 /* zeros.c in Sources */ = {isa = PBXBuildFile; fileRef = C4F8C9BC1DCA9255001F38F2 /* zeros.c */; };
		C4F8CA421DCA9256001F38F2 /* zitarev.c in Sources */ = {isa = PBXBuildFile; fileRef = C4F8C9BD1DCA9255001F38F2 /* zitarev.c */; };
		C4FE68871EC2AD74000B09B2 /* AKMIDIEndpointInfo.swift in Sources */ = {isa = PBXBuildFile; fileRef = C4FE68861EC2AD74000B09B2 /* AKMIDIEndpointInfo.swift */; };
		EAFECEC61F4EBD7D00A2B046 /* AKNodeFFTPlot.swift in Sources */ = {isa = PBXBuildFile; fileRef = C45666951D448D7E00D26565 /* AKNodeFFTPlot.swift */; };
		EAFECEC71F4EBD7D00A2B046 /* AKNodeOutputPlot.swift in Sources */ = {isa = PBXBuildFile; fileRef = C45666961D448D7E00D26565 /* AKNodeOutputPlot.swift */; };
		EAFECEC81F4EBD7D00A2B046 /* AKOutputWaveformPlot.swift in Sources */ = {isa = PBXBuildFile; fileRef = C45666971D448D7E00D26565 /* AKOutputWaveformPlot.swift */; };
		EAFECEC91F4EBD7D00A2B046 /* AKRollingOutputPlot.swift in Sources */ = {isa = PBXBuildFile; fileRef = C45666981D448D7E00D26565 /* AKRollingOutputPlot.swift */; };
		EAFECECA1F4EBD7D00A2B046 /* AKView.swift in Sources */ = {isa = PBXBuildFile; fileRef = C45666991D448D7E00D26565 /* AKView.swift */; };
		EAFECECB1F4EBD8E00A2B046 /* AKADSRView.swift in Sources */ = {isa = PBXBuildFile; fileRef = C4D35CBA1E8A3D8000E42D93 /* AKADSRView.swift */; };
		EAFECECC1F4EBD8E00A2B046 /* AKTableView.swift in Sources */ = {isa = PBXBuildFile; fileRef = C4B25E001F1B433F00CF24C0 /* AKTableView.swift */; };
		EAFECECD1F4EBD8E00A2B046 /* AKButton.swift in Sources */ = {isa = PBXBuildFile; fileRef = C4D35CBB1E8A3D8000E42D93 /* AKButton.swift */; };
		EAFECECF1F4EBD8E00A2B046 /* AKKeyboardView.swift in Sources */ = {isa = PBXBuildFile; fileRef = C4D35CBD1E8A3D8000E42D93 /* AKKeyboardView.swift */; };
		EAFECED01F4EBD8E00A2B046 /* AKPlaygroundLoop.swift in Sources */ = {isa = PBXBuildFile; fileRef = C486FAAB1E9A11D800DEB790 /* AKPlaygroundLoop.swift */; };
		EAFECED21F4EBD8E00A2B046 /* AKPresetLoaderView.swift in Sources */ = {isa = PBXBuildFile; fileRef = C4D35CC01E8A3D8000E42D93 /* AKPresetLoaderView.swift */; };
		EAFECED31F4EBD8E00A2B046 /* AKSlider.swift in Sources */ = {isa = PBXBuildFile; fileRef = C4D35CC11E8A3D8000E42D93 /* AKSlider.swift */; };
		EAFECED41F4EBD8E00A2B046 /* AKResourceAudioFileLoaderView.swift in Sources */ = {isa = PBXBuildFile; fileRef = C4D35CC21E8A3D8000E42D93 /* AKResourceAudioFileLoaderView.swift */; };
		EAFECED51F4EBD8E00A2B046 /* AKRotaryKnob.swift in Sources */ = {isa = PBXBuildFile; fileRef = 7078DE4C1F260A3600F1DC67 /* AKRotaryKnob.swift */; };
		EAFECED81F4EBE1A00A2B046 /* AudioKitUI.h in Headers */ = {isa = PBXBuildFile; fileRef = EAFECED61F4EBE1300A2B046 /* AudioKitUI.h */; settings = {ATTRIBUTES = (Public, ); }; };
		EAFECEDC1F4EBE6600A2B046 /* AudioKit.framework in Frameworks */ = {isa = PBXBuildFile; fileRef = C42F36CC1C0582E6000E937C /* AudioKit.framework */; };
		EAFECEDD1F4EBEB700A2B046 /* EZAudioDisplayLink.h in Headers */ = {isa = PBXBuildFile; fileRef = C45662D21D448D7D00D26565 /* EZAudioDisplayLink.h */; settings = {ATTRIBUTES = (Public, ); }; };
		EAFECEDE1F4EBEB700A2B046 /* EZAudioDisplayLink.m in Sources */ = {isa = PBXBuildFile; fileRef = C45662D31D448D7D00D26565 /* EZAudioDisplayLink.m */; };
		EAFECEDF1F4EBEC700A2B046 /* EZAudioPlot.h in Headers */ = {isa = PBXBuildFile; fileRef = C45662DE1D448D7D00D26565 /* EZAudioPlot.h */; settings = {ATTRIBUTES = (Public, ); }; };
		EAFECEE01F4EBEC700A2B046 /* EZAudioPlot.m in Sources */ = {isa = PBXBuildFile; fileRef = C45662DF1D448D7D00D26565 /* EZAudioPlot.m */; };
		EAFECEE11F4EBEC700A2B046 /* EZAudioPlotGL.h in Headers */ = {isa = PBXBuildFile; fileRef = C45662E01D448D7D00D26565 /* EZAudioPlotGL.h */; settings = {ATTRIBUTES = (Public, ); }; };
		EAFECEE21F4EBEC700A2B046 /* EZAudioPlotGL.m in Sources */ = {isa = PBXBuildFile; fileRef = C45662E11D448D7D00D26565 /* EZAudioPlotGL.m */; };
		EAFECEE31F4EBEE900A2B046 /* EZPlot.h in Headers */ = {isa = PBXBuildFile; fileRef = C45662E81D448D7D00D26565 /* EZPlot.h */; settings = {ATTRIBUTES = (Public, ); }; };
		EAFECEE41F4EBEE900A2B046 /* EZPlot.m in Sources */ = {isa = PBXBuildFile; fileRef = C45662E91D448D7D00D26565 /* EZPlot.m */; };
/* End PBXBuildFile section */

/* Begin PBXContainerItemProxy section */
		C427B02E1F1F0032002F2FA4 /* PBXContainerItemProxy */ = {
			isa = PBXContainerItemProxy;
			containerPortal = C42F36C31C0582E6000E937C /* Project object */;
			proxyType = 1;
			remoteGlobalIDString = C42F36CB1C0582E6000E937C;
			remoteInfo = AudioKit;
		};
		EAFECED91F4EBE6000A2B046 /* PBXContainerItemProxy */ = {
			isa = PBXContainerItemProxy;
			containerPortal = C42F36C31C0582E6000E937C /* Project object */;
			proxyType = 1;
			remoteGlobalIDString = C42F36CB1C0582E6000E937C;
			remoteInfo = AudioKit;
		};
/* End PBXContainerItemProxy section */

/* Begin PBXFileReference section */
		075C6EC41F0D6C7C0075027C /* AKMIDITransformer.swift */ = {isa = PBXFileReference; fileEncoding = 4; lastKnownFileType = sourcecode.swift; path = AKMIDITransformer.swift; sourceTree = "<group>"; };
		482DA15E1DD91607009742BD /* AKClarinet.swift */ = {isa = PBXFileReference; fileEncoding = 4; lastKnownFileType = sourcecode.swift; lineEnding = 0; name = AKClarinet.swift; path = Clarinet/AKClarinet.swift; sourceTree = "<group>"; xcLanguageSpecificationIdentifier = xcode.lang.swift; };
		482DA15F1DD91607009742BD /* AKClarinetAudioUnit.h */ = {isa = PBXFileReference; fileEncoding = 4; lastKnownFileType = sourcecode.c.h; name = AKClarinetAudioUnit.h; path = Clarinet/AKClarinetAudioUnit.h; sourceTree = "<group>"; };
		482DA1601DD91607009742BD /* AKClarinetAudioUnit.mm */ = {isa = PBXFileReference; fileEncoding = 4; lastKnownFileType = sourcecode.cpp.objcpp; name = AKClarinetAudioUnit.mm; path = Clarinet/AKClarinetAudioUnit.mm; sourceTree = "<group>"; };
		4871D44C1DD911A80046A768 /* Clarinet.h */ = {isa = PBXFileReference; fileEncoding = 4; lastKnownFileType = sourcecode.c.h; path = Clarinet.h; sourceTree = "<group>"; };
		4871D4501DD911C00046A768 /* Clarinet.cpp */ = {isa = PBXFileReference; fileEncoding = 4; lastKnownFileType = sourcecode.cpp.cpp; path = Clarinet.cpp; sourceTree = "<group>"; };
		4871D4581DD912AA0046A768 /* Envelope.h */ = {isa = PBXFileReference; fileEncoding = 4; lastKnownFileType = sourcecode.c.h; path = Envelope.h; sourceTree = "<group>"; };
		4871D45A1DD912B20046A768 /* Envelope.cpp */ = {isa = PBXFileReference; fileEncoding = 4; lastKnownFileType = sourcecode.cpp.cpp; path = Envelope.cpp; sourceTree = "<group>"; };
		4871D45C1DD912E70046A768 /* OneZero.h */ = {isa = PBXFileReference; fileEncoding = 4; lastKnownFileType = sourcecode.c.h; path = OneZero.h; sourceTree = "<group>"; };
		4871D45E1DD912F20046A768 /* OneZero.cpp */ = {isa = PBXFileReference; fileEncoding = 4; lastKnownFileType = sourcecode.cpp.cpp; path = OneZero.cpp; sourceTree = "<group>"; };
		4871D4641DD913800046A768 /* AKClarinetDSPKernel.hpp */ = {isa = PBXFileReference; fileEncoding = 4; lastKnownFileType = sourcecode.cpp.h; name = AKClarinetDSPKernel.hpp; path = Clarinet/AKClarinetDSPKernel.hpp; sourceTree = "<group>"; };
		552CD48D1F3BBA34005762E9 /* AKOfflineRenderAudioUnit.h */ = {isa = PBXFileReference; fileEncoding = 4; lastKnownFileType = sourcecode.c.h; name = AKOfflineRenderAudioUnit.h; path = Offline/OfflineRender/AKOfflineRenderAudioUnit.h; sourceTree = "<group>"; };
		552CD48E1F3BBA34005762E9 /* AKOfflineRendererAudioUnit.mm */ = {isa = PBXFileReference; fileEncoding = 4; lastKnownFileType = sourcecode.cpp.objcpp; name = AKOfflineRendererAudioUnit.mm; path = Offline/OfflineRender/AKOfflineRendererAudioUnit.mm; sourceTree = "<group>"; };
		552CD48F1F3BBA34005762E9 /* AKOfflineRenderNode.swift */ = {isa = PBXFileReference; fileEncoding = 4; lastKnownFileType = sourcecode.swift; name = AKOfflineRenderNode.swift; path = Offline/OfflineRender/AKOfflineRenderNode.swift; sourceTree = "<group>"; };
		552FBD441F3F731200C02C08 /* AKConnection.swift */ = {isa = PBXFileReference; fileEncoding = 4; lastKnownFileType = sourcecode.swift; path = AKConnection.swift; sourceTree = "<group>"; };
		5551E7EE1F5531E700757781 /* AKTimeline.h */ = {isa = PBXFileReference; fileEncoding = 4; lastKnownFileType = sourcecode.c.h; path = AKTimeline.h; sourceTree = "<group>"; };
		5551E7EF1F5531E700757781 /* AKTimeline.c */ = {isa = PBXFileReference; fileEncoding = 4; lastKnownFileType = sourcecode.c.c; path = AKTimeline.c; sourceTree = "<group>"; };
		555857D21F6217DA00C73F59 /* AVAudioBufferConvenience.swift */ = {isa = PBXFileReference; lastKnownFileType = sourcecode.swift; path = AVAudioBufferConvenience.swift; sourceTree = "<group>"; };
		555857D31F6217DB00C73F59 /* AVAudioTimeShim.swift */ = {isa = PBXFileReference; lastKnownFileType = sourcecode.swift; path = AVAudioTimeShim.swift; sourceTree = "<group>"; };
		555857D71F6217FF00C73F59 /* AKClip.swift */ = {isa = PBXFileReference; lastKnownFileType = sourcecode.swift; path = AKClip.swift; sourceTree = "<group>"; };
		555857D81F6217FF00C73F59 /* AKClipMerger.swift */ = {isa = PBXFileReference; lastKnownFileType = sourcecode.swift; path = AKClipMerger.swift; sourceTree = "<group>"; };
		555857D91F6217FF00C73F59 /* AKClipPlayer.swift */ = {isa = PBXFileReference; lastKnownFileType = sourcecode.swift; path = AKClipPlayer.swift; sourceTree = "<group>"; };
		555857DA1F6217FF00C73F59 /* AKClipRecorder.swift */ = {isa = PBXFileReference; lastKnownFileType = sourcecode.swift; path = AKClipRecorder.swift; sourceTree = "<group>"; };
		555857E01F62184100C73F59 /* AKTiming.swift */ = {isa = PBXFileReference; lastKnownFileType = sourcecode.swift; path = AKTiming.swift; sourceTree = "<group>"; };
		558D807B1F4D2A3D001E7BC1 /* TPCircularBuffer+AudioBufferList.c */ = {isa = PBXFileReference; fileEncoding = 4; lastKnownFileType = sourcecode.c.c; path = "TPCircularBuffer+AudioBufferList.c"; sourceTree = "<group>"; };
		558D807C1F4D2A3D001E7BC1 /* TPCircularBuffer+AudioBufferList.h */ = {isa = PBXFileReference; fileEncoding = 4; lastKnownFileType = sourcecode.c.h; path = "TPCircularBuffer+AudioBufferList.h"; sourceTree = "<group>"; };
		558D807D1F4D2A3D001E7BC1 /* TPCircularBuffer.c */ = {isa = PBXFileReference; fileEncoding = 4; lastKnownFileType = sourcecode.c.c; path = TPCircularBuffer.c; sourceTree = "<group>"; };
		558D807E1F4D2A3D001E7BC1 /* TPCircularBuffer.h */ = {isa = PBXFileReference; fileEncoding = 4; lastKnownFileType = sourcecode.c.h; path = TPCircularBuffer.h; sourceTree = "<group>"; };
		558D80A11F4D440F001E7BC1 /* AKLazyTap.h */ = {isa = PBXFileReference; fileEncoding = 4; lastKnownFileType = sourcecode.c.h; path = AKLazyTap.h; sourceTree = "<group>"; };
		558D80A21F4D440F001E7BC1 /* AKLazyTap.m */ = {isa = PBXFileReference; fileEncoding = 4; lastKnownFileType = sourcecode.c.objc; path = AKLazyTap.m; sourceTree = "<group>"; };
		55E25CCF1F4E76B100F5AF08 /* AKRenderTap.h */ = {isa = PBXFileReference; fileEncoding = 4; lastKnownFileType = sourcecode.c.h; path = AKRenderTap.h; sourceTree = "<group>"; };
		55E25CD01F4E76B100F5AF08 /* AKRenderTap.m */ = {isa = PBXFileReference; fileEncoding = 4; lastKnownFileType = sourcecode.c.objc; path = AKRenderTap.m; sourceTree = "<group>"; };
		55E25D5F1F4F3B6800F5AF08 /* TPCircularBuffer+Unit.c */ = {isa = PBXFileReference; fileEncoding = 4; lastKnownFileType = sourcecode.c.c; path = "TPCircularBuffer+Unit.c"; sourceTree = "<group>"; };
		55E25D601F4F3B6800F5AF08 /* TPCircularBuffer+Unit.h */ = {isa = PBXFileReference; fileEncoding = 4; lastKnownFileType = sourcecode.c.h; path = "TPCircularBuffer+Unit.h"; sourceTree = "<group>"; };
		55E4F4FA1F5778450088018A /* Skeleton.aupreset */ = {isa = PBXFileReference; fileEncoding = 4; lastKnownFileType = text.xml; path = Skeleton.aupreset; sourceTree = "<group>"; };
		55E4F5141F578C230088018A /* AKPresetManager.h */ = {isa = PBXFileReference; fileEncoding = 4; lastKnownFileType = sourcecode.c.h; path = AKPresetManager.h; sourceTree = "<group>"; };
		55E4F5151F578C230088018A /* AKPresetManager.m */ = {isa = PBXFileReference; fileEncoding = 4; lastKnownFileType = sourcecode.c.objc; path = AKPresetManager.m; sourceTree = "<group>"; };
		55E4F5231F57DA740088018A /* AKTimelineTap.h */ = {isa = PBXFileReference; fileEncoding = 4; lastKnownFileType = sourcecode.c.h; path = AKTimelineTap.h; sourceTree = "<group>"; };
		55E4F5241F57DA740088018A /* AKTimelineTap.m */ = {isa = PBXFileReference; fileEncoding = 4; lastKnownFileType = sourcecode.c.objc; path = AKTimelineTap.m; sourceTree = "<group>"; };
		55E4F5271F57DAC30088018A /* AKSamplerMetronome.h */ = {isa = PBXFileReference; fileEncoding = 4; lastKnownFileType = sourcecode.c.h; name = AKSamplerMetronome.h; path = ../AKSamplerMetronome.h; sourceTree = "<group>"; };
		55E4F5281F57DAC30088018A /* AKSamplerMetronome.m */ = {isa = PBXFileReference; fileEncoding = 4; lastKnownFileType = sourcecode.c.objc; name = AKSamplerMetronome.m; path = ../AKSamplerMetronome.m; sourceTree = "<group>"; };
		7078DE4C1F260A3600F1DC67 /* AKRotaryKnob.swift */ = {isa = PBXFileReference; fileEncoding = 4; lastKnownFileType = sourcecode.swift; path = AKRotaryKnob.swift; sourceTree = "<group>"; };
		A10B8F9B1F64B10300668BED /* AK4ChowningReverbDsp.hpp */ = {isa = PBXFileReference; fileEncoding = 4; lastKnownFileType = sourcecode.cpp.h; path = AK4ChowningReverbDsp.hpp; sourceTree = "<group>"; };
		A10B8F9D1F64BCD200668BED /* AK4DspSoundPipe.hpp */ = {isa = PBXFileReference; fileEncoding = 4; lastKnownFileType = sourcecode.cpp.h; path = AK4DspSoundPipe.hpp; sourceTree = "<group>"; };
		A10B8F9F1F64BE4A00668BED /* AK4DspBase.hpp */ = {isa = PBXFileReference; lastKnownFileType = sourcecode.cpp.h; path = AK4DspBase.hpp; sourceTree = "<group>"; };
		A10B8FA11F64C0C600668BED /* AK4ChowningReverbAudioUnit.mm */ = {isa = PBXFileReference; fileEncoding = 4; lastKnownFileType = sourcecode.cpp.objcpp; path = AK4ChowningReverbAudioUnit.mm; sourceTree = "<group>"; };
		A10B8FA31F64C0F900668BED /* AK4ChowningReverbAudioUnit.h */ = {isa = PBXFileReference; fileEncoding = 4; lastKnownFileType = sourcecode.c.h; path = AK4ChowningReverbAudioUnit.h; sourceTree = "<group>"; };
		A1874A081F65AD56000479A1 /* AK4ChowningReverb.swift */ = {isa = PBXFileReference; fileEncoding = 4; lastKnownFileType = sourcecode.swift; path = AK4ChowningReverb.swift; sourceTree = "<group>"; };
		A1B70ACA1F702E9E00AE43F8 /* AK4ParamRampBase.hpp */ = {isa = PBXFileReference; lastKnownFileType = sourcecode.cpp.h; path = AK4ParamRampBase.hpp; sourceTree = "<group>"; };
		A1B70ACC1F7038FE00AE43F8 /* AK4LinearParamRamp.hpp */ = {isa = PBXFileReference; lastKnownFileType = sourcecode.cpp.h; path = AK4LinearParamRamp.hpp; sourceTree = "<group>"; };
		A1F13B8E1F76CDFC00DD119B /* GainEffectDsp.hpp */ = {isa = PBXFileReference; lastKnownFileType = sourcecode.cpp.h; path = GainEffectDsp.hpp; sourceTree = "<group>"; };
<<<<<<< HEAD
		A1F13B901F76D4A400DD119B /* GainEffectDsp.cpp */ = {isa = PBXFileReference; explicitFileType = sourcecode.cpp.objcpp; path = GainEffectDsp.cpp; sourceTree = "<group>"; };
=======
>>>>>>> bec50601
		A1F13B921F77468700DD119B /* GainAudioUnit2.swift */ = {isa = PBXFileReference; lastKnownFileType = sourcecode.swift; path = GainAudioUnit2.swift; sourceTree = "<group>"; };
		A1FE779D1F64549E00A2E41C /* AKAudioEffect.h */ = {isa = PBXFileReference; fileEncoding = 4; lastKnownFileType = sourcecode.c.h; path = AKAudioEffect.h; sourceTree = "<group>"; };
		A1FE779E1F64549E00A2E41C /* AKAudioEffect.mm */ = {isa = PBXFileReference; fileEncoding = 4; lastKnownFileType = sourcecode.cpp.objcpp; path = AKAudioEffect.mm; sourceTree = "<group>"; };
		A1FE779F1F64549E00A2E41C /* AK4AudioUnitBase.h */ = {isa = PBXFileReference; fileEncoding = 4; lastKnownFileType = sourcecode.c.h; path = AK4AudioUnitBase.h; sourceTree = "<group>"; };
		A1FE77A01F64549E00A2E41C /* AK4AudioUnitBase.mm */ = {isa = PBXFileReference; fileEncoding = 4; lastKnownFileType = sourcecode.cpp.objcpp; path = AK4AudioUnitBase.mm; sourceTree = "<group>"; };
		A1FE77A91F6454E100A2E41C /* AKBooster2.swift */ = {isa = PBXFileReference; fileEncoding = 4; lastKnownFileType = sourcecode.swift; path = AKBooster2.swift; sourceTree = "<group>"; };
		A1FE77AA1F6454E100A2E41C /* GainAudioUnit.h */ = {isa = PBXFileReference; fileEncoding = 4; lastKnownFileType = sourcecode.c.h; path = GainAudioUnit.h; sourceTree = "<group>"; };
		A1FE77AB1F6454E100A2E41C /* GainAudioUnit.mm */ = {isa = PBXFileReference; fileEncoding = 4; lastKnownFileType = sourcecode.cpp.objcpp; path = GainAudioUnit.mm; sourceTree = "<group>"; };
		A8E996F31EB9212600116ADA /* AKTuningTable+Brun.swift */ = {isa = PBXFileReference; fileEncoding = 4; lastKnownFileType = sourcecode.swift; path = "AKTuningTable+Brun.swift"; sourceTree = "<group>"; };
		B19AE76B1F30F58500F9DC25 /* AKAudioUnitInstrument.swift */ = {isa = PBXFileReference; fileEncoding = 4; lastKnownFileType = sourcecode.swift; name = AKAudioUnitInstrument.swift; path = "AudioUnit Host/AKAudioUnitInstrument.swift"; sourceTree = "<group>"; };
		B19AE76C1F30F58500F9DC25 /* AKAudioUnitManager.swift */ = {isa = PBXFileReference; fileEncoding = 4; lastKnownFileType = sourcecode.swift; name = AKAudioUnitManager.swift; path = "AudioUnit Host/AKAudioUnitManager.swift"; sourceTree = "<group>"; };
		B1F47AB51DC5385500706A2F /* EZAudioFileMarker.h */ = {isa = PBXFileReference; fileEncoding = 4; lastKnownFileType = sourcecode.c.h; path = EZAudioFileMarker.h; sourceTree = "<group>"; };
		B1F47AB61DC5385500706A2F /* EZAudioFileMarker.m */ = {isa = PBXFileReference; fileEncoding = 4; lastKnownFileType = sourcecode.c.objc; path = EZAudioFileMarker.m; sourceTree = "<group>"; };
		C40101D21DED705B000C5765 /* AKAudioUnit.h */ = {isa = PBXFileReference; fileEncoding = 4; lastKnownFileType = sourcecode.c.h; path = AKAudioUnit.h; sourceTree = "<group>"; };
		C40101D31DED705B000C5765 /* AKAudioUnit.mm */ = {isa = PBXFileReference; fileEncoding = 4; lastKnownFileType = sourcecode.cpp.objcpp; path = AKAudioUnit.mm; sourceTree = "<group>"; };
		C40C128B1F0898D200F4C7F1 /* AKBankDSPKernel.hpp */ = {isa = PBXFileReference; lastKnownFileType = sourcecode.cpp.h; path = AKBankDSPKernel.hpp; sourceTree = "<group>"; };
		C40C128C1F089A3B00F4C7F1 /* AKSoundPipeKernel.hpp */ = {isa = PBXFileReference; lastKnownFileType = sourcecode.cpp.h; path = AKSoundPipeKernel.hpp; sourceTree = "<group>"; };
		C40C128D1F089A8B00F4C7F1 /* AKDSPKernel.hpp */ = {isa = PBXFileReference; lastKnownFileType = sourcecode.cpp.h; path = AKDSPKernel.hpp; sourceTree = "<group>"; };
		C4146D321F3E46D9001AAE11 /* AKRhinoGuitarProcessor.swift */ = {isa = PBXFileReference; lastKnownFileType = sourcecode.swift; path = AKRhinoGuitarProcessor.swift; sourceTree = "<group>"; };
		C4146D331F3E46D9001AAE11 /* AKRhinoGuitarProcessorAudioUnit.h */ = {isa = PBXFileReference; lastKnownFileType = sourcecode.c.h; path = AKRhinoGuitarProcessorAudioUnit.h; sourceTree = "<group>"; };
		C4146D341F3E46D9001AAE11 /* AKRhinoGuitarProcessorAudioUnit.mm */ = {isa = PBXFileReference; lastKnownFileType = sourcecode.cpp.objcpp; path = AKRhinoGuitarProcessorAudioUnit.mm; sourceTree = "<group>"; };
		C4146D351F3E46D9001AAE11 /* AKRhinoGuitarProcessorDSPKernel.hpp */ = {isa = PBXFileReference; lastKnownFileType = sourcecode.cpp.h; path = AKRhinoGuitarProcessorDSPKernel.hpp; sourceTree = "<group>"; };
		C4146D401F3E472A001AAE11 /* AKDynaRageCompressor.swift */ = {isa = PBXFileReference; lastKnownFileType = sourcecode.swift; path = AKDynaRageCompressor.swift; sourceTree = "<group>"; };
		C4146D411F3E472A001AAE11 /* AKDynaRageCompressorAudioUnit.h */ = {isa = PBXFileReference; lastKnownFileType = sourcecode.c.h; path = AKDynaRageCompressorAudioUnit.h; sourceTree = "<group>"; };
		C4146D421F3E472A001AAE11 /* AKDynaRageCompressorAudioUnit.mm */ = {isa = PBXFileReference; lastKnownFileType = sourcecode.cpp.objcpp; path = AKDynaRageCompressorAudioUnit.mm; sourceTree = "<group>"; };
		C4146D431F3E472A001AAE11 /* AKDynaRageCompressorDSPKernel.hpp */ = {isa = PBXFileReference; lastKnownFileType = sourcecode.cpp.h; path = AKDynaRageCompressorDSPKernel.hpp; sourceTree = "<group>"; };
		C4146D5C1F3E47F0001AAE11 /* Array.h */ = {isa = PBXFileReference; lastKnownFileType = sourcecode.c.h; path = Array.h; sourceTree = "<group>"; };
		C4146D5D1F3E47F0001AAE11 /* Array.hpp */ = {isa = PBXFileReference; lastKnownFileType = sourcecode.cpp.h; path = Array.hpp; sourceTree = "<group>"; };
		C4146D5E1F3E47F0001AAE11 /* CombFilter.cpp */ = {isa = PBXFileReference; lastKnownFileType = sourcecode.cpp.cpp; path = CombFilter.cpp; sourceTree = "<group>"; };
		C4146D5F1F3E47F0001AAE11 /* CombFilter.h */ = {isa = PBXFileReference; lastKnownFileType = sourcecode.c.h; path = CombFilter.h; sourceTree = "<group>"; };
		C4146D601F3E47F0001AAE11 /* Compressor.cpp */ = {isa = PBXFileReference; lastKnownFileType = sourcecode.cpp.cpp; path = Compressor.cpp; sourceTree = "<group>"; };
		C4146D611F3E47F0001AAE11 /* Compressor.h */ = {isa = PBXFileReference; lastKnownFileType = sourcecode.c.h; path = Compressor.h; sourceTree = "<group>"; };
		C4146D621F3E47F0001AAE11 /* def.h */ = {isa = PBXFileReference; lastKnownFileType = sourcecode.c.h; path = def.h; sourceTree = "<group>"; };
		C4146D631F3E47F0001AAE11 /* Delay.cpp */ = {isa = PBXFileReference; lastKnownFileType = sourcecode.cpp.cpp; path = Delay.cpp; sourceTree = "<group>"; };
		C4146D641F3E47F0001AAE11 /* Delay.h */ = {isa = PBXFileReference; lastKnownFileType = sourcecode.c.h; path = Delay.h; sourceTree = "<group>"; };
		C4146D651F3E47F0001AAE11 /* DelayAPF.cpp */ = {isa = PBXFileReference; lastKnownFileType = sourcecode.cpp.cpp; path = DelayAPF.cpp; sourceTree = "<group>"; };
		C4146D661F3E47F0001AAE11 /* DelayAPF.h */ = {isa = PBXFileReference; lastKnownFileType = sourcecode.c.h; path = DelayAPF.h; sourceTree = "<group>"; };
		C4146D671F3E47F0001AAE11 /* DynArray.h */ = {isa = PBXFileReference; lastKnownFileType = sourcecode.c.h; path = DynArray.h; sourceTree = "<group>"; };
		C4146D681F3E47F0001AAE11 /* DynArray.hpp */ = {isa = PBXFileReference; lastKnownFileType = sourcecode.cpp.h; path = DynArray.hpp; sourceTree = "<group>"; };
		C4146D691F3E47F0001AAE11 /* Equalisator.cpp */ = {isa = PBXFileReference; lastKnownFileType = sourcecode.cpp.cpp; path = Equalisator.cpp; sourceTree = "<group>"; };
		C4146D6A1F3E47F0001AAE11 /* Equalisator.h */ = {isa = PBXFileReference; lastKnownFileType = sourcecode.c.h; path = Equalisator.h; sourceTree = "<group>"; };
		C4146D6B1F3E47F0001AAE11 /* FFTReal.h */ = {isa = PBXFileReference; lastKnownFileType = sourcecode.c.h; path = FFTReal.h; sourceTree = "<group>"; };
		C4146D6C1F3E47F0001AAE11 /* FFTReal.hpp */ = {isa = PBXFileReference; lastKnownFileType = sourcecode.cpp.h; path = FFTReal.hpp; sourceTree = "<group>"; };
		C4146D6D1F3E47F0001AAE11 /* FFTRealFixLen.h */ = {isa = PBXFileReference; lastKnownFileType = sourcecode.c.h; path = FFTRealFixLen.h; sourceTree = "<group>"; };
		C4146D6E1F3E47F0001AAE11 /* FFTRealFixLen.hpp */ = {isa = PBXFileReference; lastKnownFileType = sourcecode.cpp.h; path = FFTRealFixLen.hpp; sourceTree = "<group>"; };
		C4146D6F1F3E47F0001AAE11 /* FFTRealFixLenParam.h */ = {isa = PBXFileReference; lastKnownFileType = sourcecode.c.h; path = FFTRealFixLenParam.h; sourceTree = "<group>"; };
		C4146D701F3E47F0001AAE11 /* FFTRealPassDirect.h */ = {isa = PBXFileReference; lastKnownFileType = sourcecode.c.h; path = FFTRealPassDirect.h; sourceTree = "<group>"; };
		C4146D711F3E47F0001AAE11 /* FFTRealPassDirect.hpp */ = {isa = PBXFileReference; lastKnownFileType = sourcecode.cpp.h; path = FFTRealPassDirect.hpp; sourceTree = "<group>"; };
		C4146D721F3E47F0001AAE11 /* FFTRealPassInverse.h */ = {isa = PBXFileReference; lastKnownFileType = sourcecode.c.h; path = FFTRealPassInverse.h; sourceTree = "<group>"; };
		C4146D731F3E47F0001AAE11 /* FFTRealPassInverse.hpp */ = {isa = PBXFileReference; lastKnownFileType = sourcecode.cpp.h; path = FFTRealPassInverse.hpp; sourceTree = "<group>"; };
		C4146D741F3E47F0001AAE11 /* FFTRealSelect.h */ = {isa = PBXFileReference; lastKnownFileType = sourcecode.c.h; path = FFTRealSelect.h; sourceTree = "<group>"; };
		C4146D751F3E47F0001AAE11 /* FFTRealSelect.hpp */ = {isa = PBXFileReference; lastKnownFileType = sourcecode.cpp.h; path = FFTRealSelect.hpp; sourceTree = "<group>"; };
		C4146D761F3E47F0001AAE11 /* FFTRealUseTrigo.h */ = {isa = PBXFileReference; lastKnownFileType = sourcecode.c.h; path = FFTRealUseTrigo.h; sourceTree = "<group>"; };
		C4146D771F3E47F0001AAE11 /* FFTRealUseTrigo.hpp */ = {isa = PBXFileReference; lastKnownFileType = sourcecode.cpp.h; path = FFTRealUseTrigo.hpp; sourceTree = "<group>"; };
		C4146D781F3E47F0001AAE11 /* Filter.cpp */ = {isa = PBXFileReference; lastKnownFileType = sourcecode.cpp.cpp; path = Filter.cpp; sourceTree = "<group>"; };
		C4146D791F3E47F0001AAE11 /* Filter.h */ = {isa = PBXFileReference; lastKnownFileType = sourcecode.c.h; path = Filter.h; sourceTree = "<group>"; };
		C4146D7A1F3E47F0001AAE11 /* LPFCombFilter.cpp */ = {isa = PBXFileReference; lastKnownFileType = sourcecode.cpp.cpp; path = LPFCombFilter.cpp; sourceTree = "<group>"; };
		C4146D7B1F3E47F0001AAE11 /* LPFCombFilter.h */ = {isa = PBXFileReference; lastKnownFileType = sourcecode.c.h; path = LPFCombFilter.h; sourceTree = "<group>"; };
		C4146D7C1F3E47F0001AAE11 /* OnePoleLPF.cpp */ = {isa = PBXFileReference; lastKnownFileType = sourcecode.cpp.cpp; path = OnePoleLPF.cpp; sourceTree = "<group>"; };
		C4146D7D1F3E47F0001AAE11 /* OnePoleLPF.h */ = {isa = PBXFileReference; lastKnownFileType = sourcecode.c.h; path = OnePoleLPF.h; sourceTree = "<group>"; };
		C4146D7E1F3E47F0001AAE11 /* OscSinCos.h */ = {isa = PBXFileReference; lastKnownFileType = sourcecode.c.h; path = OscSinCos.h; sourceTree = "<group>"; };
		C4146D7F1F3E47F0001AAE11 /* OscSinCos.hpp */ = {isa = PBXFileReference; lastKnownFileType = sourcecode.cpp.h; path = OscSinCos.hpp; sourceTree = "<group>"; };
		C4146D801F3E47F0001AAE11 /* pluginconstants.h */ = {isa = PBXFileReference; lastKnownFileType = sourcecode.c.h; path = pluginconstants.h; sourceTree = "<group>"; };
		C4146D811F3E47F0001AAE11 /* pluginobjects.cpp */ = {isa = PBXFileReference; lastKnownFileType = sourcecode.cpp.cpp; path = pluginobjects.cpp; sourceTree = "<group>"; };
		C4146D821F3E47F0001AAE11 /* RageProcessor.cpp */ = {isa = PBXFileReference; lastKnownFileType = sourcecode.cpp.cpp; path = RageProcessor.cpp; sourceTree = "<group>"; };
		C4146D831F3E47F0001AAE11 /* RageProcessor.h */ = {isa = PBXFileReference; lastKnownFileType = sourcecode.c.h; path = RageProcessor.h; sourceTree = "<group>"; };
		C419B22B1EEE814D0041474F /* vocalTract.swift */ = {isa = PBXFileReference; fileEncoding = 4; lastKnownFileType = sourcecode.swift; path = vocalTract.swift; sourceTree = "<group>"; };
		C427B0281F1F0032002F2FA4 /* AudioKitTests.xctest */ = {isa = PBXFileReference; explicitFileType = wrapper.cfbundle; includeInIndex = 0; path = AudioKitTests.xctest; sourceTree = BUILT_PRODUCTS_DIR; };
		C42858EB1E90B5BE009B737D /* AKScheduledAction.swift */ = {isa = PBXFileReference; fileEncoding = 4; lastKnownFileType = sourcecode.swift; path = AKScheduledAction.swift; sourceTree = "<group>"; };
		C42899911D552E2C00B941B5 /* smoothDelay.swift */ = {isa = PBXFileReference; fileEncoding = 4; lastKnownFileType = sourcecode.swift; lineEnding = 0; path = smoothDelay.swift; sourceTree = "<group>"; xcLanguageSpecificationIdentifier = xcode.lang.swift; };
		C42899931D552F9F00B941B5 /* lowPassButterworthFilter.swift */ = {isa = PBXFileReference; fileEncoding = 4; lastKnownFileType = sourcecode.swift; lineEnding = 0; path = lowPassButterworthFilter.swift; sourceTree = "<group>"; xcLanguageSpecificationIdentifier = xcode.lang.swift; };
		C42899951D5543E400B941B5 /* korgLowPassFilter.swift */ = {isa = PBXFileReference; fileEncoding = 4; lastKnownFileType = sourcecode.swift; lineEnding = 0; path = korgLowPassFilter.swift; sourceTree = "<group>"; xcLanguageSpecificationIdentifier = xcode.lang.swift; };
		C428999F1D55488900B941B5 /* tgate.c */ = {isa = PBXFileReference; fileEncoding = 4; lastKnownFileType = sourcecode.c.c; path = tgate.c; sourceTree = "<group>"; };
		C42899A11D55496A00B941B5 /* nsmp.c */ = {isa = PBXFileReference; fileEncoding = 4; lastKnownFileType = sourcecode.c.c; path = nsmp.c; sourceTree = "<group>"; };
		C42899A31D55498500B941B5 /* peaklim.c */ = {isa = PBXFileReference; fileEncoding = 4; lastKnownFileType = sourcecode.c.c; path = peaklim.c; sourceTree = "<group>"; };
		C429F6B71F24053500601D47 /* AKMIDIPlayer.swift */ = {isa = PBXFileReference; lastKnownFileType = sourcecode.swift; path = AKMIDIPlayer.swift; sourceTree = "<group>"; };
		C42F36CC1C0582E6000E937C /* AudioKit.framework */ = {isa = PBXFileReference; explicitFileType = wrapper.framework; includeInIndex = 0; path = AudioKit.framework; sourceTree = BUILT_PRODUCTS_DIR; };
		C43647801E9CB663009FBD85 /* AKPeriodicFunction.swift */ = {isa = PBXFileReference; fileEncoding = 4; lastKnownFileType = sourcecode.swift; path = AKPeriodicFunction.swift; sourceTree = "<group>"; };
		C43ABDDD1E5BCC4C00165053 /* changed.c */ = {isa = PBXFileReference; fileEncoding = 4; lastKnownFileType = sourcecode.c.c; path = changed.c; sourceTree = "<group>"; };
		C43ABDDF1E5BCC5300165053 /* clock.c */ = {isa = PBXFileReference; fileEncoding = 4; lastKnownFileType = sourcecode.c.c; path = clock.c; sourceTree = "<group>"; };
		C43ABDE11E5BCC6000165053 /* diode.c */ = {isa = PBXFileReference; fileEncoding = 4; lastKnownFileType = sourcecode.c.c; path = diode.c; sourceTree = "<group>"; };
		C43ABDE31E5BCC7E00165053 /* clock.c */ = {isa = PBXFileReference; fileEncoding = 4; lastKnownFileType = sourcecode.c.c; path = clock.c; sourceTree = "<group>"; };
		C43ABDE51E5BCC8900165053 /* saturator.c */ = {isa = PBXFileReference; fileEncoding = 4; lastKnownFileType = sourcecode.c.c; path = saturator.c; sourceTree = "<group>"; };
		C43ABDE71E5BCC9D00165053 /* saturator.c */ = {isa = PBXFileReference; fileEncoding = 4; lastKnownFileType = sourcecode.c.c; path = saturator.c; sourceTree = "<group>"; };
		C43ABDE91E5BCCC100165053 /* ftmap.c */ = {isa = PBXFileReference; fileEncoding = 4; lastKnownFileType = sourcecode.c.c; path = ftmap.c; sourceTree = "<group>"; };
		C43ABDEB1E5BCCE300165053 /* diode.c */ = {isa = PBXFileReference; fileEncoding = 4; lastKnownFileType = sourcecode.c.c; path = diode.c; sourceTree = "<group>"; };
		C452105B1E7D0832007C38FE /* AKCustomUgen.swift */ = {isa = PBXFileReference; fileEncoding = 4; lastKnownFileType = sourcecode.swift; path = AKCustomUgen.swift; sourceTree = "<group>"; };
		C452105C1E7D0832007C38FE /* AKCustomUgenFunction.h */ = {isa = PBXFileReference; fileEncoding = 4; lastKnownFileType = sourcecode.c.h; path = AKCustomUgenFunction.h; sourceTree = "<group>"; };
		C452105D1E7D0832007C38FE /* AKCustomUgenInfo.h */ = {isa = PBXFileReference; fileEncoding = 4; lastKnownFileType = sourcecode.c.h; path = AKCustomUgenInfo.h; sourceTree = "<group>"; };
		C452105E1E7D0832007C38FE /* AKSporthStack+Internal.h */ = {isa = PBXFileReference; fileEncoding = 4; lastKnownFileType = sourcecode.c.h; path = "AKSporthStack+Internal.h"; sourceTree = "<group>"; };
		C452105F1E7D0832007C38FE /* AKSporthStack.h */ = {isa = PBXFileReference; fileEncoding = 4; lastKnownFileType = sourcecode.c.h; path = AKSporthStack.h; sourceTree = "<group>"; };
		C45210601E7D0832007C38FE /* AKSporthStack.mm */ = {isa = PBXFileReference; fileEncoding = 4; lastKnownFileType = sourcecode.cpp.objcpp; path = AKSporthStack.mm; sourceTree = "<group>"; };
		C45231001DCDC21900A4F0DC /* count.swift */ = {isa = PBXFileReference; fileEncoding = 4; lastKnownFileType = sourcecode.swift; lineEnding = 0; path = count.swift; sourceTree = "<group>"; xcLanguageSpecificationIdentifier = xcode.lang.swift; };
		C45231011DCDC21900A4F0DC /* increment.swift */ = {isa = PBXFileReference; fileEncoding = 4; lastKnownFileType = sourcecode.swift; lineEnding = 0; path = increment.swift; sourceTree = "<group>"; xcLanguageSpecificationIdentifier = xcode.lang.swift; };
		C45231021DCDC21900A4F0DC /* save.swift */ = {isa = PBXFileReference; fileEncoding = 4; lastKnownFileType = sourcecode.swift; lineEnding = 0; path = save.swift; sourceTree = "<group>"; xcLanguageSpecificationIdentifier = xcode.lang.swift; };
		C45662B51D448D7D00D26565 /* AKDevice.swift */ = {isa = PBXFileReference; fileEncoding = 4; lastKnownFileType = sourcecode.swift; path = AKDevice.swift; sourceTree = "<group>"; };
		C45662B61D448D7D00D26565 /* AKNodeRecorder.swift */ = {isa = PBXFileReference; fileEncoding = 4; lastKnownFileType = sourcecode.swift; path = AKNodeRecorder.swift; sourceTree = "<group>"; };
		C45662B71D448D7D00D26565 /* AKNotifications.swift */ = {isa = PBXFileReference; fileEncoding = 4; lastKnownFileType = sourcecode.swift; path = AKNotifications.swift; sourceTree = "<group>"; };
		C45662B81D448D7D00D26565 /* AKSettings.swift */ = {isa = PBXFileReference; fileEncoding = 4; lastKnownFileType = sourcecode.swift; path = AKSettings.swift; sourceTree = "<group>"; };
		C45662B91D448D7D00D26565 /* AKTable.swift */ = {isa = PBXFileReference; fileEncoding = 4; lastKnownFileType = sourcecode.swift; path = AKTable.swift; sourceTree = "<group>"; };
		C45662BC1D448D7D00D26565 /* AKAudioFile+ConvenienceInitializers.swift */ = {isa = PBXFileReference; fileEncoding = 4; lastKnownFileType = sourcecode.swift; path = "AKAudioFile+ConvenienceInitializers.swift"; sourceTree = "<group>"; };
		C45662BE1D448D7D00D26565 /* AKAudioFile+Peripherals.swift */ = {isa = PBXFileReference; fileEncoding = 4; lastKnownFileType = sourcecode.swift; path = "AKAudioFile+Peripherals.swift"; sourceTree = "<group>"; };
		C45662BF1D448D7D00D26565 /* AKAudioFile+Processing.swift */ = {isa = PBXFileReference; fileEncoding = 4; lastKnownFileType = sourcecode.swift; path = "AKAudioFile+Processing.swift"; sourceTree = "<group>"; };
		C45662C01D448D7D00D26565 /* AKAudioFile+ProcessingAsynchronously.swift */ = {isa = PBXFileReference; fileEncoding = 4; lastKnownFileType = sourcecode.swift; path = "AKAudioFile+ProcessingAsynchronously.swift"; sourceTree = "<group>"; };
		C45662C11D448D7D00D26565 /* AKAudioFile+Utilities.swift */ = {isa = PBXFileReference; fileEncoding = 4; lastKnownFileType = sourcecode.swift; path = "AKAudioFile+Utilities.swift"; sourceTree = "<group>"; };
		C45662C21D448D7D00D26565 /* AKAudioFile.swift */ = {isa = PBXFileReference; fileEncoding = 4; lastKnownFileType = sourcecode.swift; path = AKAudioFile.swift; sourceTree = "<group>"; };
		C45662C31D448D7D00D26565 /* AudioKit.h */ = {isa = PBXFileReference; fileEncoding = 4; lastKnownFileType = sourcecode.c.h; path = AudioKit.h; sourceTree = "<group>"; };
		C45662C41D448D7D00D26565 /* AudioKit.swift */ = {isa = PBXFileReference; fileEncoding = 4; lastKnownFileType = sourcecode.swift; path = AudioKit.swift; sourceTree = "<group>"; };
		C45662C51D448D7D00D26565 /* AudioKitHelpers.swift */ = {isa = PBXFileReference; fileEncoding = 4; lastKnownFileType = sourcecode.swift; path = AudioKitHelpers.swift; sourceTree = "<group>"; };
		C45662C81D448D7D00D26565 /* BufferedAudioBus.hpp */ = {isa = PBXFileReference; fileEncoding = 4; lastKnownFileType = sourcecode.cpp.h; path = BufferedAudioBus.hpp; sourceTree = "<group>"; };
		C45662C91D448D7D00D26565 /* CheckError.swift */ = {isa = PBXFileReference; fileEncoding = 4; lastKnownFileType = sourcecode.swift; path = CheckError.swift; sourceTree = "<group>"; };
		C45662CA1D448D7D00D26565 /* DSPKernel.hpp */ = {isa = PBXFileReference; fileEncoding = 4; lastKnownFileType = sourcecode.cpp.h; path = DSPKernel.hpp; sourceTree = "<group>"; };
		C45662CB1D448D7D00D26565 /* DSPKernel.mm */ = {isa = PBXFileReference; fileEncoding = 4; lastKnownFileType = sourcecode.cpp.objcpp; path = DSPKernel.mm; sourceTree = "<group>"; };
		C45662CC1D448D7D00D26565 /* ParameterRamper.hpp */ = {isa = PBXFileReference; fileEncoding = 4; lastKnownFileType = sourcecode.cpp.h; path = ParameterRamper.hpp; sourceTree = "<group>"; };
		C45662CE1D448D7D00D26565 /* EZAudio.h */ = {isa = PBXFileReference; fileEncoding = 4; lastKnownFileType = sourcecode.c.h; path = EZAudio.h; sourceTree = "<group>"; };
		C45662CF1D448D7D00D26565 /* EZAudio.m */ = {isa = PBXFileReference; fileEncoding = 4; lastKnownFileType = sourcecode.c.objc; path = EZAudio.m; sourceTree = "<group>"; };
		C45662D01D448D7D00D26565 /* EZAudioDevice.h */ = {isa = PBXFileReference; fileEncoding = 4; lastKnownFileType = sourcecode.c.h; path = EZAudioDevice.h; sourceTree = "<group>"; };
		C45662D11D448D7D00D26565 /* EZAudioDevice.m */ = {isa = PBXFileReference; fileEncoding = 4; lastKnownFileType = sourcecode.c.objc; path = EZAudioDevice.m; sourceTree = "<group>"; };
		C45662D21D448D7D00D26565 /* EZAudioDisplayLink.h */ = {isa = PBXFileReference; fileEncoding = 4; lastKnownFileType = sourcecode.c.h; path = EZAudioDisplayLink.h; sourceTree = "<group>"; };
		C45662D31D448D7D00D26565 /* EZAudioDisplayLink.m */ = {isa = PBXFileReference; fileEncoding = 4; lastKnownFileType = sourcecode.c.objc; path = EZAudioDisplayLink.m; sourceTree = "<group>"; };
		C45662D41D448D7D00D26565 /* EZAudioFFT.h */ = {isa = PBXFileReference; fileEncoding = 4; lastKnownFileType = sourcecode.c.h; path = EZAudioFFT.h; sourceTree = "<group>"; };
		C45662D51D448D7D00D26565 /* EZAudioFFT.m */ = {isa = PBXFileReference; fileEncoding = 4; lastKnownFileType = sourcecode.c.objc; path = EZAudioFFT.m; sourceTree = "<group>"; };
		C45662D61D448D7D00D26565 /* EZAudioFile.h */ = {isa = PBXFileReference; fileEncoding = 4; lastKnownFileType = sourcecode.c.h; path = EZAudioFile.h; sourceTree = "<group>"; };
		C45662D71D448D7D00D26565 /* EZAudioFile.m */ = {isa = PBXFileReference; fileEncoding = 4; lastKnownFileType = sourcecode.c.objc; path = EZAudioFile.m; sourceTree = "<group>"; };
		C45662D81D448D7D00D26565 /* EZAudioFloatConverter.h */ = {isa = PBXFileReference; fileEncoding = 4; lastKnownFileType = sourcecode.c.h; path = EZAudioFloatConverter.h; sourceTree = "<group>"; };
		C45662D91D448D7D00D26565 /* EZAudioFloatConverter.m */ = {isa = PBXFileReference; fileEncoding = 4; lastKnownFileType = sourcecode.c.objc; path = EZAudioFloatConverter.m; sourceTree = "<group>"; };
		C45662DA1D448D7D00D26565 /* EZAudioFloatData.h */ = {isa = PBXFileReference; fileEncoding = 4; lastKnownFileType = sourcecode.c.h; path = EZAudioFloatData.h; sourceTree = "<group>"; };
		C45662DB1D448D7D00D26565 /* EZAudioFloatData.m */ = {isa = PBXFileReference; fileEncoding = 4; lastKnownFileType = sourcecode.c.objc; path = EZAudioFloatData.m; sourceTree = "<group>"; };
		C45662DC1D448D7D00D26565 /* EZAudioPlayer.h */ = {isa = PBXFileReference; fileEncoding = 4; lastKnownFileType = sourcecode.c.h; path = EZAudioPlayer.h; sourceTree = "<group>"; };
		C45662DD1D448D7D00D26565 /* EZAudioPlayer.m */ = {isa = PBXFileReference; fileEncoding = 4; lastKnownFileType = sourcecode.c.objc; path = EZAudioPlayer.m; sourceTree = "<group>"; };
		C45662DE1D448D7D00D26565 /* EZAudioPlot.h */ = {isa = PBXFileReference; fileEncoding = 4; lastKnownFileType = sourcecode.c.h; path = EZAudioPlot.h; sourceTree = "<group>"; };
		C45662DF1D448D7D00D26565 /* EZAudioPlot.m */ = {isa = PBXFileReference; fileEncoding = 4; lastKnownFileType = sourcecode.c.objc; path = EZAudioPlot.m; sourceTree = "<group>"; };
		C45662E01D448D7D00D26565 /* EZAudioPlotGL.h */ = {isa = PBXFileReference; fileEncoding = 4; lastKnownFileType = sourcecode.c.h; path = EZAudioPlotGL.h; sourceTree = "<group>"; };
		C45662E11D448D7D00D26565 /* EZAudioPlotGL.m */ = {isa = PBXFileReference; fileEncoding = 4; lastKnownFileType = sourcecode.c.objc; path = EZAudioPlotGL.m; sourceTree = "<group>"; };
		C45662E21D448D7D00D26565 /* EZAudioUtilities.h */ = {isa = PBXFileReference; fileEncoding = 4; lastKnownFileType = sourcecode.c.h; path = EZAudioUtilities.h; sourceTree = "<group>"; };
		C45662E31D448D7D00D26565 /* EZAudioUtilities.m */ = {isa = PBXFileReference; fileEncoding = 4; lastKnownFileType = sourcecode.c.objc; path = EZAudioUtilities.m; sourceTree = "<group>"; };
		C45662E41D448D7D00D26565 /* EZMicrophone.h */ = {isa = PBXFileReference; fileEncoding = 4; lastKnownFileType = sourcecode.c.h; path = EZMicrophone.h; sourceTree = "<group>"; };
		C45662E51D448D7D00D26565 /* EZMicrophone.m */ = {isa = PBXFileReference; fileEncoding = 4; lastKnownFileType = sourcecode.c.objc; path = EZMicrophone.m; sourceTree = "<group>"; };
		C45662E61D448D7D00D26565 /* EZOutput.h */ = {isa = PBXFileReference; fileEncoding = 4; lastKnownFileType = sourcecode.c.h; path = EZOutput.h; sourceTree = "<group>"; };
		C45662E71D448D7D00D26565 /* EZOutput.m */ = {isa = PBXFileReference; fileEncoding = 4; lastKnownFileType = sourcecode.c.objc; path = EZOutput.m; sourceTree = "<group>"; };
		C45662E81D448D7D00D26565 /* EZPlot.h */ = {isa = PBXFileReference; fileEncoding = 4; lastKnownFileType = sourcecode.c.h; path = EZPlot.h; sourceTree = "<group>"; };
		C45662E91D448D7D00D26565 /* EZPlot.m */ = {isa = PBXFileReference; fileEncoding = 4; lastKnownFileType = sourcecode.c.objc; path = EZPlot.m; sourceTree = "<group>"; };
		C45662EA1D448D7D00D26565 /* EZRecorder.h */ = {isa = PBXFileReference; fileEncoding = 4; lastKnownFileType = sourcecode.c.h; path = EZRecorder.h; sourceTree = "<group>"; };
		C45662EB1D448D7D00D26565 /* EZRecorder.m */ = {isa = PBXFileReference; fileEncoding = 4; lastKnownFileType = sourcecode.c.objc; path = EZRecorder.m; sourceTree = "<group>"; };
		C45662F21D448D7D00D26565 /* CUI.h */ = {isa = PBXFileReference; fileEncoding = 4; lastKnownFileType = sourcecode.c.h; path = CUI.h; sourceTree = "<group>"; };
		C45662F41D448D7D00D26565 /* fft.c */ = {isa = PBXFileReference; fileEncoding = 4; lastKnownFileType = sourcecode.c.c; path = fft.c; sourceTree = "<group>"; };
		C45662F61D448D7D00D26565 /* ini.c */ = {isa = PBXFileReference; fileEncoding = 4; lastKnownFileType = sourcecode.c.c; path = ini.c; sourceTree = "<group>"; };
		C45662F71D448D7D00D26565 /* ini.h */ = {isa = PBXFileReference; fileEncoding = 4; lastKnownFileType = sourcecode.c.h; path = ini.h; sourceTree = "<group>"; };
		C45662F81D448D7D00D26565 /* LICENSE.txt */ = {isa = PBXFileReference; fileEncoding = 4; lastKnownFileType = text; path = LICENSE.txt; sourceTree = "<group>"; };
		C45662FA1D448D7D00D26565 /* _kiss_fft_guts.h */ = {isa = PBXFileReference; fileEncoding = 4; lastKnownFileType = sourcecode.c.h; path = _kiss_fft_guts.h; sourceTree = "<group>"; };
		C45662FB1D448D7D00D26565 /* COPYING */ = {isa = PBXFileReference; fileEncoding = 4; lastKnownFileType = text; path = COPYING; sourceTree = "<group>"; };
		C45662FC1D448D7D00D26565 /* kiss_fft.c */ = {isa = PBXFileReference; fileEncoding = 4; lastKnownFileType = sourcecode.c.c; path = kiss_fft.c; sourceTree = "<group>"; };
		C45662FD1D448D7D00D26565 /* kiss_fft.h */ = {isa = PBXFileReference; fileEncoding = 4; lastKnownFileType = sourcecode.c.h; path = kiss_fft.h; sourceTree = "<group>"; };
		C45662FE1D448D7D00D26565 /* kiss_fftr.c */ = {isa = PBXFileReference; fileEncoding = 4; lastKnownFileType = sourcecode.c.c; path = kiss_fftr.c; sourceTree = "<group>"; };
		C45662FF1D448D7D00D26565 /* kiss_fftr.h */ = {isa = PBXFileReference; fileEncoding = 4; lastKnownFileType = sourcecode.c.h; path = kiss_fftr.h; sourceTree = "<group>"; };
		C45663001D448D7D00D26565 /* README */ = {isa = PBXFileReference; fileEncoding = 4; lastKnownFileType = text; path = README; sourceTree = "<group>"; };
		C45663021D448D7D00D26565 /* adsr.c */ = {isa = PBXFileReference; fileEncoding = 4; lastKnownFileType = sourcecode.c.c; path = adsr.c; sourceTree = "<group>"; };
		C45663031D448D7D00D26565 /* allpass.c */ = {isa = PBXFileReference; fileEncoding = 4; lastKnownFileType = sourcecode.c.c; path = allpass.c; sourceTree = "<group>"; };
		C45663041D448D7D00D26565 /* atone.c */ = {isa = PBXFileReference; fileEncoding = 4; lastKnownFileType = sourcecode.c.c; path = atone.c; sourceTree = "<group>"; };
		C45663051D448D7D00D26565 /* autowah.c */ = {isa = PBXFileReference; fileEncoding = 4; lastKnownFileType = sourcecode.c.c; path = autowah.c; sourceTree = "<group>"; };
		C45663061D448D7D00D26565 /* bal.c */ = {isa = PBXFileReference; fileEncoding = 4; lastKnownFileType = sourcecode.c.c; path = bal.c; sourceTree = "<group>"; };
		C45663071D448D7D00D26565 /* bar.c */ = {isa = PBXFileReference; fileEncoding = 4; lastKnownFileType = sourcecode.c.c; path = bar.c; sourceTree = "<group>"; };
		C45663081D448D7D00D26565 /* base.c */ = {isa = PBXFileReference; fileEncoding = 4; lastKnownFileType = sourcecode.c.c; path = base.c; sourceTree = "<group>"; };
		C45663091D448D7D00D26565 /* biquad.c */ = {isa = PBXFileReference; fileEncoding = 4; lastKnownFileType = sourcecode.c.c; path = biquad.c; sourceTree = "<group>"; };
		C456630A1D448D7D00D26565 /* biscale.c */ = {isa = PBXFileReference; fileEncoding = 4; lastKnownFileType = sourcecode.c.c; path = biscale.c; sourceTree = "<group>"; };
		C456630B1D448D7D00D26565 /* bitcrush.c */ = {isa = PBXFileReference; fileEncoding = 4; lastKnownFileType = sourcecode.c.c; path = bitcrush.c; sourceTree = "<group>"; };
		C456630C1D448D7D00D26565 /* blsaw.c */ = {isa = PBXFileReference; fileEncoding = 4; lastKnownFileType = sourcecode.c.c; path = blsaw.c; sourceTree = "<group>"; };
		C456630D1D448D7D00D26565 /* blsquare.c */ = {isa = PBXFileReference; fileEncoding = 4; lastKnownFileType = sourcecode.c.c; path = blsquare.c; sourceTree = "<group>"; };
		C456630E1D448D7D00D26565 /* bltriangle.c */ = {isa = PBXFileReference; fileEncoding = 4; lastKnownFileType = sourcecode.c.c; path = bltriangle.c; sourceTree = "<group>"; };
		C456630F1D448D7D00D26565 /* butbp.c */ = {isa = PBXFileReference; fileEncoding = 4; lastKnownFileType = sourcecode.c.c; path = butbp.c; sourceTree = "<group>"; };
		C45663101D448D7D00D26565 /* butbr.c */ = {isa = PBXFileReference; fileEncoding = 4; lastKnownFileType = sourcecode.c.c; path = butbr.c; sourceTree = "<group>"; };
		C45663111D448D7D00D26565 /* buthp.c */ = {isa = PBXFileReference; fileEncoding = 4; lastKnownFileType = sourcecode.c.c; path = buthp.c; sourceTree = "<group>"; };
		C45663121D448D7D00D26565 /* butlp.c */ = {isa = PBXFileReference; fileEncoding = 4; lastKnownFileType = sourcecode.c.c; path = butlp.c; sourceTree = "<group>"; };
		C45663131D448D7D00D26565 /* clip.c */ = {isa = PBXFileReference; fileEncoding = 4; lastKnownFileType = sourcecode.c.c; path = clip.c; sourceTree = "<group>"; };
		C45663141D448D7D00D26565 /* comb.c */ = {isa = PBXFileReference; fileEncoding = 4; lastKnownFileType = sourcecode.c.c; path = comb.c; sourceTree = "<group>"; };
		C45663151D448D7D00D26565 /* compressor.c */ = {isa = PBXFileReference; fileEncoding = 4; lastKnownFileType = sourcecode.c.c; path = compressor.c; sourceTree = "<group>"; };
		C45663161D448D7D00D26565 /* conv.c */ = {isa = PBXFileReference; fileEncoding = 4; lastKnownFileType = sourcecode.c.c; path = conv.c; sourceTree = "<group>"; };
		C45663171D448D7D00D26565 /* count.c */ = {isa = PBXFileReference; fileEncoding = 4; lastKnownFileType = sourcecode.c.c; path = count.c; sourceTree = "<group>"; };
		C45663181D448D7D00D26565 /* crossfade.c */ = {isa = PBXFileReference; fileEncoding = 4; lastKnownFileType = sourcecode.c.c; path = crossfade.c; sourceTree = "<group>"; };
		C45663191D448D7D00D26565 /* dcblock.c */ = {isa = PBXFileReference; fileEncoding = 4; lastKnownFileType = sourcecode.c.c; path = dcblock.c; sourceTree = "<group>"; };
		C456631A1D448D7D00D26565 /* delay.c */ = {isa = PBXFileReference; fileEncoding = 4; lastKnownFileType = sourcecode.c.c; path = delay.c; sourceTree = "<group>"; };
		C456631B1D448D7D00D26565 /* dist.c */ = {isa = PBXFileReference; fileEncoding = 4; lastKnownFileType = sourcecode.c.c; path = dist.c; sourceTree = "<group>"; };
		C456631C1D448D7D00D26565 /* dmetro.c */ = {isa = PBXFileReference; fileEncoding = 4; lastKnownFileType = sourcecode.c.c; path = dmetro.c; sourceTree = "<group>"; };
		C456631D1D448D7D00D26565 /* drip.c */ = {isa = PBXFileReference; fileEncoding = 4; lastKnownFileType = sourcecode.c.c; path = drip.c; sourceTree = "<group>"; };
		C456631E1D448D7D00D26565 /* dtrig.c */ = {isa = PBXFileReference; fileEncoding = 4; lastKnownFileType = sourcecode.c.c; path = dtrig.c; sourceTree = "<group>"; };
		C456631F1D448D7D00D26565 /* dust.c */ = {isa = PBXFileReference; fileEncoding = 4; lastKnownFileType = sourcecode.c.c; path = dust.c; sourceTree = "<group>"; };
		C45663201D448D7D00D26565 /* eqfil.c */ = {isa = PBXFileReference; fileEncoding = 4; lastKnownFileType = sourcecode.c.c; path = eqfil.c; sourceTree = "<group>"; };
		C45663211D448D7D00D26565 /* expon.c */ = {isa = PBXFileReference; fileEncoding = 4; lastKnownFileType = sourcecode.c.c; path = expon.c; sourceTree = "<group>"; };
		C45663221D448D7D00D26565 /* fftwrapper.c */ = {isa = PBXFileReference; fileEncoding = 4; lastKnownFileType = sourcecode.c.c; path = fftwrapper.c; sourceTree = "<group>"; };
		C45663231D448D7D00D26565 /* fof.c */ = {isa = PBXFileReference; fileEncoding = 4; lastKnownFileType = sourcecode.c.c; path = fof.c; sourceTree = "<group>"; };
		C45663241D448D7D00D26565 /* fofilt.c */ = {isa = PBXFileReference; fileEncoding = 4; lastKnownFileType = sourcecode.c.c; path = fofilt.c; sourceTree = "<group>"; };
		C45663251D448D7D00D26565 /* fog.c */ = {isa = PBXFileReference; fileEncoding = 4; lastKnownFileType = sourcecode.c.c; path = fog.c; sourceTree = "<group>"; };
		C45663261D448D7D00D26565 /* fold.c */ = {isa = PBXFileReference; fileEncoding = 4; lastKnownFileType = sourcecode.c.c; path = fold.c; sourceTree = "<group>"; };
		C45663271D448D7D00D26565 /* foo.c */ = {isa = PBXFileReference; fileEncoding = 4; lastKnownFileType = sourcecode.c.c; path = foo.c; sourceTree = "<group>"; };
		C45663281D448D7D00D26565 /* fosc.c */ = {isa = PBXFileReference; fileEncoding = 4; lastKnownFileType = sourcecode.c.c; path = fosc.c; sourceTree = "<group>"; };
		C45663291D448D7D00D26565 /* ftbl.c */ = {isa = PBXFileReference; fileEncoding = 4; lastKnownFileType = sourcecode.c.c; path = ftbl.c; sourceTree = "<group>"; };
		C456632A1D448D7D00D26565 /* gbuzz.c */ = {isa = PBXFileReference; fileEncoding = 4; lastKnownFileType = sourcecode.c.c; path = gbuzz.c; sourceTree = "<group>"; };
		C456632B1D448D7D00D26565 /* hilbert.c */ = {isa = PBXFileReference; fileEncoding = 4; lastKnownFileType = sourcecode.c.c; path = hilbert.c; sourceTree = "<group>"; };
		C456632C1D448D7D00D26565 /* in.c */ = {isa = PBXFileReference; fileEncoding = 4; lastKnownFileType = sourcecode.c.c; path = in.c; sourceTree = "<group>"; };
		C456632D1D448D7D00D26565 /* jcrev.c */ = {isa = PBXFileReference; fileEncoding = 4; lastKnownFileType = sourcecode.c.c; path = jcrev.c; sourceTree = "<group>"; };
		C456632E1D448D7D00D26565 /* jitter.c */ = {isa = PBXFileReference; fileEncoding = 4; lastKnownFileType = sourcecode.c.c; path = jitter.c; sourceTree = "<group>"; };
		C456632F1D448D7D00D26565 /* line.c */ = {isa = PBXFileReference; fileEncoding = 4; lastKnownFileType = sourcecode.c.c; path = line.c; sourceTree = "<group>"; };
		C45663301D448D7D00D26565 /* lpf18.c */ = {isa = PBXFileReference; fileEncoding = 4; lastKnownFileType = sourcecode.c.c; path = lpf18.c; sourceTree = "<group>"; };
		C45663311D448D7D00D26565 /* maygate.c */ = {isa = PBXFileReference; fileEncoding = 4; lastKnownFileType = sourcecode.c.c; path = maygate.c; sourceTree = "<group>"; };
		C45663321D448D7D00D26565 /* metro.c */ = {isa = PBXFileReference; fileEncoding = 4; lastKnownFileType = sourcecode.c.c; path = metro.c; sourceTree = "<group>"; };
		C45663331D448D7D00D26565 /* mincer.c */ = {isa = PBXFileReference; fileEncoding = 4; lastKnownFileType = sourcecode.c.c; path = mincer.c; sourceTree = "<group>"; };
		C45663341D448D7D00D26565 /* mode.c */ = {isa = PBXFileReference; fileEncoding = 4; lastKnownFileType = sourcecode.c.c; path = mode.c; sourceTree = "<group>"; };
		C45663351D448D7D00D26565 /* moogladder.c */ = {isa = PBXFileReference; fileEncoding = 4; lastKnownFileType = sourcecode.c.c; path = moogladder.c; sourceTree = "<group>"; };
		C45663361D448D7D00D26565 /* noise.c */ = {isa = PBXFileReference; fileEncoding = 4; lastKnownFileType = sourcecode.c.c; path = noise.c; sourceTree = "<group>"; };
		C45663371D448D7D00D26565 /* osc.c */ = {isa = PBXFileReference; fileEncoding = 4; lastKnownFileType = sourcecode.c.c; path = osc.c; sourceTree = "<group>"; };
		C45663381D448D7D00D26565 /* oscmorph.c */ = {isa = PBXFileReference; fileEncoding = 4; lastKnownFileType = sourcecode.c.c; path = oscmorph.c; sourceTree = "<group>"; };
		C45663391D448D7D00D26565 /* padsynth.c */ = {isa = PBXFileReference; fileEncoding = 4; lastKnownFileType = sourcecode.c.c; path = padsynth.c; sourceTree = "<group>"; };
		C456633A1D448D7D00D26565 /* pan2.c */ = {isa = PBXFileReference; fileEncoding = 4; lastKnownFileType = sourcecode.c.c; path = pan2.c; sourceTree = "<group>"; };
		C456633B1D448D7D00D26565 /* panst.c */ = {isa = PBXFileReference; fileEncoding = 4; lastKnownFileType = sourcecode.c.c; path = panst.c; sourceTree = "<group>"; };
		C456633C1D448D7D00D26565 /* pareq.c */ = {isa = PBXFileReference; fileEncoding = 4; lastKnownFileType = sourcecode.c.c; path = pareq.c; sourceTree = "<group>"; };
		C456633D1D448D7D00D26565 /* paulstretch.c */ = {isa = PBXFileReference; fileEncoding = 4; lastKnownFileType = sourcecode.c.c; path = paulstretch.c; sourceTree = "<group>"; };
		C456633E1D448D7D00D26565 /* pdhalf.c */ = {isa = PBXFileReference; fileEncoding = 4; lastKnownFileType = sourcecode.c.c; path = pdhalf.c; sourceTree = "<group>"; };
		C456633F1D448D7D00D26565 /* phaser.c */ = {isa = PBXFileReference; fileEncoding = 4; lastKnownFileType = sourcecode.c.c; path = phaser.c; sourceTree = "<group>"; };
		C45663401D448D7D00D26565 /* phasor.c */ = {isa = PBXFileReference; fileEncoding = 4; lastKnownFileType = sourcecode.c.c; path = phasor.c; sourceTree = "<group>"; };
		C45663411D448D7D00D26565 /* pinknoise.c */ = {isa = PBXFileReference; fileEncoding = 4; lastKnownFileType = sourcecode.c.c; path = pinknoise.c; sourceTree = "<group>"; };
		C45663421D448D7D00D26565 /* pitchamdf.c */ = {isa = PBXFileReference; fileEncoding = 4; lastKnownFileType = sourcecode.c.c; path = pitchamdf.c; sourceTree = "<group>"; };
		C45663431D448D7D00D26565 /* pluck.c */ = {isa = PBXFileReference; fileEncoding = 4; lastKnownFileType = sourcecode.c.c; path = pluck.c; sourceTree = "<group>"; };
		C45663441D448D7D00D26565 /* port.c */ = {isa = PBXFileReference; fileEncoding = 4; lastKnownFileType = sourcecode.c.c; path = port.c; sourceTree = "<group>"; };
		C45663451D448D7D00D26565 /* posc3.c */ = {isa = PBXFileReference; fileEncoding = 4; lastKnownFileType = sourcecode.c.c; path = posc3.c; sourceTree = "<group>"; };
		C45663461D448D7D00D26565 /* progress.c */ = {isa = PBXFileReference; fileEncoding = 4; lastKnownFileType = sourcecode.c.c; path = progress.c; sourceTree = "<group>"; };
		C45663471D448D7D00D26565 /* prop.c */ = {isa = PBXFileReference; fileEncoding = 4; lastKnownFileType = sourcecode.c.c; path = prop.c; sourceTree = "<group>"; };
		C45663481D448D7D00D26565 /* pshift.c */ = {isa = PBXFileReference; fileEncoding = 4; lastKnownFileType = sourcecode.c.c; path = pshift.c; sourceTree = "<group>"; };
		C45663491D448D7D00D26565 /* ptrack.c */ = {isa = PBXFileReference; fileEncoding = 4; lastKnownFileType = sourcecode.c.c; path = ptrack.c; sourceTree = "<group>"; };
		C456634A1D448D7D00D26565 /* randh.c */ = {isa = PBXFileReference; fileEncoding = 4; lastKnownFileType = sourcecode.c.c; path = randh.c; sourceTree = "<group>"; };
		C456634B1D448D7D00D26565 /* randi.c */ = {isa = PBXFileReference; fileEncoding = 4; lastKnownFileType = sourcecode.c.c; path = randi.c; sourceTree = "<group>"; };
		C456634C1D448D7D00D26565 /* randmt.c */ = {isa = PBXFileReference; fileEncoding = 4; lastKnownFileType = sourcecode.c.c; path = randmt.c; sourceTree = "<group>"; };
		C456634D1D448D7D00D26565 /* random.c */ = {isa = PBXFileReference; fileEncoding = 4; lastKnownFileType = sourcecode.c.c; path = random.c; sourceTree = "<group>"; };
		C456634E1D448D7D00D26565 /* reson.c */ = {isa = PBXFileReference; fileEncoding = 4; lastKnownFileType = sourcecode.c.c; path = reson.c; sourceTree = "<group>"; };
		C456634F1D448D7D00D26565 /* reverse.c */ = {isa = PBXFileReference; fileEncoding = 4; lastKnownFileType = sourcecode.c.c; path = reverse.c; sourceTree = "<group>"; };
		C45663501D448D7D00D26565 /* revsc.c */ = {isa = PBXFileReference; fileEncoding = 4; lastKnownFileType = sourcecode.c.c; path = revsc.c; sourceTree = "<group>"; };
		C45663511D448D7D00D26565 /* rms.c */ = {isa = PBXFileReference; fileEncoding = 4; lastKnownFileType = sourcecode.c.c; path = rms.c; sourceTree = "<group>"; };
		C45663521D448D7D00D26565 /* rpt.c */ = {isa = PBXFileReference; fileEncoding = 4; lastKnownFileType = sourcecode.c.c; path = rpt.c; sourceTree = "<group>"; };
		C45663531D448D7D00D26565 /* samphold.c */ = {isa = PBXFileReference; fileEncoding = 4; lastKnownFileType = sourcecode.c.c; path = samphold.c; sourceTree = "<group>"; };
		C45663541D448D7D00D26565 /* scale.c */ = {isa = PBXFileReference; fileEncoding = 4; lastKnownFileType = sourcecode.c.c; path = scale.c; sourceTree = "<group>"; };
		C45663551D448D7D00D26565 /* sdelay.c */ = {isa = PBXFileReference; fileEncoding = 4; lastKnownFileType = sourcecode.c.c; path = sdelay.c; sourceTree = "<group>"; };
		C45663561D448D7D00D26565 /* streson.c */ = {isa = PBXFileReference; fileEncoding = 4; lastKnownFileType = sourcecode.c.c; path = streson.c; sourceTree = "<group>"; };
		C45663571D448D7D00D26565 /* switch.c */ = {isa = PBXFileReference; fileEncoding = 4; lastKnownFileType = sourcecode.c.c; path = switch.c; sourceTree = "<group>"; };
		C45663581D448D7D00D26565 /* tabread.c */ = {isa = PBXFileReference; fileEncoding = 4; lastKnownFileType = sourcecode.c.c; path = tabread.c; sourceTree = "<group>"; };
		C45663591D448D7D00D26565 /* tadsr.c */ = {isa = PBXFileReference; fileEncoding = 4; lastKnownFileType = sourcecode.c.c; path = tadsr.c; sourceTree = "<group>"; };
		C456635A1D448D7D00D26565 /* tblrec.c */ = {isa = PBXFileReference; fileEncoding = 4; lastKnownFileType = sourcecode.c.c; path = tblrec.c; sourceTree = "<group>"; };
		C456635B1D448D7D00D26565 /* tbvcf.c */ = {isa = PBXFileReference; fileEncoding = 4; lastKnownFileType = sourcecode.c.c; path = tbvcf.c; sourceTree = "<group>"; };
		C456635C1D448D7D00D26565 /* tdiv.c */ = {isa = PBXFileReference; fileEncoding = 4; lastKnownFileType = sourcecode.c.c; path = tdiv.c; sourceTree = "<group>"; };
		C456635D1D448D7D00D26565 /* tenv.c */ = {isa = PBXFileReference; fileEncoding = 4; lastKnownFileType = sourcecode.c.c; path = tenv.c; sourceTree = "<group>"; };
		C456635E1D448D7D00D26565 /* tenv2.c */ = {isa = PBXFileReference; fileEncoding = 4; lastKnownFileType = sourcecode.c.c; path = tenv2.c; sourceTree = "<group>"; };
		C456635F1D448D7D00D26565 /* tenvx.c */ = {isa = PBXFileReference; fileEncoding = 4; lastKnownFileType = sourcecode.c.c; path = tenvx.c; sourceTree = "<group>"; };
		C45663601D448D7D00D26565 /* tevent.c */ = {isa = PBXFileReference; fileEncoding = 4; lastKnownFileType = sourcecode.c.c; path = tevent.c; sourceTree = "<group>"; };
		C45663611D448D7E00D26565 /* thresh.c */ = {isa = PBXFileReference; fileEncoding = 4; lastKnownFileType = sourcecode.c.c; path = thresh.c; sourceTree = "<group>"; };
		C45663621D448D7E00D26565 /* timer.c */ = {isa = PBXFileReference; fileEncoding = 4; lastKnownFileType = sourcecode.c.c; path = timer.c; sourceTree = "<group>"; };
		C45663631D448D7E00D26565 /* tin.c */ = {isa = PBXFileReference; fileEncoding = 4; lastKnownFileType = sourcecode.c.c; path = tin.c; sourceTree = "<group>"; };
		C45663641D448D7E00D26565 /* tone.c */ = {isa = PBXFileReference; fileEncoding = 4; lastKnownFileType = sourcecode.c.c; path = tone.c; sourceTree = "<group>"; };
		C45663651D448D7E00D26565 /* trand.c */ = {isa = PBXFileReference; fileEncoding = 4; lastKnownFileType = sourcecode.c.c; path = trand.c; sourceTree = "<group>"; };
		C45663671D448D7E00D26565 /* tseg.c */ = {isa = PBXFileReference; fileEncoding = 4; lastKnownFileType = sourcecode.c.c; path = tseg.c; sourceTree = "<group>"; };
		C45663681D448D7E00D26565 /* tseq.c */ = {isa = PBXFileReference; fileEncoding = 4; lastKnownFileType = sourcecode.c.c; path = tseq.c; sourceTree = "<group>"; };
		C45663691D448D7E00D26565 /* vdelay.c */ = {isa = PBXFileReference; fileEncoding = 4; lastKnownFileType = sourcecode.c.c; path = vdelay.c; sourceTree = "<group>"; };
		C456636B1D448D7E00D26565 /* waveset.c */ = {isa = PBXFileReference; fileEncoding = 4; lastKnownFileType = sourcecode.c.c; path = waveset.c; sourceTree = "<group>"; };
		C456636C1D448D7E00D26565 /* wpkorg35.c */ = {isa = PBXFileReference; fileEncoding = 4; lastKnownFileType = sourcecode.c.c; path = wpkorg35.c; sourceTree = "<group>"; };
		C456636D1D448D7E00D26565 /* zitarev.c */ = {isa = PBXFileReference; fileEncoding = 4; lastKnownFileType = sourcecode.c.c; path = zitarev.c; sourceTree = "<group>"; };
		C456636E1D448D7E00D26565 /* soundpipe.h */ = {isa = PBXFileReference; fileEncoding = 4; lastKnownFileType = sourcecode.c.h; path = soundpipe.h; sourceTree = "<group>"; };
		C45663701D448D7E00D26565 /* md5.c */ = {isa = PBXFileReference; fileEncoding = 4; lastKnownFileType = sourcecode.c.c; path = md5.c; sourceTree = "<group>"; };
		C45663711D448D7E00D26565 /* md5.h */ = {isa = PBXFileReference; fileEncoding = 4; lastKnownFileType = sourcecode.c.h; path = md5.h; sourceTree = "<group>"; };
		C45663721D448D7E00D26565 /* test.c */ = {isa = PBXFileReference; fileEncoding = 4; lastKnownFileType = sourcecode.c.c; path = test.c; sourceTree = "<group>"; };
		C45663731D448D7E00D26565 /* test.h */ = {isa = PBXFileReference; fileEncoding = 4; lastKnownFileType = sourcecode.c.h; path = test.h; sourceTree = "<group>"; };
		C45663751D448D7E00D26565 /* func.c */ = {isa = PBXFileReference; fileEncoding = 4; lastKnownFileType = sourcecode.c.c; path = func.c; sourceTree = "<group>"; };
		C45663771D448D7E00D26565 /* plumber.h */ = {isa = PBXFileReference; fileEncoding = 4; lastKnownFileType = sourcecode.c.h; path = plumber.h; sourceTree = "<group>"; };
		C45663781D448D7E00D26565 /* sporth.h */ = {isa = PBXFileReference; fileEncoding = 4; lastKnownFileType = sourcecode.c.h; path = sporth.h; sourceTree = "<group>"; };
		C45663791D448D7E00D26565 /* ugens.h */ = {isa = PBXFileReference; fileEncoding = 4; lastKnownFileType = sourcecode.c.h; path = ugens.h; sourceTree = "<group>"; };
		C456637A1D448D7E00D26565 /* hash.c */ = {isa = PBXFileReference; fileEncoding = 4; lastKnownFileType = sourcecode.c.c; path = hash.c; sourceTree = "<group>"; };
		C456637B1D448D7E00D26565 /* parse.c */ = {isa = PBXFileReference; fileEncoding = 4; lastKnownFileType = sourcecode.c.c; path = parse.c; sourceTree = "<group>"; };
		C456637C1D448D7E00D26565 /* plumber.c */ = {isa = PBXFileReference; fileEncoding = 4; lastKnownFileType = sourcecode.c.c; path = plumber.c; sourceTree = "<group>"; };
		C456637D1D448D7E00D26565 /* sporth.c */ = {isa = PBXFileReference; fileEncoding = 4; lastKnownFileType = sourcecode.c.c; path = sporth.c; sourceTree = "<group>"; };
		C456637E1D448D7E00D26565 /* stack.c */ = {isa = PBXFileReference; fileEncoding = 4; lastKnownFileType = sourcecode.c.c; path = stack.c; sourceTree = "<group>"; };
		C45663F01D448D7E00D26565 /* ADSR.cpp */ = {isa = PBXFileReference; fileEncoding = 4; lastKnownFileType = sourcecode.cpp.cpp; path = ADSR.cpp; sourceTree = "<group>"; };
		C45663FF1D448D7E00D26565 /* DelayA.cpp */ = {isa = PBXFileReference; fileEncoding = 4; lastKnownFileType = sourcecode.cpp.cpp; path = DelayA.cpp; sourceTree = "<group>"; };
		C45664001D448D7E00D26565 /* DelayL.cpp */ = {isa = PBXFileReference; fileEncoding = 4; lastKnownFileType = sourcecode.cpp.cpp; path = DelayL.cpp; sourceTree = "<group>"; };
		C45664051D448D7E00D26565 /* FileRead.cpp */ = {isa = PBXFileReference; fileEncoding = 4; lastKnownFileType = sourcecode.cpp.cpp; path = FileRead.cpp; sourceTree = "<group>"; };
		C45664071D448D7E00D26565 /* FileWvIn.cpp */ = {isa = PBXFileReference; fileEncoding = 4; lastKnownFileType = sourcecode.cpp.cpp; path = FileWvIn.cpp; sourceTree = "<group>"; };
		C45664091D448D7E00D26565 /* Fir.cpp */ = {isa = PBXFileReference; fileEncoding = 4; lastKnownFileType = sourcecode.cpp.cpp; path = Fir.cpp; sourceTree = "<group>"; };
		C456640A1D448D7E00D26565 /* Flute.cpp */ = {isa = PBXFileReference; fileEncoding = 4; lastKnownFileType = sourcecode.cpp.cpp; path = Flute.cpp; sourceTree = "<group>"; };
		C45664141D448D7E00D26565 /* ADSR.h */ = {isa = PBXFileReference; fileEncoding = 4; lastKnownFileType = sourcecode.c.h; path = ADSR.h; sourceTree = "<group>"; };
		C45664251D448D7E00D26565 /* DelayA.h */ = {isa = PBXFileReference; fileEncoding = 4; lastKnownFileType = sourcecode.c.h; path = DelayA.h; sourceTree = "<group>"; };
		C45664261D448D7E00D26565 /* DelayL.h */ = {isa = PBXFileReference; fileEncoding = 4; lastKnownFileType = sourcecode.c.h; path = DelayL.h; sourceTree = "<group>"; };
		C456642D1D448D7E00D26565 /* FileRead.h */ = {isa = PBXFileReference; fileEncoding = 4; lastKnownFileType = sourcecode.c.h; path = FileRead.h; sourceTree = "<group>"; };
		C456642F1D448D7E00D26565 /* FileWvIn.h */ = {isa = PBXFileReference; fileEncoding = 4; lastKnownFileType = sourcecode.c.h; path = FileWvIn.h; sourceTree = "<group>"; };
		C45664321D448D7E00D26565 /* Fir.h */ = {isa = PBXFileReference; fileEncoding = 4; lastKnownFileType = sourcecode.c.h; path = Fir.h; sourceTree = "<group>"; };
		C45664331D448D7E00D26565 /* Flute.h */ = {isa = PBXFileReference; fileEncoding = 4; lastKnownFileType = sourcecode.c.h; path = Flute.h; sourceTree = "<group>"; };
		C45664461D448D7E00D26565 /* Mandolin.h */ = {isa = PBXFileReference; fileEncoding = 4; lastKnownFileType = sourcecode.c.h; path = Mandolin.h; sourceTree = "<group>"; };
		C456644F1D448D7E00D26565 /* Noise.h */ = {isa = PBXFileReference; fileEncoding = 4; lastKnownFileType = sourcecode.c.h; path = Noise.h; sourceTree = "<group>"; };
		C45664511D448D7E00D26565 /* OnePole.h */ = {isa = PBXFileReference; fileEncoding = 4; lastKnownFileType = sourcecode.c.h; path = OnePole.h; sourceTree = "<group>"; };
		C45664571D448D7E00D26565 /* PoleZero.h */ = {isa = PBXFileReference; fileEncoding = 4; lastKnownFileType = sourcecode.c.h; path = PoleZero.h; sourceTree = "<group>"; };
		C45664641D448D7E00D26565 /* SineWave.h */ = {isa = PBXFileReference; fileEncoding = 4; lastKnownFileType = sourcecode.c.h; path = SineWave.h; sourceTree = "<group>"; };
		C45664681D448D7E00D26565 /* SKINImsg.h */ = {isa = PBXFileReference; fileEncoding = 4; lastKnownFileType = sourcecode.c.h; path = SKINImsg.h; sourceTree = "<group>"; };
		C456646E1D448D7E00D26565 /* Stk.h */ = {isa = PBXFileReference; fileEncoding = 4; lastKnownFileType = sourcecode.c.h; path = Stk.h; sourceTree = "<group>"; };
		C45664721D448D7E00D26565 /* Twang.h */ = {isa = PBXFileReference; fileEncoding = 4; lastKnownFileType = sourcecode.c.h; path = Twang.h; sourceTree = "<group>"; };
		C456647F1D448D7E00D26565 /* Mandolin.cpp */ = {isa = PBXFileReference; fileEncoding = 4; lastKnownFileType = sourcecode.cpp.cpp; path = Mandolin.cpp; sourceTree = "<group>"; };
		C45664871D448D7E00D26565 /* Noise.cpp */ = {isa = PBXFileReference; fileEncoding = 4; lastKnownFileType = sourcecode.cpp.cpp; path = Noise.cpp; sourceTree = "<group>"; };
		C45664891D448D7E00D26565 /* OnePole.cpp */ = {isa = PBXFileReference; fileEncoding = 4; lastKnownFileType = sourcecode.cpp.cpp; path = OnePole.cpp; sourceTree = "<group>"; };
		C456648F1D448D7E00D26565 /* PoleZero.cpp */ = {isa = PBXFileReference; fileEncoding = 4; lastKnownFileType = sourcecode.cpp.cpp; path = PoleZero.cpp; sourceTree = "<group>"; };
		C456649F1D448D7E00D26565 /* mand1.raw */ = {isa = PBXFileReference; lastKnownFileType = file; path = mand1.raw; sourceTree = "<group>"; };
		C45664A01D448D7E00D26565 /* mand10.raw */ = {isa = PBXFileReference; lastKnownFileType = file; path = mand10.raw; sourceTree = "<group>"; };
		C45664A11D448D7E00D26565 /* mand11.raw */ = {isa = PBXFileReference; lastKnownFileType = file; path = mand11.raw; sourceTree = "<group>"; };
		C45664A21D448D7E00D26565 /* mand12.raw */ = {isa = PBXFileReference; lastKnownFileType = file; path = mand12.raw; sourceTree = "<group>"; };
		C45664A31D448D7E00D26565 /* mand2.raw */ = {isa = PBXFileReference; lastKnownFileType = file; path = mand2.raw; sourceTree = "<group>"; };
		C45664A41D448D7E00D26565 /* mand3.raw */ = {isa = PBXFileReference; lastKnownFileType = file; path = mand3.raw; sourceTree = "<group>"; };
		C45664A51D448D7E00D26565 /* mand4.raw */ = {isa = PBXFileReference; lastKnownFileType = file; path = mand4.raw; sourceTree = "<group>"; };
		C45664A61D448D7E00D26565 /* mand5.raw */ = {isa = PBXFileReference; lastKnownFileType = file; path = mand5.raw; sourceTree = "<group>"; };
		C45664A71D448D7E00D26565 /* mand6.raw */ = {isa = PBXFileReference; lastKnownFileType = file; path = mand6.raw; sourceTree = "<group>"; };
		C45664A81D448D7E00D26565 /* mand7.raw */ = {isa = PBXFileReference; lastKnownFileType = file; path = mand7.raw; sourceTree = "<group>"; };
		C45664A91D448D7E00D26565 /* mand8.raw */ = {isa = PBXFileReference; lastKnownFileType = file; path = mand8.raw; sourceTree = "<group>"; };
		C45664AA1D448D7E00D26565 /* mand9.raw */ = {isa = PBXFileReference; lastKnownFileType = file; path = mand9.raw; sourceTree = "<group>"; };
		C45664AB1D448D7E00D26565 /* mandpluk.raw */ = {isa = PBXFileReference; lastKnownFileType = file; path = mandpluk.raw; sourceTree = "<group>"; };
		C45664C11D448D7E00D26565 /* SineWave.cpp */ = {isa = PBXFileReference; fileEncoding = 4; lastKnownFileType = sourcecode.cpp.cpp; path = SineWave.cpp; sourceTree = "<group>"; };
		C45664C71D448D7E00D26565 /* Stk.cpp */ = {isa = PBXFileReference; fileEncoding = 4; lastKnownFileType = sourcecode.cpp.cpp; path = Stk.cpp; sourceTree = "<group>"; };
		C45664C91D448D7E00D26565 /* Twang.cpp */ = {isa = PBXFileReference; fileEncoding = 4; lastKnownFileType = sourcecode.cpp.cpp; path = Twang.cpp; sourceTree = "<group>"; };
		C45664D11D448D7E00D26565 /* AKTester.swift */ = {isa = PBXFileReference; fileEncoding = 4; lastKnownFileType = sourcecode.swift; lineEnding = 0; path = AKTester.swift; sourceTree = "<group>"; xcLanguageSpecificationIdentifier = xcode.lang.swift; };
		C45664D21D448D7E00D26565 /* AKTesterAudioUnit.h */ = {isa = PBXFileReference; fileEncoding = 4; lastKnownFileType = sourcecode.c.h; path = AKTesterAudioUnit.h; sourceTree = "<group>"; };
		C45664D31D448D7E00D26565 /* AKTesterAudioUnit.mm */ = {isa = PBXFileReference; fileEncoding = 4; lastKnownFileType = sourcecode.cpp.objcpp; path = AKTesterAudioUnit.mm; sourceTree = "<group>"; };
		C45664D41D448D7E00D26565 /* AKTesterDSPKernel.hpp */ = {isa = PBXFileReference; fileEncoding = 4; lastKnownFileType = sourcecode.cpp.h; path = AKTesterDSPKernel.hpp; sourceTree = "<group>"; };
		C45664D61D448D7E00D26565 /* AKCallbackInstrument.swift */ = {isa = PBXFileReference; fileEncoding = 4; lastKnownFileType = sourcecode.swift; path = AKCallbackInstrument.swift; sourceTree = "<group>"; };
		C45664D71D448D7E00D26565 /* AKMIDI+ReceivingMIDI.swift */ = {isa = PBXFileReference; fileEncoding = 4; lastKnownFileType = sourcecode.swift; path = "AKMIDI+ReceivingMIDI.swift"; sourceTree = "<group>"; };
		C45664D81D448D7E00D26565 /* AKMIDI+SendingMIDI.swift */ = {isa = PBXFileReference; fileEncoding = 4; lastKnownFileType = sourcecode.swift; path = "AKMIDI+SendingMIDI.swift"; sourceTree = "<group>"; };
		C45664D91D448D7E00D26565 /* AKMIDI.swift */ = {isa = PBXFileReference; fileEncoding = 4; lastKnownFileType = sourcecode.swift; path = AKMIDI.swift; sourceTree = "<group>"; };
		C45664DA1D448D7E00D26565 /* AKMIDIEvent.swift */ = {isa = PBXFileReference; fileEncoding = 4; lastKnownFileType = sourcecode.swift; path = AKMIDIEvent.swift; sourceTree = "<group>"; };
		C45664DB1D448D7E00D26565 /* AKMIDIInstrument.swift */ = {isa = PBXFileReference; fileEncoding = 4; lastKnownFileType = sourcecode.swift; path = AKMIDIInstrument.swift; sourceTree = "<group>"; };
		C45664DC1D448D7E00D26565 /* AKMIDIListener.swift */ = {isa = PBXFileReference; fileEncoding = 4; lastKnownFileType = sourcecode.swift; path = AKMIDIListener.swift; sourceTree = "<group>"; };
		C45664DD1D448D7E00D26565 /* AKMIDINode.swift */ = {isa = PBXFileReference; fileEncoding = 4; lastKnownFileType = sourcecode.swift; path = AKMIDINode.swift; sourceTree = "<group>"; };
		C45664DE1D448D7E00D26565 /* AKMIDISampler.swift */ = {isa = PBXFileReference; fileEncoding = 4; lastKnownFileType = sourcecode.swift; path = AKMIDISampler.swift; sourceTree = "<group>"; };
		C45664E01D448D7E00D26565 /* AKMIDIControl.swift */ = {isa = PBXFileReference; fileEncoding = 4; lastKnownFileType = sourcecode.swift; path = AKMIDIControl.swift; sourceTree = "<group>"; };
		C45664E11D448D7E00D26565 /* AKMIDIStatus.swift */ = {isa = PBXFileReference; fileEncoding = 4; lastKnownFileType = sourcecode.swift; path = AKMIDIStatus.swift; sourceTree = "<group>"; };
		C45664E21D448D7E00D26565 /* AKMIDISystemCommand.swift */ = {isa = PBXFileReference; fileEncoding = 4; lastKnownFileType = sourcecode.swift; path = AKMIDISystemCommand.swift; sourceTree = "<group>"; };
		C45664E41D448D7E00D26565 /* MIDIPacket+SequenceType.swift */ = {isa = PBXFileReference; fileEncoding = 4; lastKnownFileType = sourcecode.swift; path = "MIDIPacket+SequenceType.swift"; sourceTree = "<group>"; };
		C45664E51D448D7E00D26565 /* MIDIPacketList+SequenceType.swift */ = {isa = PBXFileReference; fileEncoding = 4; lastKnownFileType = sourcecode.swift; path = "MIDIPacketList+SequenceType.swift"; sourceTree = "<group>"; };
		C45664E81D448D7E00D26565 /* AKDuration.swift */ = {isa = PBXFileReference; fileEncoding = 4; lastKnownFileType = sourcecode.swift; path = AKDuration.swift; sourceTree = "<group>"; };
		C45664E91D448D7E00D26565 /* AKMusicTrack.swift */ = {isa = PBXFileReference; fileEncoding = 4; lastKnownFileType = sourcecode.swift; path = AKMusicTrack.swift; sourceTree = "<group>"; };
		C45664EC1D448D7E00D26565 /* AKNode.swift */ = {isa = PBXFileReference; fileEncoding = 4; lastKnownFileType = sourcecode.swift; path = AKNode.swift; sourceTree = "<group>"; };
		C45664EF1D448D7E00D26565 /* AKAmplitudeTracker.swift */ = {isa = PBXFileReference; fileEncoding = 4; lastKnownFileType = sourcecode.swift; lineEnding = 0; path = AKAmplitudeTracker.swift; sourceTree = "<group>"; xcLanguageSpecificationIdentifier = xcode.lang.swift; };
		C45664F01D448D7E00D26565 /* AKAmplitudeTrackerAudioUnit.h */ = {isa = PBXFileReference; fileEncoding = 4; lastKnownFileType = sourcecode.c.h; path = AKAmplitudeTrackerAudioUnit.h; sourceTree = "<group>"; };
		C45664F11D448D7E00D26565 /* AKAmplitudeTrackerAudioUnit.mm */ = {isa = PBXFileReference; fileEncoding = 4; lastKnownFileType = sourcecode.cpp.objcpp; path = AKAmplitudeTrackerAudioUnit.mm; sourceTree = "<group>"; };
		C45664F21D448D7E00D26565 /* AKAmplitudeTrackerDSPKernel.hpp */ = {isa = PBXFileReference; fileEncoding = 4; lastKnownFileType = sourcecode.cpp.h; path = AKAmplitudeTrackerDSPKernel.hpp; sourceTree = "<group>"; };
		C45664F41D448D7E00D26565 /* AKFrequencyTracker.swift */ = {isa = PBXFileReference; fileEncoding = 4; lastKnownFileType = sourcecode.swift; lineEnding = 0; path = AKFrequencyTracker.swift; sourceTree = "<group>"; xcLanguageSpecificationIdentifier = xcode.lang.swift; };
		C45664F51D448D7E00D26565 /* AKFrequencyTrackerAudioUnit.h */ = {isa = PBXFileReference; fileEncoding = 4; lastKnownFileType = sourcecode.c.h; path = AKFrequencyTrackerAudioUnit.h; sourceTree = "<group>"; };
		C45664F61D448D7E00D26565 /* AKFrequencyTrackerAudioUnit.mm */ = {isa = PBXFileReference; fileEncoding = 4; lastKnownFileType = sourcecode.cpp.objcpp; path = AKFrequencyTrackerAudioUnit.mm; sourceTree = "<group>"; };
		C45664F71D448D7E00D26565 /* AKFrequencyTrackerDSPKernel.hpp */ = {isa = PBXFileReference; fileEncoding = 4; lastKnownFileType = sourcecode.cpp.h; path = AKFrequencyTrackerDSPKernel.hpp; sourceTree = "<group>"; };
		C45664FA1D448D7E00D26565 /* AKOperationEffect.swift */ = {isa = PBXFileReference; fileEncoding = 4; lastKnownFileType = sourcecode.swift; lineEnding = 0; path = AKOperationEffect.swift; sourceTree = "<group>"; xcLanguageSpecificationIdentifier = xcode.lang.swift; };
		C45664FB1D448D7E00D26565 /* AKOperationEffectAudioUnit.h */ = {isa = PBXFileReference; fileEncoding = 4; lastKnownFileType = sourcecode.c.h; path = AKOperationEffectAudioUnit.h; sourceTree = "<group>"; };
		C45664FC1D448D7E00D26565 /* AKOperationEffectAudioUnit.mm */ = {isa = PBXFileReference; fileEncoding = 4; lastKnownFileType = sourcecode.cpp.objcpp; path = AKOperationEffectAudioUnit.mm; sourceTree = "<group>"; };
		C45664FD1D448D7E00D26565 /* AKOperationEffectDSPKernel.hpp */ = {isa = PBXFileReference; fileEncoding = 4; lastKnownFileType = sourcecode.cpp.h; path = AKOperationEffectDSPKernel.hpp; sourceTree = "<group>"; };
		C45665001D448D7E00D26565 /* AKDelay.swift */ = {isa = PBXFileReference; fileEncoding = 4; lastKnownFileType = sourcecode.swift; path = AKDelay.swift; sourceTree = "<group>"; };
		C45665011D448D7E00D26565 /* AKDelayPresets.swift */ = {isa = PBXFileReference; fileEncoding = 4; lastKnownFileType = sourcecode.swift; path = AKDelayPresets.swift; sourceTree = "<group>"; };
		C45665031D448D7E00D26565 /* AKVariableDelay.swift */ = {isa = PBXFileReference; fileEncoding = 4; lastKnownFileType = sourcecode.swift; lineEnding = 0; path = AKVariableDelay.swift; sourceTree = "<group>"; xcLanguageSpecificationIdentifier = xcode.lang.swift; };
		C45665041D448D7E00D26565 /* AKVariableDelayAudioUnit.h */ = {isa = PBXFileReference; fileEncoding = 4; lastKnownFileType = sourcecode.c.h; path = AKVariableDelayAudioUnit.h; sourceTree = "<group>"; };
		C45665051D448D7E00D26565 /* AKVariableDelayAudioUnit.mm */ = {isa = PBXFileReference; fileEncoding = 4; lastKnownFileType = sourcecode.cpp.objcpp; path = AKVariableDelayAudioUnit.mm; sourceTree = "<group>"; };
		C45665061D448D7E00D26565 /* AKVariableDelayDSPKernel.hpp */ = {isa = PBXFileReference; fileEncoding = 4; lastKnownFileType = sourcecode.cpp.h; path = AKVariableDelayDSPKernel.hpp; sourceTree = "<group>"; };
		C45665091D448D7E00D26565 /* AKBitCrusher.swift */ = {isa = PBXFileReference; fileEncoding = 4; lastKnownFileType = sourcecode.swift; lineEnding = 0; path = AKBitCrusher.swift; sourceTree = "<group>"; xcLanguageSpecificationIdentifier = xcode.lang.swift; };
		C456650A1D448D7E00D26565 /* AKBitCrusherAudioUnit.h */ = {isa = PBXFileReference; fileEncoding = 4; lastKnownFileType = sourcecode.c.h; path = AKBitCrusherAudioUnit.h; sourceTree = "<group>"; };
		C456650B1D448D7E00D26565 /* AKBitCrusherAudioUnit.mm */ = {isa = PBXFileReference; fileEncoding = 4; lastKnownFileType = sourcecode.cpp.objcpp; path = AKBitCrusherAudioUnit.mm; sourceTree = "<group>"; };
		C456650C1D448D7E00D26565 /* AKBitCrusherDSPKernel.hpp */ = {isa = PBXFileReference; fileEncoding = 4; lastKnownFileType = sourcecode.cpp.h; path = AKBitCrusherDSPKernel.hpp; sourceTree = "<group>"; };
		C456650E1D448D7E00D26565 /* AKClipper.swift */ = {isa = PBXFileReference; fileEncoding = 4; lastKnownFileType = sourcecode.swift; lineEnding = 0; path = AKClipper.swift; sourceTree = "<group>"; xcLanguageSpecificationIdentifier = xcode.lang.swift; };
		C456650F1D448D7E00D26565 /* AKClipperAudioUnit.h */ = {isa = PBXFileReference; fileEncoding = 4; lastKnownFileType = sourcecode.c.h; path = AKClipperAudioUnit.h; sourceTree = "<group>"; };
		C45665101D448D7E00D26565 /* AKClipperAudioUnit.mm */ = {isa = PBXFileReference; fileEncoding = 4; lastKnownFileType = sourcecode.cpp.objcpp; path = AKClipperAudioUnit.mm; sourceTree = "<group>"; };
		C45665111D448D7E00D26565 /* AKClipperDSPKernel.hpp */ = {isa = PBXFileReference; fileEncoding = 4; lastKnownFileType = sourcecode.cpp.h; path = AKClipperDSPKernel.hpp; sourceTree = "<group>"; };
		C45665131D448D7E00D26565 /* AKDistortion.swift */ = {isa = PBXFileReference; fileEncoding = 4; lastKnownFileType = sourcecode.swift; lineEnding = 0; path = AKDistortion.swift; sourceTree = "<group>"; xcLanguageSpecificationIdentifier = xcode.lang.swift; };
		C45665141D448D7E00D26565 /* AKDistortionPresets.swift */ = {isa = PBXFileReference; fileEncoding = 4; lastKnownFileType = sourcecode.swift; path = AKDistortionPresets.swift; sourceTree = "<group>"; };
		C45665161D448D7E00D26565 /* AKDecimator.swift */ = {isa = PBXFileReference; fileEncoding = 4; lastKnownFileType = sourcecode.swift; lineEnding = 0; path = AKDecimator.swift; sourceTree = "<group>"; xcLanguageSpecificationIdentifier = xcode.lang.swift; };
		C45665181D448D7E00D26565 /* AKRingModulator.swift */ = {isa = PBXFileReference; fileEncoding = 4; lastKnownFileType = sourcecode.swift; lineEnding = 0; path = AKRingModulator.swift; sourceTree = "<group>"; xcLanguageSpecificationIdentifier = xcode.lang.swift; };
		C456651A1D448D7E00D26565 /* AKTanhDistortion.swift */ = {isa = PBXFileReference; fileEncoding = 4; lastKnownFileType = sourcecode.swift; lineEnding = 0; path = AKTanhDistortion.swift; sourceTree = "<group>"; xcLanguageSpecificationIdentifier = xcode.lang.swift; };
		C456651B1D448D7E00D26565 /* AKTanhDistortionAudioUnit.h */ = {isa = PBXFileReference; fileEncoding = 4; lastKnownFileType = sourcecode.c.h; path = AKTanhDistortionAudioUnit.h; sourceTree = "<group>"; };
		C456651C1D448D7E00D26565 /* AKTanhDistortionAudioUnit.mm */ = {isa = PBXFileReference; fileEncoding = 4; lastKnownFileType = sourcecode.cpp.objcpp; path = AKTanhDistortionAudioUnit.mm; sourceTree = "<group>"; };
		C456651D1D448D7E00D26565 /* AKTanhDistortionDSPKernel.hpp */ = {isa = PBXFileReference; fileEncoding = 4; lastKnownFileType = sourcecode.cpp.h; path = AKTanhDistortionDSPKernel.hpp; sourceTree = "<group>"; };
		C45665201D448D7E00D26565 /* AKCompressor.swift */ = {isa = PBXFileReference; fileEncoding = 4; lastKnownFileType = sourcecode.swift; lineEnding = 0; path = AKCompressor.swift; sourceTree = "<group>"; xcLanguageSpecificationIdentifier = xcode.lang.swift; };
		C45665221D448D7E00D26565 /* AKDynamicsProcessor.swift */ = {isa = PBXFileReference; fileEncoding = 4; lastKnownFileType = sourcecode.swift; lineEnding = 0; path = AKDynamicsProcessor.swift; sourceTree = "<group>"; xcLanguageSpecificationIdentifier = xcode.lang.swift; };
		C45665241D448D7E00D26565 /* AKExpander.swift */ = {isa = PBXFileReference; fileEncoding = 4; lastKnownFileType = sourcecode.swift; lineEnding = 0; path = AKExpander.swift; sourceTree = "<group>"; xcLanguageSpecificationIdentifier = xcode.lang.swift; };
		C45665261D448D7E00D26565 /* AKPeakLimiter.swift */ = {isa = PBXFileReference; fileEncoding = 4; lastKnownFileType = sourcecode.swift; lineEnding = 0; path = AKPeakLimiter.swift; sourceTree = "<group>"; xcLanguageSpecificationIdentifier = xcode.lang.swift; };
		C45665291D448D7E00D26565 /* AKAmplitudeEnvelope.swift */ = {isa = PBXFileReference; fileEncoding = 4; lastKnownFileType = sourcecode.swift; lineEnding = 0; path = AKAmplitudeEnvelope.swift; sourceTree = "<group>"; xcLanguageSpecificationIdentifier = xcode.lang.swift; };
		C456652A1D448D7E00D26565 /* AKAmplitudeEnvelopeAudioUnit.h */ = {isa = PBXFileReference; fileEncoding = 4; lastKnownFileType = sourcecode.c.h; path = AKAmplitudeEnvelopeAudioUnit.h; sourceTree = "<group>"; };
		C456652B1D448D7E00D26565 /* AKAmplitudeEnvelopeAudioUnit.mm */ = {isa = PBXFileReference; fileEncoding = 4; lastKnownFileType = sourcecode.cpp.objcpp; path = AKAmplitudeEnvelopeAudioUnit.mm; sourceTree = "<group>"; };
		C456652C1D448D7E00D26565 /* AKAmplitudeEnvelopeDSPKernel.hpp */ = {isa = PBXFileReference; fileEncoding = 4; lastKnownFileType = sourcecode.cpp.h; path = AKAmplitudeEnvelopeDSPKernel.hpp; sourceTree = "<group>"; };
		C456652E1D448D7E00D26565 /* AKTremolo.swift */ = {isa = PBXFileReference; fileEncoding = 4; lastKnownFileType = sourcecode.swift; lineEnding = 0; path = AKTremolo.swift; sourceTree = "<group>"; xcLanguageSpecificationIdentifier = xcode.lang.swift; };
		C456652F1D448D7E00D26565 /* AKTremoloAudioUnit.h */ = {isa = PBXFileReference; fileEncoding = 4; lastKnownFileType = sourcecode.c.h; path = AKTremoloAudioUnit.h; sourceTree = "<group>"; };
		C45665301D448D7E00D26565 /* AKTremoloAudioUnit.mm */ = {isa = PBXFileReference; fileEncoding = 4; lastKnownFileType = sourcecode.cpp.objcpp; path = AKTremoloAudioUnit.mm; sourceTree = "<group>"; };
		C45665311D448D7E00D26565 /* AKTremoloDSPKernel.hpp */ = {isa = PBXFileReference; fileEncoding = 4; lastKnownFileType = sourcecode.cpp.h; path = AKTremoloDSPKernel.hpp; sourceTree = "<group>"; };
		C45665341D448D7E00D26565 /* AKAutoWah.swift */ = {isa = PBXFileReference; fileEncoding = 4; lastKnownFileType = sourcecode.swift; lineEnding = 0; path = AKAutoWah.swift; sourceTree = "<group>"; xcLanguageSpecificationIdentifier = xcode.lang.swift; };
		C45665351D448D7E00D26565 /* AKAutoWahAudioUnit.h */ = {isa = PBXFileReference; fileEncoding = 4; lastKnownFileType = sourcecode.c.h; path = AKAutoWahAudioUnit.h; sourceTree = "<group>"; };
		C45665361D448D7E00D26565 /* AKAutoWahAudioUnit.mm */ = {isa = PBXFileReference; fileEncoding = 4; lastKnownFileType = sourcecode.cpp.objcpp; path = AKAutoWahAudioUnit.mm; sourceTree = "<group>"; };
		C45665371D448D7E00D26565 /* AKAutoWahDSPKernel.hpp */ = {isa = PBXFileReference; fileEncoding = 4; lastKnownFileType = sourcecode.cpp.h; path = AKAutoWahDSPKernel.hpp; sourceTree = "<group>"; };
		C45665391D448D7E00D26565 /* AKBandPassButterworthFilter.swift */ = {isa = PBXFileReference; fileEncoding = 4; lastKnownFileType = sourcecode.swift; lineEnding = 0; path = AKBandPassButterworthFilter.swift; sourceTree = "<group>"; xcLanguageSpecificationIdentifier = xcode.lang.swift; };
		C456653A1D448D7E00D26565 /* AKBandPassButterworthFilterAudioUnit.h */ = {isa = PBXFileReference; fileEncoding = 4; lastKnownFileType = sourcecode.c.h; path = AKBandPassButterworthFilterAudioUnit.h; sourceTree = "<group>"; };
		C456653B1D448D7E00D26565 /* AKBandPassButterworthFilterAudioUnit.mm */ = {isa = PBXFileReference; fileEncoding = 4; lastKnownFileType = sourcecode.cpp.objcpp; path = AKBandPassButterworthFilterAudioUnit.mm; sourceTree = "<group>"; };
		C456653C1D448D7E00D26565 /* AKBandPassButterworthFilterDSPKernel.hpp */ = {isa = PBXFileReference; fileEncoding = 4; lastKnownFileType = sourcecode.cpp.h; path = AKBandPassButterworthFilterDSPKernel.hpp; sourceTree = "<group>"; };
		C45665401D448D7E00D26565 /* AKBandRejectButterworthFilter.swift */ = {isa = PBXFileReference; fileEncoding = 4; lastKnownFileType = sourcecode.swift; lineEnding = 0; path = AKBandRejectButterworthFilter.swift; sourceTree = "<group>"; xcLanguageSpecificationIdentifier = xcode.lang.swift; };
		C45665411D448D7E00D26565 /* AKBandRejectButterworthFilterAudioUnit.h */ = {isa = PBXFileReference; fileEncoding = 4; lastKnownFileType = sourcecode.c.h; path = AKBandRejectButterworthFilterAudioUnit.h; sourceTree = "<group>"; };
		C45665421D448D7E00D26565 /* AKBandRejectButterworthFilterAudioUnit.mm */ = {isa = PBXFileReference; fileEncoding = 4; lastKnownFileType = sourcecode.cpp.objcpp; path = AKBandRejectButterworthFilterAudioUnit.mm; sourceTree = "<group>"; };
		C45665431D448D7E00D26565 /* AKBandRejectButterworthFilterDSPKernel.hpp */ = {isa = PBXFileReference; fileEncoding = 4; lastKnownFileType = sourcecode.cpp.h; path = AKBandRejectButterworthFilterDSPKernel.hpp; sourceTree = "<group>"; };
		C45665451D448D7E00D26565 /* AKDCBlock.swift */ = {isa = PBXFileReference; fileEncoding = 4; lastKnownFileType = sourcecode.swift; lineEnding = 0; path = AKDCBlock.swift; sourceTree = "<group>"; xcLanguageSpecificationIdentifier = xcode.lang.swift; };
		C45665461D448D7E00D26565 /* AKDCBlockAudioUnit.h */ = {isa = PBXFileReference; fileEncoding = 4; lastKnownFileType = sourcecode.c.h; path = AKDCBlockAudioUnit.h; sourceTree = "<group>"; };
		C45665471D448D7E00D26565 /* AKDCBlockAudioUnit.mm */ = {isa = PBXFileReference; fileEncoding = 4; lastKnownFileType = sourcecode.cpp.objcpp; path = AKDCBlockAudioUnit.mm; sourceTree = "<group>"; };
		C45665481D448D7E00D26565 /* AKDCBlockDSPKernel.hpp */ = {isa = PBXFileReference; fileEncoding = 4; lastKnownFileType = sourcecode.cpp.h; path = AKDCBlockDSPKernel.hpp; sourceTree = "<group>"; };
		C456654A1D448D7E00D26565 /* AKEqualizerFilter.swift */ = {isa = PBXFileReference; fileEncoding = 4; lastKnownFileType = sourcecode.swift; lineEnding = 0; path = AKEqualizerFilter.swift; sourceTree = "<group>"; xcLanguageSpecificationIdentifier = xcode.lang.swift; };
		C456654B1D448D7E00D26565 /* AKEqualizerFilterAudioUnit.h */ = {isa = PBXFileReference; fileEncoding = 4; lastKnownFileType = sourcecode.c.h; path = AKEqualizerFilterAudioUnit.h; sourceTree = "<group>"; };
		C456654C1D448D7E00D26565 /* AKEqualizerFilterAudioUnit.mm */ = {isa = PBXFileReference; fileEncoding = 4; lastKnownFileType = sourcecode.cpp.objcpp; path = AKEqualizerFilterAudioUnit.mm; sourceTree = "<group>"; };
		C456654D1D448D7E00D26565 /* AKEqualizerFilterDSPKernel.hpp */ = {isa = PBXFileReference; fileEncoding = 4; lastKnownFileType = sourcecode.cpp.h; path = AKEqualizerFilterDSPKernel.hpp; sourceTree = "<group>"; };
		C456654F1D448D7E00D26565 /* AKFormantFilter.swift */ = {isa = PBXFileReference; fileEncoding = 4; lastKnownFileType = sourcecode.swift; lineEnding = 0; path = AKFormantFilter.swift; sourceTree = "<group>"; xcLanguageSpecificationIdentifier = xcode.lang.swift; };
		C45665501D448D7E00D26565 /* AKFormantFilterAudioUnit.h */ = {isa = PBXFileReference; fileEncoding = 4; lastKnownFileType = sourcecode.c.h; path = AKFormantFilterAudioUnit.h; sourceTree = "<group>"; };
		C45665511D448D7E00D26565 /* AKFormantFilterAudioUnit.mm */ = {isa = PBXFileReference; fileEncoding = 4; lastKnownFileType = sourcecode.cpp.objcpp; path = AKFormantFilterAudioUnit.mm; sourceTree = "<group>"; };
		C45665521D448D7E00D26565 /* AKFormantFilterDSPKernel.hpp */ = {isa = PBXFileReference; fileEncoding = 4; lastKnownFileType = sourcecode.cpp.h; path = AKFormantFilterDSPKernel.hpp; sourceTree = "<group>"; };
		C45665541D448D7E00D26565 /* AKHighPassButterworthFilter.swift */ = {isa = PBXFileReference; fileEncoding = 4; lastKnownFileType = sourcecode.swift; lineEnding = 0; path = AKHighPassButterworthFilter.swift; sourceTree = "<group>"; xcLanguageSpecificationIdentifier = xcode.lang.swift; };
		C45665551D448D7E00D26565 /* AKHighPassButterworthFilterAudioUnit.h */ = {isa = PBXFileReference; fileEncoding = 4; lastKnownFileType = sourcecode.c.h; path = AKHighPassButterworthFilterAudioUnit.h; sourceTree = "<group>"; };
		C45665561D448D7E00D26565 /* AKHighPassButterworthFilterAudioUnit.mm */ = {isa = PBXFileReference; fileEncoding = 4; lastKnownFileType = sourcecode.cpp.objcpp; path = AKHighPassButterworthFilterAudioUnit.mm; sourceTree = "<group>"; };
		C45665571D448D7E00D26565 /* AKHighPassButterworthFilterDSPKernel.hpp */ = {isa = PBXFileReference; fileEncoding = 4; lastKnownFileType = sourcecode.cpp.h; path = AKHighPassButterworthFilterDSPKernel.hpp; sourceTree = "<group>"; };
		C45665591D448D7E00D26565 /* AKHighPassFilter.swift */ = {isa = PBXFileReference; fileEncoding = 4; lastKnownFileType = sourcecode.swift; lineEnding = 0; path = AKHighPassFilter.swift; sourceTree = "<group>"; xcLanguageSpecificationIdentifier = xcode.lang.swift; };
		C456655B1D448D7E00D26565 /* AKHighShelfFilter.swift */ = {isa = PBXFileReference; fileEncoding = 4; lastKnownFileType = sourcecode.swift; lineEnding = 0; path = AKHighShelfFilter.swift; sourceTree = "<group>"; xcLanguageSpecificationIdentifier = xcode.lang.swift; };
		C456655D1D448D7E00D26565 /* AKHighShelfParametricEqualizerFilter.swift */ = {isa = PBXFileReference; fileEncoding = 4; lastKnownFileType = sourcecode.swift; lineEnding = 0; path = AKHighShelfParametricEqualizerFilter.swift; sourceTree = "<group>"; xcLanguageSpecificationIdentifier = xcode.lang.swift; };
		C456655E1D448D7E00D26565 /* AKHighShelfParametricEqualizerFilterAudioUnit.h */ = {isa = PBXFileReference; fileEncoding = 4; lastKnownFileType = sourcecode.c.h; path = AKHighShelfParametricEqualizerFilterAudioUnit.h; sourceTree = "<group>"; };
		C456655F1D448D7E00D26565 /* AKHighShelfParametricEqualizerFilterAudioUnit.mm */ = {isa = PBXFileReference; fileEncoding = 4; lastKnownFileType = sourcecode.cpp.objcpp; path = AKHighShelfParametricEqualizerFilterAudioUnit.mm; sourceTree = "<group>"; };
		C45665601D448D7E00D26565 /* AKHighShelfParametricEqualizerFilterDSPKernel.hpp */ = {isa = PBXFileReference; fileEncoding = 4; lastKnownFileType = sourcecode.cpp.h; path = AKHighShelfParametricEqualizerFilterDSPKernel.hpp; sourceTree = "<group>"; };
		C45665621D448D7E00D26565 /* AKLowPassButterworthFilter.swift */ = {isa = PBXFileReference; fileEncoding = 4; lastKnownFileType = sourcecode.swift; lineEnding = 0; path = AKLowPassButterworthFilter.swift; sourceTree = "<group>"; xcLanguageSpecificationIdentifier = xcode.lang.swift; };
		C45665631D448D7E00D26565 /* AKLowPassButterworthFilterAudioUnit.h */ = {isa = PBXFileReference; fileEncoding = 4; lastKnownFileType = sourcecode.c.h; path = AKLowPassButterworthFilterAudioUnit.h; sourceTree = "<group>"; };
		C45665641D448D7E00D26565 /* AKLowPassButterworthFilterAudioUnit.mm */ = {isa = PBXFileReference; fileEncoding = 4; lastKnownFileType = sourcecode.cpp.objcpp; path = AKLowPassButterworthFilterAudioUnit.mm; sourceTree = "<group>"; };
		C45665651D448D7E00D26565 /* AKLowPassButterworthFilterDSPKernel.hpp */ = {isa = PBXFileReference; fileEncoding = 4; lastKnownFileType = sourcecode.cpp.h; path = AKLowPassButterworthFilterDSPKernel.hpp; sourceTree = "<group>"; };
		C45665671D448D7E00D26565 /* AKLowPassFilter.swift */ = {isa = PBXFileReference; fileEncoding = 4; lastKnownFileType = sourcecode.swift; lineEnding = 0; path = AKLowPassFilter.swift; sourceTree = "<group>"; xcLanguageSpecificationIdentifier = xcode.lang.swift; };
		C45665691D448D7E00D26565 /* AKLowShelfFilter.swift */ = {isa = PBXFileReference; fileEncoding = 4; lastKnownFileType = sourcecode.swift; lineEnding = 0; path = AKLowShelfFilter.swift; sourceTree = "<group>"; xcLanguageSpecificationIdentifier = xcode.lang.swift; };
		C456656B1D448D7E00D26565 /* AKLowShelfParametricEqualizerFilter.swift */ = {isa = PBXFileReference; fileEncoding = 4; lastKnownFileType = sourcecode.swift; lineEnding = 0; path = AKLowShelfParametricEqualizerFilter.swift; sourceTree = "<group>"; xcLanguageSpecificationIdentifier = xcode.lang.swift; };
		C456656C1D448D7E00D26565 /* AKLowShelfParametricEqualizerFilterAudioUnit.h */ = {isa = PBXFileReference; fileEncoding = 4; lastKnownFileType = sourcecode.c.h; path = AKLowShelfParametricEqualizerFilterAudioUnit.h; sourceTree = "<group>"; };
		C456656D1D448D7E00D26565 /* AKLowShelfParametricEqualizerFilterAudioUnit.mm */ = {isa = PBXFileReference; fileEncoding = 4; lastKnownFileType = sourcecode.cpp.objcpp; path = AKLowShelfParametricEqualizerFilterAudioUnit.mm; sourceTree = "<group>"; };
		C456656E1D448D7E00D26565 /* AKLowShelfParametricEqualizerFilterDSPKernel.hpp */ = {isa = PBXFileReference; fileEncoding = 4; lastKnownFileType = sourcecode.cpp.h; path = AKLowShelfParametricEqualizerFilterDSPKernel.hpp; sourceTree = "<group>"; };
		C45665701D448D7E00D26565 /* AKModalResonanceFilter.swift */ = {isa = PBXFileReference; fileEncoding = 4; lastKnownFileType = sourcecode.swift; lineEnding = 0; path = AKModalResonanceFilter.swift; sourceTree = "<group>"; xcLanguageSpecificationIdentifier = xcode.lang.swift; };
		C45665711D448D7E00D26565 /* AKModalResonanceFilterAudioUnit.h */ = {isa = PBXFileReference; fileEncoding = 4; lastKnownFileType = sourcecode.c.h; path = AKModalResonanceFilterAudioUnit.h; sourceTree = "<group>"; };
		C45665721D448D7E00D26565 /* AKModalResonanceFilterAudioUnit.mm */ = {isa = PBXFileReference; fileEncoding = 4; lastKnownFileType = sourcecode.cpp.objcpp; path = AKModalResonanceFilterAudioUnit.mm; sourceTree = "<group>"; };
		C45665731D448D7E00D26565 /* AKModalResonanceFilterDSPKernel.hpp */ = {isa = PBXFileReference; fileEncoding = 4; lastKnownFileType = sourcecode.cpp.h; path = AKModalResonanceFilterDSPKernel.hpp; sourceTree = "<group>"; };
		C45665751D448D7E00D26565 /* AKMoogLadder.swift */ = {isa = PBXFileReference; fileEncoding = 4; lastKnownFileType = sourcecode.swift; lineEnding = 0; path = AKMoogLadder.swift; sourceTree = "<group>"; xcLanguageSpecificationIdentifier = xcode.lang.swift; };
		C45665761D448D7E00D26565 /* AKMoogLadderAudioUnit.h */ = {isa = PBXFileReference; fileEncoding = 4; lastKnownFileType = sourcecode.c.h; path = AKMoogLadderAudioUnit.h; sourceTree = "<group>"; };
		C45665771D448D7E00D26565 /* AKMoogLadderAudioUnit.mm */ = {isa = PBXFileReference; fileEncoding = 4; lastKnownFileType = sourcecode.cpp.objcpp; path = AKMoogLadderAudioUnit.mm; sourceTree = "<group>"; };
		C45665781D448D7E00D26565 /* AKMoogLadderDSPKernel.hpp */ = {isa = PBXFileReference; fileEncoding = 4; lastKnownFileType = sourcecode.cpp.h; path = AKMoogLadderDSPKernel.hpp; sourceTree = "<group>"; };
		C45665791D448D7E00D26565 /* AKMoogLadderPresets.swift */ = {isa = PBXFileReference; fileEncoding = 4; lastKnownFileType = sourcecode.swift; path = AKMoogLadderPresets.swift; sourceTree = "<group>"; };
		C456657D1D448D7E00D26565 /* AKPeakingParametricEqualizerFilter.swift */ = {isa = PBXFileReference; fileEncoding = 4; lastKnownFileType = sourcecode.swift; lineEnding = 0; path = AKPeakingParametricEqualizerFilter.swift; sourceTree = "<group>"; xcLanguageSpecificationIdentifier = xcode.lang.swift; };
		C456657E1D448D7E00D26565 /* AKPeakingParametricEqualizerFilterAudioUnit.h */ = {isa = PBXFileReference; fileEncoding = 4; lastKnownFileType = sourcecode.c.h; path = AKPeakingParametricEqualizerFilterAudioUnit.h; sourceTree = "<group>"; };
		C456657F1D448D7E00D26565 /* AKPeakingParametricEqualizerFilterAudioUnit.mm */ = {isa = PBXFileReference; fileEncoding = 4; lastKnownFileType = sourcecode.cpp.objcpp; path = AKPeakingParametricEqualizerFilterAudioUnit.mm; sourceTree = "<group>"; };
		C45665801D448D7E00D26565 /* AKPeakingParametricEqualizerFilterDSPKernel.hpp */ = {isa = PBXFileReference; fileEncoding = 4; lastKnownFileType = sourcecode.cpp.h; path = AKPeakingParametricEqualizerFilterDSPKernel.hpp; sourceTree = "<group>"; };
		C45665821D448D7E00D26565 /* AKResonantFilter.swift */ = {isa = PBXFileReference; fileEncoding = 4; lastKnownFileType = sourcecode.swift; lineEnding = 0; path = AKResonantFilter.swift; sourceTree = "<group>"; xcLanguageSpecificationIdentifier = xcode.lang.swift; };
		C45665831D448D7E00D26565 /* AKResonantFilterAudioUnit.h */ = {isa = PBXFileReference; fileEncoding = 4; lastKnownFileType = sourcecode.c.h; path = AKResonantFilterAudioUnit.h; sourceTree = "<group>"; };
		C45665841D448D7E00D26565 /* AKResonantFilterAudioUnit.mm */ = {isa = PBXFileReference; fileEncoding = 4; lastKnownFileType = sourcecode.cpp.objcpp; path = AKResonantFilterAudioUnit.mm; sourceTree = "<group>"; };
		C45665851D448D7E00D26565 /* AKResonantFilterDSPKernel.hpp */ = {isa = PBXFileReference; fileEncoding = 4; lastKnownFileType = sourcecode.cpp.h; path = AKResonantFilterDSPKernel.hpp; sourceTree = "<group>"; };
		C45665871D448D7E00D26565 /* AKRolandTB303Filter.swift */ = {isa = PBXFileReference; fileEncoding = 4; lastKnownFileType = sourcecode.swift; lineEnding = 0; path = AKRolandTB303Filter.swift; sourceTree = "<group>"; xcLanguageSpecificationIdentifier = xcode.lang.swift; };
		C45665881D448D7E00D26565 /* AKRolandTB303FilterAudioUnit.h */ = {isa = PBXFileReference; fileEncoding = 4; lastKnownFileType = sourcecode.c.h; path = AKRolandTB303FilterAudioUnit.h; sourceTree = "<group>"; };
		C45665891D448D7E00D26565 /* AKRolandTB303FilterAudioUnit.mm */ = {isa = PBXFileReference; fileEncoding = 4; lastKnownFileType = sourcecode.cpp.objcpp; path = AKRolandTB303FilterAudioUnit.mm; sourceTree = "<group>"; };
		C456658A1D448D7E00D26565 /* AKRolandTB303FilterDSPKernel.hpp */ = {isa = PBXFileReference; fileEncoding = 4; lastKnownFileType = sourcecode.cpp.h; path = AKRolandTB303FilterDSPKernel.hpp; sourceTree = "<group>"; };
		C456658C1D448D7E00D26565 /* AKStringResonator.swift */ = {isa = PBXFileReference; fileEncoding = 4; lastKnownFileType = sourcecode.swift; lineEnding = 0; path = AKStringResonator.swift; sourceTree = "<group>"; xcLanguageSpecificationIdentifier = xcode.lang.swift; };
		C456658D1D448D7E00D26565 /* AKStringResonatorAudioUnit.h */ = {isa = PBXFileReference; fileEncoding = 4; lastKnownFileType = sourcecode.c.h; path = AKStringResonatorAudioUnit.h; sourceTree = "<group>"; };
		C456658E1D448D7E00D26565 /* AKStringResonatorAudioUnit.mm */ = {isa = PBXFileReference; fileEncoding = 4; lastKnownFileType = sourcecode.cpp.objcpp; path = AKStringResonatorAudioUnit.mm; sourceTree = "<group>"; };
		C456658F1D448D7E00D26565 /* AKStringResonatorDSPKernel.hpp */ = {isa = PBXFileReference; fileEncoding = 4; lastKnownFileType = sourcecode.cpp.h; path = AKStringResonatorDSPKernel.hpp; sourceTree = "<group>"; };
		C45665911D448D7E00D26565 /* AKThreePoleLowpassFilter.swift */ = {isa = PBXFileReference; fileEncoding = 4; lastKnownFileType = sourcecode.swift; lineEnding = 0; path = AKThreePoleLowpassFilter.swift; sourceTree = "<group>"; xcLanguageSpecificationIdentifier = xcode.lang.swift; };
		C45665921D448D7E00D26565 /* AKThreePoleLowpassFilterAudioUnit.h */ = {isa = PBXFileReference; fileEncoding = 4; lastKnownFileType = sourcecode.c.h; path = AKThreePoleLowpassFilterAudioUnit.h; sourceTree = "<group>"; };
		C45665931D448D7E00D26565 /* AKThreePoleLowpassFilterAudioUnit.mm */ = {isa = PBXFileReference; fileEncoding = 4; lastKnownFileType = sourcecode.cpp.objcpp; path = AKThreePoleLowpassFilterAudioUnit.mm; sourceTree = "<group>"; };
		C45665941D448D7E00D26565 /* AKThreePoleLowpassFilterDSPKernel.hpp */ = {isa = PBXFileReference; fileEncoding = 4; lastKnownFileType = sourcecode.cpp.h; path = AKThreePoleLowpassFilterDSPKernel.hpp; sourceTree = "<group>"; };
		C45665961D448D7E00D26565 /* AKToneComplementFilter.swift */ = {isa = PBXFileReference; fileEncoding = 4; lastKnownFileType = sourcecode.swift; lineEnding = 0; path = AKToneComplementFilter.swift; sourceTree = "<group>"; xcLanguageSpecificationIdentifier = xcode.lang.swift; };
		C45665971D448D7E00D26565 /* AKToneComplementFilterAudioUnit.h */ = {isa = PBXFileReference; fileEncoding = 4; lastKnownFileType = sourcecode.c.h; path = AKToneComplementFilterAudioUnit.h; sourceTree = "<group>"; };
		C45665981D448D7E00D26565 /* AKToneComplementFilterAudioUnit.mm */ = {isa = PBXFileReference; fileEncoding = 4; lastKnownFileType = sourcecode.cpp.objcpp; path = AKToneComplementFilterAudioUnit.mm; sourceTree = "<group>"; };
		C45665991D448D7E00D26565 /* AKToneComplementFilterDSPKernel.hpp */ = {isa = PBXFileReference; fileEncoding = 4; lastKnownFileType = sourcecode.cpp.h; path = AKToneComplementFilterDSPKernel.hpp; sourceTree = "<group>"; };
		C456659B1D448D7E00D26565 /* AKToneFilter.swift */ = {isa = PBXFileReference; fileEncoding = 4; lastKnownFileType = sourcecode.swift; lineEnding = 0; path = AKToneFilter.swift; sourceTree = "<group>"; xcLanguageSpecificationIdentifier = xcode.lang.swift; };
		C456659C1D448D7E00D26565 /* AKToneFilterAudioUnit.h */ = {isa = PBXFileReference; fileEncoding = 4; lastKnownFileType = sourcecode.c.h; path = AKToneFilterAudioUnit.h; sourceTree = "<group>"; };
		C456659D1D448D7E00D26565 /* AKToneFilterAudioUnit.mm */ = {isa = PBXFileReference; fileEncoding = 4; lastKnownFileType = sourcecode.cpp.objcpp; path = AKToneFilterAudioUnit.mm; sourceTree = "<group>"; };
		C456659E1D448D7E00D26565 /* AKToneFilterDSPKernel.hpp */ = {isa = PBXFileReference; fileEncoding = 4; lastKnownFileType = sourcecode.cpp.h; path = AKToneFilterDSPKernel.hpp; sourceTree = "<group>"; };
		C45665A01D448D7E00D26565 /* AKPitchShifter.swift */ = {isa = PBXFileReference; fileEncoding = 4; lastKnownFileType = sourcecode.swift; lineEnding = 0; path = AKPitchShifter.swift; sourceTree = "<group>"; xcLanguageSpecificationIdentifier = xcode.lang.swift; };
		C45665A11D448D7E00D26565 /* AKPitchShifterAudioUnit.h */ = {isa = PBXFileReference; fileEncoding = 4; lastKnownFileType = sourcecode.c.h; path = AKPitchShifterAudioUnit.h; sourceTree = "<group>"; };
		C45665A21D448D7E00D26565 /* AKPitchShifterAudioUnit.mm */ = {isa = PBXFileReference; fileEncoding = 4; lastKnownFileType = sourcecode.cpp.objcpp; path = AKPitchShifterAudioUnit.mm; sourceTree = "<group>"; };
		C45665A31D448D7E00D26565 /* AKPitchShifterDSPKernel.hpp */ = {isa = PBXFileReference; fileEncoding = 4; lastKnownFileType = sourcecode.cpp.h; path = AKPitchShifterDSPKernel.hpp; sourceTree = "<group>"; };
		C45665A61D448D7E00D26565 /* AKReverb.swift */ = {isa = PBXFileReference; fileEncoding = 4; lastKnownFileType = sourcecode.swift; path = AKReverb.swift; sourceTree = "<group>"; };
		C45665A91D448D7E00D26565 /* AKChowningReverb.swift */ = {isa = PBXFileReference; fileEncoding = 4; lastKnownFileType = sourcecode.swift; lineEnding = 0; path = AKChowningReverb.swift; sourceTree = "<group>"; xcLanguageSpecificationIdentifier = xcode.lang.swift; };
		C45665AA1D448D7E00D26565 /* AKChowningReverbAudioUnit.h */ = {isa = PBXFileReference; fileEncoding = 4; lastKnownFileType = sourcecode.c.h; path = AKChowningReverbAudioUnit.h; sourceTree = "<group>"; };
		C45665AB1D448D7E00D26565 /* AKChowningReverbAudioUnit.mm */ = {isa = PBXFileReference; fileEncoding = 4; lastKnownFileType = sourcecode.cpp.objcpp; path = AKChowningReverbAudioUnit.mm; sourceTree = "<group>"; };
		C45665AC1D448D7E00D26565 /* AKChowningReverbDSPKernel.hpp */ = {isa = PBXFileReference; fileEncoding = 4; lastKnownFileType = sourcecode.cpp.h; path = AKChowningReverbDSPKernel.hpp; sourceTree = "<group>"; };
		C45665AE1D448D7E00D26565 /* AKCombFilterReverb.swift */ = {isa = PBXFileReference; fileEncoding = 4; lastKnownFileType = sourcecode.swift; lineEnding = 0; path = AKCombFilterReverb.swift; sourceTree = "<group>"; xcLanguageSpecificationIdentifier = xcode.lang.swift; };
		C45665AF1D448D7E00D26565 /* AKCombFilterReverbAudioUnit.h */ = {isa = PBXFileReference; fileEncoding = 4; lastKnownFileType = sourcecode.c.h; path = AKCombFilterReverbAudioUnit.h; sourceTree = "<group>"; };
		C45665B01D448D7E00D26565 /* AKCombFilterReverbAudioUnit.mm */ = {isa = PBXFileReference; fileEncoding = 4; lastKnownFileType = sourcecode.cpp.objcpp; path = AKCombFilterReverbAudioUnit.mm; sourceTree = "<group>"; };
		C45665B11D448D7E00D26565 /* AKCombFilterReverbDSPKernel.hpp */ = {isa = PBXFileReference; fileEncoding = 4; lastKnownFileType = sourcecode.cpp.h; path = AKCombFilterReverbDSPKernel.hpp; sourceTree = "<group>"; };
		C45665B31D448D7E00D26565 /* AKConvolution.swift */ = {isa = PBXFileReference; fileEncoding = 4; lastKnownFileType = sourcecode.swift; lineEnding = 0; path = AKConvolution.swift; sourceTree = "<group>"; xcLanguageSpecificationIdentifier = xcode.lang.swift; };
		C45665B41D448D7E00D26565 /* AKConvolutionAudioUnit.h */ = {isa = PBXFileReference; fileEncoding = 4; lastKnownFileType = sourcecode.c.h; path = AKConvolutionAudioUnit.h; sourceTree = "<group>"; };
		C45665B51D448D7E00D26565 /* AKConvolutionAudioUnit.mm */ = {isa = PBXFileReference; fileEncoding = 4; lastKnownFileType = sourcecode.cpp.objcpp; path = AKConvolutionAudioUnit.mm; sourceTree = "<group>"; };
		C45665B61D448D7E00D26565 /* AKConvolutionDSPKernel.hpp */ = {isa = PBXFileReference; fileEncoding = 4; lastKnownFileType = sourcecode.cpp.h; path = AKConvolutionDSPKernel.hpp; sourceTree = "<group>"; };
		C45665B81D448D7E00D26565 /* AKCostelloReverb.swift */ = {isa = PBXFileReference; fileEncoding = 4; lastKnownFileType = sourcecode.swift; lineEnding = 0; path = AKCostelloReverb.swift; sourceTree = "<group>"; xcLanguageSpecificationIdentifier = xcode.lang.swift; };
		C45665B91D448D7E00D26565 /* AKCostelloReverbAudioUnit.h */ = {isa = PBXFileReference; fileEncoding = 4; lastKnownFileType = sourcecode.c.h; path = AKCostelloReverbAudioUnit.h; sourceTree = "<group>"; };
		C45665BA1D448D7E00D26565 /* AKCostelloReverbAudioUnit.mm */ = {isa = PBXFileReference; fileEncoding = 4; lastKnownFileType = sourcecode.cpp.objcpp; path = AKCostelloReverbAudioUnit.mm; sourceTree = "<group>"; };
		C45665BB1D448D7E00D26565 /* AKCostelloReverbDSPKernel.hpp */ = {isa = PBXFileReference; fileEncoding = 4; lastKnownFileType = sourcecode.cpp.h; path = AKCostelloReverbDSPKernel.hpp; sourceTree = "<group>"; };
		C45665BC1D448D7E00D26565 /* AKCostelloReverbPresets.swift */ = {isa = PBXFileReference; fileEncoding = 4; lastKnownFileType = sourcecode.swift; path = AKCostelloReverbPresets.swift; sourceTree = "<group>"; };
		C45665BE1D448D7E00D26565 /* AKFlatFrequencyResponseReverb.swift */ = {isa = PBXFileReference; fileEncoding = 4; lastKnownFileType = sourcecode.swift; lineEnding = 0; path = AKFlatFrequencyResponseReverb.swift; sourceTree = "<group>"; xcLanguageSpecificationIdentifier = xcode.lang.swift; };
		C45665BF1D448D7E00D26565 /* AKFlatFrequencyResponseReverbAudioUnit.h */ = {isa = PBXFileReference; fileEncoding = 4; lastKnownFileType = sourcecode.c.h; path = AKFlatFrequencyResponseReverbAudioUnit.h; sourceTree = "<group>"; };
		C45665C01D448D7E00D26565 /* AKFlatFrequencyResponseReverbAudioUnit.mm */ = {isa = PBXFileReference; fileEncoding = 4; lastKnownFileType = sourcecode.cpp.objcpp; path = AKFlatFrequencyResponseReverbAudioUnit.mm; sourceTree = "<group>"; };
		C45665C11D448D7E00D26565 /* AKFlatFrequencyResponseReverbDSPKernel.hpp */ = {isa = PBXFileReference; fileEncoding = 4; lastKnownFileType = sourcecode.cpp.h; path = AKFlatFrequencyResponseReverbDSPKernel.hpp; sourceTree = "<group>"; };
		C45665C91D448D7E00D26565 /* AKOperationGenerator.swift */ = {isa = PBXFileReference; fileEncoding = 4; lastKnownFileType = sourcecode.swift; lineEnding = 0; path = AKOperationGenerator.swift; sourceTree = "<group>"; xcLanguageSpecificationIdentifier = xcode.lang.swift; };
		C45665CA1D448D7E00D26565 /* AKOperationGeneratorAudioUnit.h */ = {isa = PBXFileReference; fileEncoding = 4; lastKnownFileType = sourcecode.c.h; path = AKOperationGeneratorAudioUnit.h; sourceTree = "<group>"; };
		C45665CB1D448D7E00D26565 /* AKOperationGeneratorAudioUnit.mm */ = {isa = PBXFileReference; fileEncoding = 4; lastKnownFileType = sourcecode.cpp.objcpp; path = AKOperationGeneratorAudioUnit.mm; sourceTree = "<group>"; };
		C45665CC1D448D7E00D26565 /* AKOperationGeneratorDSPKernel.hpp */ = {isa = PBXFileReference; fileEncoding = 4; lastKnownFileType = sourcecode.cpp.h; path = AKOperationGeneratorDSPKernel.hpp; sourceTree = "<group>"; };
		C45665CF1D448D7E00D26565 /* AKPinkNoise.swift */ = {isa = PBXFileReference; fileEncoding = 4; lastKnownFileType = sourcecode.swift; lineEnding = 0; path = AKPinkNoise.swift; sourceTree = "<group>"; xcLanguageSpecificationIdentifier = xcode.lang.swift; };
		C45665D01D448D7E00D26565 /* AKPinkNoiseAudioUnit.h */ = {isa = PBXFileReference; fileEncoding = 4; lastKnownFileType = sourcecode.c.h; path = AKPinkNoiseAudioUnit.h; sourceTree = "<group>"; };
		C45665D11D448D7E00D26565 /* AKPinkNoiseAudioUnit.mm */ = {isa = PBXFileReference; fileEncoding = 4; lastKnownFileType = sourcecode.cpp.objcpp; path = AKPinkNoiseAudioUnit.mm; sourceTree = "<group>"; };
		C45665D21D448D7E00D26565 /* AKPinkNoiseDSPKernel.hpp */ = {isa = PBXFileReference; fileEncoding = 4; lastKnownFileType = sourcecode.cpp.h; path = AKPinkNoiseDSPKernel.hpp; sourceTree = "<group>"; };
		C45665D41D448D7E00D26565 /* AKWhiteNoise.swift */ = {isa = PBXFileReference; fileEncoding = 4; lastKnownFileType = sourcecode.swift; lineEnding = 0; path = AKWhiteNoise.swift; sourceTree = "<group>"; xcLanguageSpecificationIdentifier = xcode.lang.swift; };
		C45665D51D448D7E00D26565 /* AKWhiteNoiseAudioUnit.h */ = {isa = PBXFileReference; fileEncoding = 4; lastKnownFileType = sourcecode.c.h; path = AKWhiteNoiseAudioUnit.h; sourceTree = "<group>"; };
		C45665D61D448D7E00D26565 /* AKWhiteNoiseAudioUnit.mm */ = {isa = PBXFileReference; fileEncoding = 4; lastKnownFileType = sourcecode.cpp.objcpp; path = AKWhiteNoiseAudioUnit.mm; sourceTree = "<group>"; };
		C45665D71D448D7E00D26565 /* AKWhiteNoiseDSPKernel.hpp */ = {isa = PBXFileReference; fileEncoding = 4; lastKnownFileType = sourcecode.cpp.h; path = AKWhiteNoiseDSPKernel.hpp; sourceTree = "<group>"; };
		C45665DA1D448D7E00D26565 /* AKFMOscillator.swift */ = {isa = PBXFileReference; fileEncoding = 4; lastKnownFileType = sourcecode.swift; lineEnding = 0; path = AKFMOscillator.swift; sourceTree = "<group>"; xcLanguageSpecificationIdentifier = xcode.lang.swift; };
		C45665DB1D448D7E00D26565 /* AKFMOscillatorAudioUnit.h */ = {isa = PBXFileReference; fileEncoding = 4; lastKnownFileType = sourcecode.c.h; path = AKFMOscillatorAudioUnit.h; sourceTree = "<group>"; };
		C45665DC1D448D7E00D26565 /* AKFMOscillatorAudioUnit.mm */ = {isa = PBXFileReference; fileEncoding = 4; lastKnownFileType = sourcecode.cpp.objcpp; path = AKFMOscillatorAudioUnit.mm; sourceTree = "<group>"; };
		C45665DD1D448D7E00D26565 /* AKFMOscillatorDSPKernel.hpp */ = {isa = PBXFileReference; fileEncoding = 4; lastKnownFileType = sourcecode.cpp.h; path = AKFMOscillatorDSPKernel.hpp; sourceTree = "<group>"; };
		C45665DE1D448D7E00D26565 /* AKFMOscillatorPresets.swift */ = {isa = PBXFileReference; fileEncoding = 4; lastKnownFileType = sourcecode.swift; path = AKFMOscillatorPresets.swift; sourceTree = "<group>"; };
		C45665E01D448D7E00D26565 /* AKFMOscillatorBank.swift */ = {isa = PBXFileReference; fileEncoding = 4; lastKnownFileType = sourcecode.swift; lineEnding = 0; path = AKFMOscillatorBank.swift; sourceTree = "<group>"; xcLanguageSpecificationIdentifier = xcode.lang.swift; };
		C45665E11D448D7E00D26565 /* AKFMOscillatorBankAudioUnit.h */ = {isa = PBXFileReference; fileEncoding = 4; lastKnownFileType = sourcecode.c.h; path = AKFMOscillatorBankAudioUnit.h; sourceTree = "<group>"; };
		C45665E21D448D7E00D26565 /* AKFMOscillatorBankAudioUnit.mm */ = {isa = PBXFileReference; fileEncoding = 4; lastKnownFileType = sourcecode.cpp.objcpp; path = AKFMOscillatorBankAudioUnit.mm; sourceTree = "<group>"; };
		C45665E31D448D7E00D26565 /* AKFMOscillatorBankDSPKernel.hpp */ = {isa = PBXFileReference; fileEncoding = 4; lastKnownFileType = sourcecode.cpp.h; path = AKFMOscillatorBankDSPKernel.hpp; sourceTree = "<group>"; };
		C45665E51D448D7E00D26565 /* AKMorphingOscillator.swift */ = {isa = PBXFileReference; fileEncoding = 4; lastKnownFileType = sourcecode.swift; lineEnding = 0; path = AKMorphingOscillator.swift; sourceTree = "<group>"; xcLanguageSpecificationIdentifier = xcode.lang.swift; };
		C45665E61D448D7E00D26565 /* AKMorphingOscillatorAudioUnit.h */ = {isa = PBXFileReference; fileEncoding = 4; lastKnownFileType = sourcecode.c.h; path = AKMorphingOscillatorAudioUnit.h; sourceTree = "<group>"; };
		C45665E71D448D7E00D26565 /* AKMorphingOscillatorAudioUnit.mm */ = {isa = PBXFileReference; fileEncoding = 4; lastKnownFileType = sourcecode.cpp.objcpp; path = AKMorphingOscillatorAudioUnit.mm; sourceTree = "<group>"; };
		C45665E81D448D7E00D26565 /* AKMorphingOscillatorDSPKernel.hpp */ = {isa = PBXFileReference; fileEncoding = 4; lastKnownFileType = sourcecode.cpp.h; path = AKMorphingOscillatorDSPKernel.hpp; sourceTree = "<group>"; };
		C45665EA1D448D7E00D26565 /* AKMorphingOscillatorBank.swift */ = {isa = PBXFileReference; fileEncoding = 4; lastKnownFileType = sourcecode.swift; lineEnding = 0; path = AKMorphingOscillatorBank.swift; sourceTree = "<group>"; xcLanguageSpecificationIdentifier = xcode.lang.swift; };
		C45665EB1D448D7E00D26565 /* AKMorphingOscillatorBankAudioUnit.h */ = {isa = PBXFileReference; fileEncoding = 4; lastKnownFileType = sourcecode.c.h; path = AKMorphingOscillatorBankAudioUnit.h; sourceTree = "<group>"; };
		C45665EC1D448D7E00D26565 /* AKMorphingOscillatorBankAudioUnit.mm */ = {isa = PBXFileReference; fileEncoding = 4; lastKnownFileType = sourcecode.cpp.objcpp; path = AKMorphingOscillatorBankAudioUnit.mm; sourceTree = "<group>"; };
		C45665ED1D448D7E00D26565 /* AKMorphingOscillatorBankDSPKernel.hpp */ = {isa = PBXFileReference; fileEncoding = 4; lastKnownFileType = sourcecode.cpp.h; path = AKMorphingOscillatorBankDSPKernel.hpp; sourceTree = "<group>"; };
		C45665EF1D448D7E00D26565 /* AKOscillator.swift */ = {isa = PBXFileReference; fileEncoding = 4; lastKnownFileType = sourcecode.swift; lineEnding = 0; path = AKOscillator.swift; sourceTree = "<group>"; xcLanguageSpecificationIdentifier = xcode.lang.swift; };
		C45665F01D448D7E00D26565 /* AKOscillatorAudioUnit.h */ = {isa = PBXFileReference; fileEncoding = 4; lastKnownFileType = sourcecode.c.h; path = AKOscillatorAudioUnit.h; sourceTree = "<group>"; };
		C45665F11D448D7E00D26565 /* AKOscillatorAudioUnit.mm */ = {isa = PBXFileReference; fileEncoding = 4; lastKnownFileType = sourcecode.cpp.objcpp; path = AKOscillatorAudioUnit.mm; sourceTree = "<group>"; };
		C45665F21D448D7E00D26565 /* AKOscillatorDSPKernel.hpp */ = {isa = PBXFileReference; fileEncoding = 4; lastKnownFileType = sourcecode.cpp.h; path = AKOscillatorDSPKernel.hpp; sourceTree = "<group>"; };
		C45665F41D448D7E00D26565 /* AKOscillatorBank.swift */ = {isa = PBXFileReference; fileEncoding = 4; lastKnownFileType = sourcecode.swift; lineEnding = 0; path = AKOscillatorBank.swift; sourceTree = "<group>"; xcLanguageSpecificationIdentifier = xcode.lang.swift; };
		C45665F51D448D7E00D26565 /* AKOscillatorBankAudioUnit.h */ = {isa = PBXFileReference; fileEncoding = 4; lastKnownFileType = sourcecode.c.h; path = AKOscillatorBankAudioUnit.h; sourceTree = "<group>"; };
		C45665F61D448D7E00D26565 /* AKOscillatorBankAudioUnit.mm */ = {isa = PBXFileReference; fileEncoding = 4; lastKnownFileType = sourcecode.cpp.objcpp; path = AKOscillatorBankAudioUnit.mm; sourceTree = "<group>"; };
		C45665F71D448D7E00D26565 /* AKOscillatorBankDSPKernel.hpp */ = {isa = PBXFileReference; fileEncoding = 4; lastKnownFileType = sourcecode.cpp.h; path = AKOscillatorBankDSPKernel.hpp; sourceTree = "<group>"; };
		C45665F91D448D7E00D26565 /* AKPhaseDistortionOscillator.swift */ = {isa = PBXFileReference; fileEncoding = 4; lastKnownFileType = sourcecode.swift; lineEnding = 0; path = AKPhaseDistortionOscillator.swift; sourceTree = "<group>"; xcLanguageSpecificationIdentifier = xcode.lang.swift; };
		C45665FA1D448D7E00D26565 /* AKPhaseDistortionOscillatorAudioUnit.h */ = {isa = PBXFileReference; fileEncoding = 4; lastKnownFileType = sourcecode.c.h; path = AKPhaseDistortionOscillatorAudioUnit.h; sourceTree = "<group>"; };
		C45665FB1D448D7E00D26565 /* AKPhaseDistortionOscillatorAudioUnit.mm */ = {isa = PBXFileReference; fileEncoding = 4; lastKnownFileType = sourcecode.cpp.objcpp; path = AKPhaseDistortionOscillatorAudioUnit.mm; sourceTree = "<group>"; };
		C45665FC1D448D7E00D26565 /* AKPhaseDistortionOscillatorDSPKernel.hpp */ = {isa = PBXFileReference; fileEncoding = 4; lastKnownFileType = sourcecode.cpp.h; path = AKPhaseDistortionOscillatorDSPKernel.hpp; sourceTree = "<group>"; };
		C45665FE1D448D7E00D26565 /* AKPhaseDistortionOscillatorBank.swift */ = {isa = PBXFileReference; fileEncoding = 4; lastKnownFileType = sourcecode.swift; lineEnding = 0; path = AKPhaseDistortionOscillatorBank.swift; sourceTree = "<group>"; xcLanguageSpecificationIdentifier = xcode.lang.swift; };
		C45665FF1D448D7E00D26565 /* AKPhaseDistortionOscillatorBankAudioUnit.h */ = {isa = PBXFileReference; fileEncoding = 4; lastKnownFileType = sourcecode.c.h; path = AKPhaseDistortionOscillatorBankAudioUnit.h; sourceTree = "<group>"; };
		C45666001D448D7E00D26565 /* AKPhaseDistortionOscillatorBankAudioUnit.mm */ = {isa = PBXFileReference; fileEncoding = 4; lastKnownFileType = sourcecode.cpp.objcpp; path = AKPhaseDistortionOscillatorBankAudioUnit.mm; sourceTree = "<group>"; };
		C45666011D448D7E00D26565 /* AKPhaseDistortionOscillatorBankDSPKernel.hpp */ = {isa = PBXFileReference; fileEncoding = 4; lastKnownFileType = sourcecode.cpp.h; path = AKPhaseDistortionOscillatorBankDSPKernel.hpp; sourceTree = "<group>"; };
		C45666031D448D7E00D26565 /* AKPWMOscillator.swift */ = {isa = PBXFileReference; fileEncoding = 4; lastKnownFileType = sourcecode.swift; lineEnding = 0; path = AKPWMOscillator.swift; sourceTree = "<group>"; };
		C45666041D448D7E00D26565 /* AKPWMOscillatorAudioUnit.h */ = {isa = PBXFileReference; fileEncoding = 4; lastKnownFileType = sourcecode.c.h; path = AKPWMOscillatorAudioUnit.h; sourceTree = "<group>"; };
		C45666051D448D7E00D26565 /* AKPWMOscillatorAudioUnit.mm */ = {isa = PBXFileReference; fileEncoding = 4; lastKnownFileType = sourcecode.cpp.objcpp; path = AKPWMOscillatorAudioUnit.mm; sourceTree = "<group>"; };
		C45666061D448D7E00D26565 /* AKPWMOscillatorDSPKernel.hpp */ = {isa = PBXFileReference; fileEncoding = 4; lastKnownFileType = sourcecode.cpp.h; path = AKPWMOscillatorDSPKernel.hpp; sourceTree = "<group>"; };
		C45666081D448D7E00D26565 /* AKPWMOscillatorBank.swift */ = {isa = PBXFileReference; fileEncoding = 4; lastKnownFileType = sourcecode.swift; lineEnding = 0; path = AKPWMOscillatorBank.swift; sourceTree = "<group>"; xcLanguageSpecificationIdentifier = xcode.lang.swift; };
		C45666091D448D7E00D26565 /* AKPWMOscillatorBankAudioUnit.h */ = {isa = PBXFileReference; fileEncoding = 4; lastKnownFileType = sourcecode.c.h; path = AKPWMOscillatorBankAudioUnit.h; sourceTree = "<group>"; };
		C456660A1D448D7E00D26565 /* AKPWMOscillatorBankAudioUnit.mm */ = {isa = PBXFileReference; fileEncoding = 4; lastKnownFileType = sourcecode.cpp.objcpp; path = AKPWMOscillatorBankAudioUnit.mm; sourceTree = "<group>"; };
		C456660B1D448D7E00D26565 /* AKPWMOscillatorBankDSPKernel.hpp */ = {isa = PBXFileReference; fileEncoding = 4; lastKnownFileType = sourcecode.cpp.h; path = AKPWMOscillatorBankDSPKernel.hpp; sourceTree = "<group>"; };
		C456660E1D448D7E00D26565 /* AKDrip.swift */ = {isa = PBXFileReference; fileEncoding = 4; lastKnownFileType = sourcecode.swift; lineEnding = 0; path = AKDrip.swift; sourceTree = "<group>"; xcLanguageSpecificationIdentifier = xcode.lang.swift; };
		C456660F1D448D7E00D26565 /* AKDripAudioUnit.h */ = {isa = PBXFileReference; fileEncoding = 4; lastKnownFileType = sourcecode.c.h; path = AKDripAudioUnit.h; sourceTree = "<group>"; };
		C45666101D448D7E00D26565 /* AKDripAudioUnit.mm */ = {isa = PBXFileReference; fileEncoding = 4; lastKnownFileType = sourcecode.cpp.objcpp; path = AKDripAudioUnit.mm; sourceTree = "<group>"; };
		C45666111D448D7E00D26565 /* AKDripDSPKernel.hpp */ = {isa = PBXFileReference; fileEncoding = 4; lastKnownFileType = sourcecode.cpp.h; path = AKDripDSPKernel.hpp; sourceTree = "<group>"; };
		C45666131D448D7E00D26565 /* AKDrumSynths.swift */ = {isa = PBXFileReference; fileEncoding = 4; lastKnownFileType = sourcecode.swift; path = AKDrumSynths.swift; sourceTree = "<group>"; };
		C45666151D448D7E00D26565 /* AKFlute.swift */ = {isa = PBXFileReference; fileEncoding = 4; lastKnownFileType = sourcecode.swift; lineEnding = 0; path = AKFlute.swift; sourceTree = "<group>"; xcLanguageSpecificationIdentifier = xcode.lang.swift; };
		C45666161D448D7E00D26565 /* AKFluteAudioUnit.h */ = {isa = PBXFileReference; fileEncoding = 4; lastKnownFileType = sourcecode.c.h; path = AKFluteAudioUnit.h; sourceTree = "<group>"; };
		C45666171D448D7E00D26565 /* AKFluteAudioUnit.mm */ = {isa = PBXFileReference; fileEncoding = 4; lastKnownFileType = sourcecode.cpp.objcpp; path = AKFluteAudioUnit.mm; sourceTree = "<group>"; };
		C45666181D448D7E00D26565 /* AKFluteDSPKernel.hpp */ = {isa = PBXFileReference; fileEncoding = 4; lastKnownFileType = sourcecode.cpp.h; path = AKFluteDSPKernel.hpp; sourceTree = "<group>"; };
		C456661A1D448D7E00D26565 /* AKMandolin.swift */ = {isa = PBXFileReference; fileEncoding = 4; lastKnownFileType = sourcecode.swift; lineEnding = 0; path = AKMandolin.swift; sourceTree = "<group>"; xcLanguageSpecificationIdentifier = xcode.lang.swift; };
		C456661B1D448D7E00D26565 /* AKMandolinAudioUnit.h */ = {isa = PBXFileReference; fileEncoding = 4; lastKnownFileType = sourcecode.c.h; path = AKMandolinAudioUnit.h; sourceTree = "<group>"; };
		C456661C1D448D7E00D26565 /* AKMandolinAudioUnit.mm */ = {isa = PBXFileReference; fileEncoding = 4; lastKnownFileType = sourcecode.cpp.objcpp; path = AKMandolinAudioUnit.mm; sourceTree = "<group>"; };
		C456661D1D448D7E00D26565 /* AKMandolinDSPKernel.hpp */ = {isa = PBXFileReference; fileEncoding = 4; lastKnownFileType = sourcecode.cpp.h; path = AKMandolinDSPKernel.hpp; sourceTree = "<group>"; };
		C456661E1D448D7E00D26565 /* AKMandolinPresets.swift */ = {isa = PBXFileReference; fileEncoding = 4; lastKnownFileType = sourcecode.swift; path = AKMandolinPresets.swift; sourceTree = "<group>"; };
		C45666201D448D7E00D26565 /* AKMetalBar.swift */ = {isa = PBXFileReference; fileEncoding = 4; lastKnownFileType = sourcecode.swift; lineEnding = 0; path = AKMetalBar.swift; sourceTree = "<group>"; xcLanguageSpecificationIdentifier = xcode.lang.swift; };
		C45666211D448D7E00D26565 /* AKMetalBarAudioUnit.h */ = {isa = PBXFileReference; fileEncoding = 4; lastKnownFileType = sourcecode.c.h; path = AKMetalBarAudioUnit.h; sourceTree = "<group>"; };
		C45666221D448D7E00D26565 /* AKMetalBarAudioUnit.mm */ = {isa = PBXFileReference; fileEncoding = 4; lastKnownFileType = sourcecode.cpp.objcpp; path = AKMetalBarAudioUnit.mm; sourceTree = "<group>"; };
		C45666231D448D7E00D26565 /* AKMetalBarDSPKernel.hpp */ = {isa = PBXFileReference; fileEncoding = 4; lastKnownFileType = sourcecode.cpp.h; path = AKMetalBarDSPKernel.hpp; sourceTree = "<group>"; };
		C45666251D448D7E00D26565 /* AKPluckedString.swift */ = {isa = PBXFileReference; fileEncoding = 4; lastKnownFileType = sourcecode.swift; lineEnding = 0; path = AKPluckedString.swift; sourceTree = "<group>"; xcLanguageSpecificationIdentifier = xcode.lang.swift; };
		C45666261D448D7E00D26565 /* AKPluckedStringAudioUnit.h */ = {isa = PBXFileReference; fileEncoding = 4; lastKnownFileType = sourcecode.c.h; path = AKPluckedStringAudioUnit.h; sourceTree = "<group>"; };
		C45666271D448D7E00D26565 /* AKPluckedStringAudioUnit.mm */ = {isa = PBXFileReference; fileEncoding = 4; lastKnownFileType = sourcecode.cpp.objcpp; path = AKPluckedStringAudioUnit.mm; sourceTree = "<group>"; };
		C45666281D448D7E00D26565 /* AKPluckedStringDSPKernel.hpp */ = {isa = PBXFileReference; fileEncoding = 4; lastKnownFileType = sourcecode.cpp.h; path = AKPluckedStringDSPKernel.hpp; sourceTree = "<group>"; };
		C456662A1D448D7E00D26565 /* AKMicrophone.swift */ = {isa = PBXFileReference; fileEncoding = 4; lastKnownFileType = sourcecode.swift; path = AKMicrophone.swift; sourceTree = "<group>"; };
		C456662D1D448D7E00D26565 /* AKBalancer.swift */ = {isa = PBXFileReference; fileEncoding = 4; lastKnownFileType = sourcecode.swift; lineEnding = 0; path = AKBalancer.swift; sourceTree = "<group>"; xcLanguageSpecificationIdentifier = xcode.lang.swift; };
		C456662E1D448D7E00D26565 /* AKBalancerAudioUnit.h */ = {isa = PBXFileReference; fileEncoding = 4; lastKnownFileType = sourcecode.c.h; path = AKBalancerAudioUnit.h; sourceTree = "<group>"; };
		C456662F1D448D7E00D26565 /* AKBalancerAudioUnit.mm */ = {isa = PBXFileReference; fileEncoding = 4; lastKnownFileType = sourcecode.cpp.objcpp; path = AKBalancerAudioUnit.mm; sourceTree = "<group>"; };
		C45666301D448D7E00D26565 /* AKBalancerDSPKernel.hpp */ = {isa = PBXFileReference; fileEncoding = 4; lastKnownFileType = sourcecode.cpp.h; path = AKBalancerDSPKernel.hpp; sourceTree = "<group>"; };
		C45666341D448D7E00D26565 /* AKDryWetMixer.swift */ = {isa = PBXFileReference; fileEncoding = 4; lastKnownFileType = sourcecode.swift; path = AKDryWetMixer.swift; sourceTree = "<group>"; };
		C45666361D448D7E00D26565 /* AK3DPanner.swift */ = {isa = PBXFileReference; fileEncoding = 4; lastKnownFileType = sourcecode.swift; path = AK3DPanner.swift; sourceTree = "<group>"; };
		C45666381D448D7E00D26565 /* AKMixer.swift */ = {isa = PBXFileReference; fileEncoding = 4; lastKnownFileType = sourcecode.swift; path = AKMixer.swift; sourceTree = "<group>"; };
		C456663A1D448D7E00D26565 /* AKPanner.swift */ = {isa = PBXFileReference; fileEncoding = 4; lastKnownFileType = sourcecode.swift; lineEnding = 0; path = AKPanner.swift; sourceTree = "<group>"; xcLanguageSpecificationIdentifier = xcode.lang.swift; };
		C456663B1D448D7E00D26565 /* AKPannerAudioUnit.h */ = {isa = PBXFileReference; fileEncoding = 4; lastKnownFileType = sourcecode.c.h; path = AKPannerAudioUnit.h; sourceTree = "<group>"; };
		C456663C1D448D7E00D26565 /* AKPannerAudioUnit.mm */ = {isa = PBXFileReference; fileEncoding = 4; lastKnownFileType = sourcecode.cpp.objcpp; path = AKPannerAudioUnit.mm; sourceTree = "<group>"; };
		C456663D1D448D7E00D26565 /* AKPannerDSPKernel.hpp */ = {isa = PBXFileReference; fileEncoding = 4; lastKnownFileType = sourcecode.cpp.h; path = AKPannerDSPKernel.hpp; sourceTree = "<group>"; };
		C45666411D448D7E00D26565 /* AKPhaseLockedVocoder.swift */ = {isa = PBXFileReference; fileEncoding = 4; lastKnownFileType = sourcecode.swift; lineEnding = 0; path = AKPhaseLockedVocoder.swift; sourceTree = "<group>"; xcLanguageSpecificationIdentifier = xcode.lang.swift; };
		C45666421D448D7E00D26565 /* AKPhaseLockedVocoderAudioUnit.h */ = {isa = PBXFileReference; fileEncoding = 4; lastKnownFileType = sourcecode.c.h; path = AKPhaseLockedVocoderAudioUnit.h; sourceTree = "<group>"; };
		C45666431D448D7E00D26565 /* AKPhaseLockedVocoderAudioUnit.mm */ = {isa = PBXFileReference; fileEncoding = 4; lastKnownFileType = sourcecode.cpp.objcpp; path = AKPhaseLockedVocoderAudioUnit.mm; sourceTree = "<group>"; };
		C45666441D448D7E00D26565 /* AKPhaseLockedVocoderDSPKernel.hpp */ = {isa = PBXFileReference; fileEncoding = 4; lastKnownFileType = sourcecode.cpp.h; path = AKPhaseLockedVocoderDSPKernel.hpp; sourceTree = "<group>"; };
		C45666461D448D7E00D26565 /* AKAudioPlayer.swift */ = {isa = PBXFileReference; fileEncoding = 4; lastKnownFileType = sourcecode.swift; path = AKAudioPlayer.swift; sourceTree = "<group>"; };
		C45666481D448D7E00D26565 /* AKAUPresetBuilder.swift */ = {isa = PBXFileReference; fileEncoding = 4; lastKnownFileType = sourcecode.swift; path = AKAUPresetBuilder.swift; sourceTree = "<group>"; };
		C45666491D448D7E00D26565 /* AKSampler.swift */ = {isa = PBXFileReference; fileEncoding = 4; lastKnownFileType = sourcecode.swift; lineEnding = 0; path = AKSampler.swift; sourceTree = "<group>"; xcLanguageSpecificationIdentifier = xcode.lang.swift; };
		C456664A1D448D7E00D26565 /* TemplateAUPreset.h */ = {isa = PBXFileReference; fileEncoding = 4; lastKnownFileType = sourcecode.c.h; path = TemplateAUPreset.h; sourceTree = "<group>"; };
		C456664C1D448D7E00D26565 /* AKTimePitch.swift */ = {isa = PBXFileReference; fileEncoding = 4; lastKnownFileType = sourcecode.swift; path = AKTimePitch.swift; sourceTree = "<group>"; };
		C456664D1D448D7E00D26565 /* AKVariSpeed.swift */ = {isa = PBXFileReference; fileEncoding = 4; lastKnownFileType = sourcecode.swift; path = AKVariSpeed.swift; sourceTree = "<group>"; };
		C456664F1D448D7E00D26565 /* AKOperation.swift */ = {isa = PBXFileReference; fileEncoding = 4; lastKnownFileType = sourcecode.swift; path = AKOperation.swift; sourceTree = "<group>"; };
		C45666501D448D7E00D26565 /* AKParameter.swift */ = {isa = PBXFileReference; fileEncoding = 4; lastKnownFileType = sourcecode.swift; path = AKParameter.swift; sourceTree = "<group>"; };
		C45666511D448D7E00D26565 /* AKStereoOperation.swift */ = {isa = PBXFileReference; fileEncoding = 4; lastKnownFileType = sourcecode.swift; path = AKStereoOperation.swift; sourceTree = "<group>"; };
		C45666541D448D7E00D26565 /* delay.swift */ = {isa = PBXFileReference; fileEncoding = 4; lastKnownFileType = sourcecode.swift; lineEnding = 0; path = delay.swift; sourceTree = "<group>"; xcLanguageSpecificationIdentifier = xcode.lang.swift; };
		C45666551D448D7E00D26565 /* variableDelay.swift */ = {isa = PBXFileReference; fileEncoding = 4; lastKnownFileType = sourcecode.swift; lineEnding = 0; path = variableDelay.swift; sourceTree = "<group>"; xcLanguageSpecificationIdentifier = xcode.lang.swift; };
		C45666571D448D7E00D26565 /* bitcrush.swift */ = {isa = PBXFileReference; fileEncoding = 4; lastKnownFileType = sourcecode.swift; lineEnding = 0; path = bitcrush.swift; sourceTree = "<group>"; xcLanguageSpecificationIdentifier = xcode.lang.swift; };
		C45666581D448D7E00D26565 /* clip.swift */ = {isa = PBXFileReference; fileEncoding = 4; lastKnownFileType = sourcecode.swift; lineEnding = 0; path = clip.swift; sourceTree = "<group>"; xcLanguageSpecificationIdentifier = xcode.lang.swift; };
		C45666591D448D7E00D26565 /* distort.swift */ = {isa = PBXFileReference; fileEncoding = 4; lastKnownFileType = sourcecode.swift; lineEnding = 0; path = distort.swift; sourceTree = "<group>"; xcLanguageSpecificationIdentifier = xcode.lang.swift; };
		C456665B1D448D7E00D26565 /* autoWah.swift */ = {isa = PBXFileReference; fileEncoding = 4; lastKnownFileType = sourcecode.swift; lineEnding = 0; path = autoWah.swift; sourceTree = "<group>"; xcLanguageSpecificationIdentifier = xcode.lang.swift; };
		C456665C1D448D7E00D26565 /* dcBlock.swift */ = {isa = PBXFileReference; fileEncoding = 4; lastKnownFileType = sourcecode.swift; lineEnding = 0; path = dcBlock.swift; sourceTree = "<group>"; xcLanguageSpecificationIdentifier = xcode.lang.swift; };
		C456665D1D448D7E00D26565 /* highPassButterworthFilter.swift */ = {isa = PBXFileReference; fileEncoding = 4; lastKnownFileType = sourcecode.swift; lineEnding = 0; path = highPassButterworthFilter.swift; sourceTree = "<group>"; xcLanguageSpecificationIdentifier = xcode.lang.swift; };
		C456665E1D448D7E00D26565 /* highPassFilter.swift */ = {isa = PBXFileReference; fileEncoding = 4; lastKnownFileType = sourcecode.swift; lineEnding = 0; path = highPassFilter.swift; sourceTree = "<group>"; xcLanguageSpecificationIdentifier = xcode.lang.swift; };
		C45666601D448D7E00D26565 /* lowPassFilter.swift */ = {isa = PBXFileReference; fileEncoding = 4; lastKnownFileType = sourcecode.swift; lineEnding = 0; path = lowPassFilter.swift; sourceTree = "<group>"; xcLanguageSpecificationIdentifier = xcode.lang.swift; };
		C45666611D448D7E00D26565 /* modalResonanceFilter.swift */ = {isa = PBXFileReference; fileEncoding = 4; lastKnownFileType = sourcecode.swift; lineEnding = 0; path = modalResonanceFilter.swift; sourceTree = "<group>"; xcLanguageSpecificationIdentifier = xcode.lang.swift; };
		C45666621D448D7E00D26565 /* moogLadderFilter.swift */ = {isa = PBXFileReference; fileEncoding = 4; lastKnownFileType = sourcecode.swift; lineEnding = 0; path = moogLadderFilter.swift; sourceTree = "<group>"; xcLanguageSpecificationIdentifier = xcode.lang.swift; };
		C45666631D448D7E00D26565 /* resonantFilter.swift */ = {isa = PBXFileReference; fileEncoding = 4; lastKnownFileType = sourcecode.swift; lineEnding = 0; path = resonantFilter.swift; sourceTree = "<group>"; xcLanguageSpecificationIdentifier = xcode.lang.swift; };
		C45666641D448D7E00D26565 /* stringResonator.swift */ = {isa = PBXFileReference; fileEncoding = 4; lastKnownFileType = sourcecode.swift; lineEnding = 0; path = stringResonator.swift; sourceTree = "<group>"; xcLanguageSpecificationIdentifier = xcode.lang.swift; };
		C45666661D448D7E00D26565 /* reverberateWithChowning.swift */ = {isa = PBXFileReference; fileEncoding = 4; lastKnownFileType = sourcecode.swift; lineEnding = 0; path = reverberateWithChowning.swift; sourceTree = "<group>"; xcLanguageSpecificationIdentifier = xcode.lang.swift; };
		C45666671D448D7E00D26565 /* reverberateWithCostello.swift */ = {isa = PBXFileReference; fileEncoding = 4; lastKnownFileType = sourcecode.swift; path = reverberateWithCostello.swift; sourceTree = "<group>"; };
		C45666681D448D7E00D26565 /* reverberateWithFlatFrequencyResponse.swift */ = {isa = PBXFileReference; fileEncoding = 4; lastKnownFileType = sourcecode.swift; lineEnding = 0; path = reverberateWithFlatFrequencyResponse.swift; sourceTree = "<group>"; xcLanguageSpecificationIdentifier = xcode.lang.swift; };
		C456666B1D448D7E00D26565 /* pinkNoise.swift */ = {isa = PBXFileReference; fileEncoding = 4; lastKnownFileType = sourcecode.swift; path = pinkNoise.swift; sourceTree = "<group>"; };
		C456666C1D448D7E00D26565 /* whiteNoise.swift */ = {isa = PBXFileReference; fileEncoding = 4; lastKnownFileType = sourcecode.swift; path = whiteNoise.swift; sourceTree = "<group>"; };
		C456666E1D448D7E00D26565 /* fmOscillator.swift */ = {isa = PBXFileReference; fileEncoding = 4; lastKnownFileType = sourcecode.swift; path = fmOscillator.swift; sourceTree = "<group>"; };
		C456666F1D448D7E00D26565 /* morphingOscillator.swift */ = {isa = PBXFileReference; fileEncoding = 4; lastKnownFileType = sourcecode.swift; path = morphingOscillator.swift; sourceTree = "<group>"; };
		C45666701D448D7E00D26565 /* phasor.swift */ = {isa = PBXFileReference; fileEncoding = 4; lastKnownFileType = sourcecode.swift; path = phasor.swift; sourceTree = "<group>"; };
		C45666711D448D7E00D26565 /* sawtooth.swift */ = {isa = PBXFileReference; fileEncoding = 4; lastKnownFileType = sourcecode.swift; path = sawtooth.swift; sourceTree = "<group>"; };
		C45666721D448D7E00D26565 /* sawtoothWave.swift */ = {isa = PBXFileReference; fileEncoding = 4; lastKnownFileType = sourcecode.swift; path = sawtoothWave.swift; sourceTree = "<group>"; };
		C45666731D448D7E00D26565 /* sineWave.swift */ = {isa = PBXFileReference; fileEncoding = 4; lastKnownFileType = sourcecode.swift; path = sineWave.swift; sourceTree = "<group>"; };
		C45666741D448D7E00D26565 /* square.swift */ = {isa = PBXFileReference; fileEncoding = 4; lastKnownFileType = sourcecode.swift; path = square.swift; sourceTree = "<group>"; };
		C45666751D448D7E00D26565 /* squareWave.swift */ = {isa = PBXFileReference; fileEncoding = 4; lastKnownFileType = sourcecode.swift; path = squareWave.swift; sourceTree = "<group>"; };
		C45666761D448D7E00D26565 /* triangle.swift */ = {isa = PBXFileReference; fileEncoding = 4; lastKnownFileType = sourcecode.swift; path = triangle.swift; sourceTree = "<group>"; };
		C45666771D448D7E00D26565 /* triangleWave.swift */ = {isa = PBXFileReference; fileEncoding = 4; lastKnownFileType = sourcecode.swift; path = triangleWave.swift; sourceTree = "<group>"; };
		C45666791D448D7E00D26565 /* pluckedString.swift */ = {isa = PBXFileReference; fileEncoding = 4; lastKnownFileType = sourcecode.swift; path = pluckedString.swift; sourceTree = "<group>"; };
		C456667B1D448D7E00D26565 /* add.swift */ = {isa = PBXFileReference; fileEncoding = 4; lastKnownFileType = sourcecode.swift; path = add.swift; sourceTree = "<group>"; };
		C456667C1D448D7E00D26565 /* divide.swift */ = {isa = PBXFileReference; fileEncoding = 4; lastKnownFileType = sourcecode.swift; path = divide.swift; sourceTree = "<group>"; };
		C456667D1D448D7E00D26565 /* max.swift */ = {isa = PBXFileReference; fileEncoding = 4; lastKnownFileType = sourcecode.swift; path = max.swift; sourceTree = "<group>"; };
		C456667E1D448D7E00D26565 /* min.swift */ = {isa = PBXFileReference; fileEncoding = 4; lastKnownFileType = sourcecode.swift; path = min.swift; sourceTree = "<group>"; };
		C456667F1D448D7E00D26565 /* multiply.swift */ = {isa = PBXFileReference; fileEncoding = 4; lastKnownFileType = sourcecode.swift; path = multiply.swift; sourceTree = "<group>"; };
		C45666811D448D7E00D26565 /* jitter.swift */ = {isa = PBXFileReference; fileEncoding = 4; lastKnownFileType = sourcecode.swift; path = jitter.swift; sourceTree = "<group>"; };
		C45666821D448D7E00D26565 /* randomNumberPulse.swift */ = {isa = PBXFileReference; fileEncoding = 4; lastKnownFileType = sourcecode.swift; path = randomNumberPulse.swift; sourceTree = "<group>"; };
		C45666831D448D7E00D26565 /* randomVertexPulse.swift */ = {isa = PBXFileReference; fileEncoding = 4; lastKnownFileType = sourcecode.swift; path = randomVertexPulse.swift; sourceTree = "<group>"; };
		C45666841D448D7E00D26565 /* scale.swift */ = {isa = PBXFileReference; fileEncoding = 4; lastKnownFileType = sourcecode.swift; path = scale.swift; sourceTree = "<group>"; };
		C45666851D448D7E00D26565 /* segment.swift */ = {isa = PBXFileReference; fileEncoding = 4; lastKnownFileType = sourcecode.swift; path = segment.swift; sourceTree = "<group>"; };
		C45666861D448D7E00D26565 /* subtract.swift */ = {isa = PBXFileReference; fileEncoding = 4; lastKnownFileType = sourcecode.swift; path = subtract.swift; sourceTree = "<group>"; };
		C45666881D448D7E00D26565 /* mixer.swift */ = {isa = PBXFileReference; fileEncoding = 4; lastKnownFileType = sourcecode.swift; path = mixer.swift; sourceTree = "<group>"; };
		C45666891D448D7E00D26565 /* pan.swift */ = {isa = PBXFileReference; fileEncoding = 4; lastKnownFileType = sourcecode.swift; lineEnding = 0; path = pan.swift; sourceTree = "<group>"; xcLanguageSpecificationIdentifier = xcode.lang.swift; };
		C456668B1D448D7E00D26565 /* adsrEnvelope.swift */ = {isa = PBXFileReference; fileEncoding = 4; lastKnownFileType = sourcecode.swift; lineEnding = 0; path = adsrEnvelope.swift; sourceTree = "<group>"; xcLanguageSpecificationIdentifier = xcode.lang.swift; };
		C456668C1D448D7E00D26565 /* metronome.swift */ = {isa = PBXFileReference; fileEncoding = 4; lastKnownFileType = sourcecode.swift; path = metronome.swift; sourceTree = "<group>"; };
		C456668D1D448D7E00D26565 /* periodicTrigger.swift */ = {isa = PBXFileReference; fileEncoding = 4; lastKnownFileType = sourcecode.swift; path = periodicTrigger.swift; sourceTree = "<group>"; };
		C456668E1D448D7E00D26565 /* portamento.swift */ = {isa = PBXFileReference; fileEncoding = 4; lastKnownFileType = sourcecode.swift; path = portamento.swift; sourceTree = "<group>"; };
		C456668F1D448D7E00D26565 /* triggeredWithEnvelope.swift */ = {isa = PBXFileReference; fileEncoding = 4; lastKnownFileType = sourcecode.swift; path = triggeredWithEnvelope.swift; sourceTree = "<group>"; };
		C45666901D448D7E00D26565 /* Numeric.swift */ = {isa = PBXFileReference; fileEncoding = 4; lastKnownFileType = sourcecode.swift; path = Numeric.swift; sourceTree = "<group>"; };
		C45666921D448D7E00D26565 /* AKAmplitudeTap.swift */ = {isa = PBXFileReference; fileEncoding = 4; lastKnownFileType = sourcecode.swift; path = AKAmplitudeTap.swift; sourceTree = "<group>"; };
		C45666931D448D7E00D26565 /* AKFFTTap.swift */ = {isa = PBXFileReference; fileEncoding = 4; lastKnownFileType = sourcecode.swift; path = AKFFTTap.swift; sourceTree = "<group>"; };
		C45666951D448D7E00D26565 /* AKNodeFFTPlot.swift */ = {isa = PBXFileReference; fileEncoding = 4; lastKnownFileType = sourcecode.swift; path = AKNodeFFTPlot.swift; sourceTree = "<group>"; };
		C45666961D448D7E00D26565 /* AKNodeOutputPlot.swift */ = {isa = PBXFileReference; fileEncoding = 4; lastKnownFileType = sourcecode.swift; path = AKNodeOutputPlot.swift; sourceTree = "<group>"; };
		C45666971D448D7E00D26565 /* AKOutputWaveformPlot.swift */ = {isa = PBXFileReference; fileEncoding = 4; lastKnownFileType = sourcecode.swift; path = AKOutputWaveformPlot.swift; sourceTree = "<group>"; };
		C45666981D448D7E00D26565 /* AKRollingOutputPlot.swift */ = {isa = PBXFileReference; fileEncoding = 4; lastKnownFileType = sourcecode.swift; path = AKRollingOutputPlot.swift; sourceTree = "<group>"; };
		C45666991D448D7E00D26565 /* AKView.swift */ = {isa = PBXFileReference; fileEncoding = 4; lastKnownFileType = sourcecode.swift; path = AKView.swift; sourceTree = "<group>"; };
		C45717AC1F5942FF0012DE53 /* AKPropertyControl.swift */ = {isa = PBXFileReference; fileEncoding = 4; lastKnownFileType = sourcecode.swift; path = AKPropertyControl.swift; sourceTree = "<group>"; };
		C45789721D50125F00F28F67 /* smoothdelay.c */ = {isa = PBXFileReference; fileEncoding = 4; lastKnownFileType = sourcecode.c.c; path = smoothdelay.c; sourceTree = "<group>"; };
		C45F3F711ED1576100A75143 /* AKSamplePlayer.swift */ = {isa = PBXFileReference; fileEncoding = 4; lastKnownFileType = sourcecode.swift; path = AKSamplePlayer.swift; sourceTree = "<group>"; };
		C45F3F721ED1576100A75143 /* AKSamplePlayerAudioUnit.h */ = {isa = PBXFileReference; fileEncoding = 4; lastKnownFileType = sourcecode.c.h; path = AKSamplePlayerAudioUnit.h; sourceTree = "<group>"; };
		C45F3F731ED1576100A75143 /* AKSamplePlayerAudioUnit.mm */ = {isa = PBXFileReference; fileEncoding = 4; lastKnownFileType = sourcecode.cpp.objcpp; path = AKSamplePlayerAudioUnit.mm; sourceTree = "<group>"; };
		C45F3F741ED1576100A75143 /* AKSamplePlayerDSPKernel.hpp */ = {isa = PBXFileReference; fileEncoding = 4; lastKnownFileType = sourcecode.cpp.h; path = AKSamplePlayerDSPKernel.hpp; sourceTree = "<group>"; };
		C45F626F1E8EE4FC00F82CD4 /* AKPhaser.swift */ = {isa = PBXFileReference; fileEncoding = 4; lastKnownFileType = sourcecode.swift; path = AKPhaser.swift; sourceTree = "<group>"; };
		C45F62701E8EE4FC00F82CD4 /* AKPhaserAudioUnit.h */ = {isa = PBXFileReference; fileEncoding = 4; lastKnownFileType = sourcecode.c.h; path = AKPhaserAudioUnit.h; sourceTree = "<group>"; };
		C45F62711E8EE4FC00F82CD4 /* AKPhaserAudioUnit.mm */ = {isa = PBXFileReference; fileEncoding = 4; lastKnownFileType = sourcecode.cpp.objcpp; path = AKPhaserAudioUnit.mm; sourceTree = "<group>"; };
		C45F62721E8EE4FC00F82CD4 /* AKPhaserDSPKernel.hpp */ = {isa = PBXFileReference; fileEncoding = 4; lastKnownFileType = sourcecode.cpp.h; path = AKPhaserDSPKernel.hpp; sourceTree = "<group>"; };
		C45F62781E8F25F900F82CD4 /* AKDynamicRangeCompressor.swift */ = {isa = PBXFileReference; fileEncoding = 4; lastKnownFileType = sourcecode.swift; path = AKDynamicRangeCompressor.swift; sourceTree = "<group>"; };
		C45F62791E8F25F900F82CD4 /* AKDynamicRangeCompressorAudioUnit.h */ = {isa = PBXFileReference; fileEncoding = 4; lastKnownFileType = sourcecode.c.h; path = AKDynamicRangeCompressorAudioUnit.h; sourceTree = "<group>"; };
		C45F627A1E8F25F900F82CD4 /* AKDynamicRangeCompressorAudioUnit.mm */ = {isa = PBXFileReference; fileEncoding = 4; lastKnownFileType = sourcecode.cpp.objcpp; path = AKDynamicRangeCompressorAudioUnit.mm; sourceTree = "<group>"; };
		C45F627B1E8F25F900F82CD4 /* AKDynamicRangeCompressorDSPKernel.hpp */ = {isa = PBXFileReference; fileEncoding = 4; lastKnownFileType = sourcecode.cpp.h; path = AKDynamicRangeCompressorDSPKernel.hpp; sourceTree = "<group>"; };
		C45F62811E8F40EC00F82CD4 /* AKZitaReverb.swift */ = {isa = PBXFileReference; fileEncoding = 4; lastKnownFileType = sourcecode.swift; path = AKZitaReverb.swift; sourceTree = "<group>"; };
		C45F62821E8F40EC00F82CD4 /* AKZitaReverbAudioUnit.h */ = {isa = PBXFileReference; fileEncoding = 4; lastKnownFileType = sourcecode.c.h; path = AKZitaReverbAudioUnit.h; sourceTree = "<group>"; };
		C45F62831E8F40EC00F82CD4 /* AKZitaReverbAudioUnit.mm */ = {isa = PBXFileReference; fileEncoding = 4; lastKnownFileType = sourcecode.cpp.objcpp; path = AKZitaReverbAudioUnit.mm; sourceTree = "<group>"; };
		C45F62841E8F40EC00F82CD4 /* AKZitaReverbDSPKernel.hpp */ = {isa = PBXFileReference; fileEncoding = 4; lastKnownFileType = sourcecode.cpp.h; path = AKZitaReverbDSPKernel.hpp; sourceTree = "<group>"; };
		C466150E1EEA18F10044A5FC /* voc.c */ = {isa = PBXFileReference; fileEncoding = 4; lastKnownFileType = sourcecode.c.c; path = voc.c; sourceTree = "<group>"; };
		C46615101EEA1C740044A5FC /* voc.c */ = {isa = PBXFileReference; fileEncoding = 4; lastKnownFileType = sourcecode.c.c; path = voc.c; sourceTree = "<group>"; };
		C466151C1EEA2E6A0044A5FC /* AKVocalTract.swift */ = {isa = PBXFileReference; fileEncoding = 4; lastKnownFileType = sourcecode.swift; path = AKVocalTract.swift; sourceTree = "<group>"; };
		C466151D1EEA2E6A0044A5FC /* AKVocalTractAudioUnit.h */ = {isa = PBXFileReference; fileEncoding = 4; lastKnownFileType = sourcecode.c.h; path = AKVocalTractAudioUnit.h; sourceTree = "<group>"; };
		C466151E1EEA2E6A0044A5FC /* AKVocalTractAudioUnit.mm */ = {isa = PBXFileReference; fileEncoding = 4; lastKnownFileType = sourcecode.cpp.objcpp; path = AKVocalTractAudioUnit.mm; sourceTree = "<group>"; };
		C466151F1EEA2E6A0044A5FC /* AKVocalTractDSPKernel.hpp */ = {isa = PBXFileReference; fileEncoding = 4; lastKnownFileType = sourcecode.cpp.h; path = AKVocalTractDSPKernel.hpp; sourceTree = "<group>"; };
		C46615251EEA31B90044A5FC /* growl.c */ = {isa = PBXFileReference; fileEncoding = 4; lastKnownFileType = sourcecode.c.c; path = growl.c; sourceTree = "<group>"; };
		C46615261EEA31B90044A5FC /* growl.h */ = {isa = PBXFileReference; fileEncoding = 4; lastKnownFileType = sourcecode.c.h; path = growl.h; sourceTree = "<group>"; };
		C46615271EEA31B90044A5FC /* vocwrapper.c */ = {isa = PBXFileReference; fileEncoding = 4; lastKnownFileType = sourcecode.c.c; path = vocwrapper.c; sourceTree = "<group>"; };
		C46615281EEA31B90044A5FC /* vocwrapper.h */ = {isa = PBXFileReference; fileEncoding = 4; lastKnownFileType = sourcecode.c.h; path = vocwrapper.h; sourceTree = "<group>"; };
		C47047B01E78FA2D00D9906F /* AKRhodesPiano.swift */ = {isa = PBXFileReference; fileEncoding = 4; lastKnownFileType = sourcecode.swift; path = AKRhodesPiano.swift; sourceTree = "<group>"; };
		C47047B11E78FA2D00D9906F /* AKRhodesPianoAudioUnit.h */ = {isa = PBXFileReference; fileEncoding = 4; lastKnownFileType = sourcecode.c.h; path = AKRhodesPianoAudioUnit.h; sourceTree = "<group>"; };
		C47047B21E78FA2D00D9906F /* AKRhodesPianoAudioUnit.mm */ = {isa = PBXFileReference; fileEncoding = 4; lastKnownFileType = sourcecode.cpp.objcpp; path = AKRhodesPianoAudioUnit.mm; sourceTree = "<group>"; };
		C47047B31E78FA2D00D9906F /* AKRhodesPianoDSPKernel.hpp */ = {isa = PBXFileReference; fileEncoding = 4; lastKnownFileType = sourcecode.cpp.h; path = AKRhodesPianoDSPKernel.hpp; sourceTree = "<group>"; };
		C47047B51E78FA2D00D9906F /* AKShaker.swift */ = {isa = PBXFileReference; fileEncoding = 4; lastKnownFileType = sourcecode.swift; path = AKShaker.swift; sourceTree = "<group>"; };
		C47047B61E78FA2D00D9906F /* AKShakerAudioUnit.h */ = {isa = PBXFileReference; fileEncoding = 4; lastKnownFileType = sourcecode.c.h; path = AKShakerAudioUnit.h; sourceTree = "<group>"; };
		C47047B71E78FA2D00D9906F /* AKShakerAudioUnit.mm */ = {isa = PBXFileReference; fileEncoding = 4; lastKnownFileType = sourcecode.cpp.objcpp; path = AKShakerAudioUnit.mm; sourceTree = "<group>"; };
		C47047B81E78FA2D00D9906F /* AKShakerDSPKernel.hpp */ = {isa = PBXFileReference; fileEncoding = 4; lastKnownFileType = sourcecode.cpp.h; path = AKShakerDSPKernel.hpp; sourceTree = "<group>"; };
		C47047BA1E78FA2D00D9906F /* AKTubularBells.swift */ = {isa = PBXFileReference; fileEncoding = 4; lastKnownFileType = sourcecode.swift; path = AKTubularBells.swift; sourceTree = "<group>"; };
		C47047BB1E78FA2D00D9906F /* AKTubularBellsAudioUnit.h */ = {isa = PBXFileReference; fileEncoding = 4; lastKnownFileType = sourcecode.c.h; path = AKTubularBellsAudioUnit.h; sourceTree = "<group>"; };
		C47047BC1E78FA2D00D9906F /* AKTubularBellsAudioUnit.mm */ = {isa = PBXFileReference; fileEncoding = 4; lastKnownFileType = sourcecode.cpp.objcpp; path = AKTubularBellsAudioUnit.mm; sourceTree = "<group>"; };
		C47047BD1E78FA2D00D9906F /* AKTubularBellsDSPKernel.hpp */ = {isa = PBXFileReference; fileEncoding = 4; lastKnownFileType = sourcecode.cpp.h; path = AKTubularBellsDSPKernel.hpp; sourceTree = "<group>"; };
		C47047CA1E78FB2600D9906F /* sinewave.raw */ = {isa = PBXFileReference; lastKnownFileType = file; path = sinewave.raw; sourceTree = "<group>"; };
		C47047CB1E78FB3B00D9906F /* Rhodey.cpp */ = {isa = PBXFileReference; fileEncoding = 4; lastKnownFileType = sourcecode.cpp.cpp; path = Rhodey.cpp; sourceTree = "<group>"; };
		C47047CD1E78FB4500D9906F /* Shakers.cpp */ = {isa = PBXFileReference; fileEncoding = 4; lastKnownFileType = sourcecode.cpp.cpp; path = Shakers.cpp; sourceTree = "<group>"; };
		C47047CF1E78FB4C00D9906F /* TubeBell.cpp */ = {isa = PBXFileReference; fileEncoding = 4; lastKnownFileType = sourcecode.cpp.cpp; path = TubeBell.cpp; sourceTree = "<group>"; };
		C47047D11E78FB6200D9906F /* TubeBell.h */ = {isa = PBXFileReference; fileEncoding = 4; lastKnownFileType = sourcecode.c.h; path = TubeBell.h; sourceTree = "<group>"; };
		C47047D31E78FB7000D9906F /* Shakers.h */ = {isa = PBXFileReference; fileEncoding = 4; lastKnownFileType = sourcecode.c.h; path = Shakers.h; sourceTree = "<group>"; };
		C47047D51E78FB7A00D9906F /* Rhodey.h */ = {isa = PBXFileReference; fileEncoding = 4; lastKnownFileType = sourcecode.c.h; path = Rhodey.h; sourceTree = "<group>"; };
		C47047D71E78FB9B00D9906F /* fwavblnk.raw */ = {isa = PBXFileReference; lastKnownFileType = file; path = fwavblnk.raw; sourceTree = "<group>"; };
		C47047D81E78FBEA00D9906F /* TwoZero.cpp */ = {isa = PBXFileReference; fileEncoding = 4; lastKnownFileType = sourcecode.cpp.cpp; path = TwoZero.cpp; sourceTree = "<group>"; };
		C47047DA1E78FC0200D9906F /* TwoZero.h */ = {isa = PBXFileReference; fileEncoding = 4; lastKnownFileType = sourcecode.c.h; path = TwoZero.h; sourceTree = "<group>"; };
		C47047DC1E78FC2B00D9906F /* FM.h */ = {isa = PBXFileReference; fileEncoding = 4; lastKnownFileType = sourcecode.c.h; path = FM.h; sourceTree = "<group>"; };
		C47047DE1E78FC3500D9906F /* FM.cpp */ = {isa = PBXFileReference; fileEncoding = 4; lastKnownFileType = sourcecode.cpp.cpp; path = FM.cpp; sourceTree = "<group>"; };
		C47047E01E78FC5E00D9906F /* FileLoop.h */ = {isa = PBXFileReference; fileEncoding = 4; lastKnownFileType = sourcecode.c.h; path = FileLoop.h; sourceTree = "<group>"; };
		C47047E21E78FC6E00D9906F /* FileLoop.cpp */ = {isa = PBXFileReference; fileEncoding = 4; lastKnownFileType = sourcecode.cpp.cpp; path = FileLoop.cpp; sourceTree = "<group>"; };
		C47048221E7A6A6B00D9906F /* rspline.c */ = {isa = PBXFileReference; fileEncoding = 4; lastKnownFileType = sourcecode.c.c; path = rspline.c; sourceTree = "<group>"; };
		C47048241E7A6A8800D9906F /* rspline.c */ = {isa = PBXFileReference; fileEncoding = 4; lastKnownFileType = sourcecode.c.c; path = rspline.c; sourceTree = "<group>"; };
		C47AC6111D5D49430005E485 /* AKBooster.swift */ = {isa = PBXFileReference; fileEncoding = 4; lastKnownFileType = sourcecode.swift; lineEnding = 0; path = AKBooster.swift; sourceTree = "<group>"; xcLanguageSpecificationIdentifier = xcode.lang.swift; };
		C47AC6121D5D49430005E485 /* AKBoosterAudioUnit.h */ = {isa = PBXFileReference; fileEncoding = 4; lastKnownFileType = sourcecode.c.h; path = AKBoosterAudioUnit.h; sourceTree = "<group>"; };
		C47AC6131D5D49430005E485 /* AKBoosterAudioUnit.mm */ = {isa = PBXFileReference; fileEncoding = 4; lastKnownFileType = sourcecode.cpp.objcpp; path = AKBoosterAudioUnit.mm; sourceTree = "<group>"; };
		C47AC6141D5D49430005E485 /* AKBoosterDSPKernel.hpp */ = {isa = PBXFileReference; fileEncoding = 4; lastKnownFileType = sourcecode.cpp.h; path = AKBoosterDSPKernel.hpp; sourceTree = "<group>"; };
		C47DDCCA1F7CEB4B002520B9 /* GainEffectDsp.mm */ = {isa = PBXFileReference; lastKnownFileType = sourcecode.cpp.objcpp; path = GainEffectDsp.mm; sourceTree = "<group>"; };
		C483F63C1D666D7A00374B2A /* trackedAmplitude.swift */ = {isa = PBXFileReference; fileEncoding = 4; lastKnownFileType = sourcecode.swift; lineEnding = 0; path = trackedAmplitude.swift; sourceTree = "<group>"; xcLanguageSpecificationIdentifier = xcode.lang.swift; };
		C486B3371DFE2A65009A25C4 /* gen_eval.c */ = {isa = PBXFileReference; fileEncoding = 4; lastKnownFileType = sourcecode.c.c; path = gen_eval.c; sourceTree = "<group>"; };
		C486FAAB1E9A11D800DEB790 /* AKPlaygroundLoop.swift */ = {isa = PBXFileReference; fileEncoding = 4; lastKnownFileType = sourcecode.swift; path = AKPlaygroundLoop.swift; sourceTree = "<group>"; };
		C48B8EED1EB7031E00B1BC0E /* Dev.playground */ = {isa = PBXFileReference; lastKnownFileType = file.playground; name = Dev.playground; path = AudioKit/Dev.playground; sourceTree = "<group>"; };
		C49390931E088F4C009FEAA1 /* AKStereoFieldLimiter.swift */ = {isa = PBXFileReference; fileEncoding = 4; lastKnownFileType = sourcecode.swift; path = AKStereoFieldLimiter.swift; sourceTree = "<group>"; };
		C49390941E088F4C009FEAA1 /* AKStereoFieldLimiterAudioUnit.h */ = {isa = PBXFileReference; fileEncoding = 4; lastKnownFileType = sourcecode.c.h; path = AKStereoFieldLimiterAudioUnit.h; sourceTree = "<group>"; };
		C49390951E088F4C009FEAA1 /* AKStereoFieldLimiterAudioUnit.mm */ = {isa = PBXFileReference; fileEncoding = 4; lastKnownFileType = sourcecode.cpp.objcpp; path = AKStereoFieldLimiterAudioUnit.mm; sourceTree = "<group>"; };
		C49390961E088F4C009FEAA1 /* AKStereoFieldLimiterDSPKernel.hpp */ = {isa = PBXFileReference; fileEncoding = 4; lastKnownFileType = sourcecode.cpp.h; path = AKStereoFieldLimiterDSPKernel.hpp; sourceTree = "<group>"; };
		C49A0A2C1D542984007D8ADB /* reverberateWithCombFilter.swift */ = {isa = PBXFileReference; fileEncoding = 4; lastKnownFileType = sourcecode.swift; lineEnding = 0; path = reverberateWithCombFilter.swift; sourceTree = "<group>"; xcLanguageSpecificationIdentifier = xcode.lang.swift; };
		C49A0A2E1D54298A007D8ADB /* pitchShift.swift */ = {isa = PBXFileReference; fileEncoding = 4; lastKnownFileType = sourcecode.swift; lineEnding = 0; path = pitchShift.swift; sourceTree = "<group>"; xcLanguageSpecificationIdentifier = xcode.lang.swift; };
		C49A0A301D542999007D8ADB /* threePoleLowPassFilter.swift */ = {isa = PBXFileReference; fileEncoding = 4; lastKnownFileType = sourcecode.swift; lineEnding = 0; path = threePoleLowPassFilter.swift; sourceTree = "<group>"; xcLanguageSpecificationIdentifier = xcode.lang.swift; };
		C49A0A3E1D543B34007D8ADB /* AKKorgLowPassFilter.swift */ = {isa = PBXFileReference; fileEncoding = 4; lastKnownFileType = sourcecode.swift; lineEnding = 0; path = AKKorgLowPassFilter.swift; sourceTree = "<group>"; xcLanguageSpecificationIdentifier = xcode.lang.swift; };
		C49A0A3F1D543B34007D8ADB /* AKKorgLowPassFilterAudioUnit.h */ = {isa = PBXFileReference; fileEncoding = 4; lastKnownFileType = sourcecode.c.h; path = AKKorgLowPassFilterAudioUnit.h; sourceTree = "<group>"; };
		C49A0A401D543B34007D8ADB /* AKKorgLowPassFilterAudioUnit.mm */ = {isa = PBXFileReference; fileEncoding = 4; lastKnownFileType = sourcecode.cpp.objcpp; path = AKKorgLowPassFilterAudioUnit.mm; sourceTree = "<group>"; };
		C49A0A411D543B34007D8ADB /* AKKorgLowPassFilterDSPKernel.hpp */ = {isa = PBXFileReference; fileEncoding = 4; lastKnownFileType = sourcecode.cpp.h; path = AKKorgLowPassFilterDSPKernel.hpp; sourceTree = "<group>"; };
		C4A107401E6967850018848C /* AKBrownianNoise.swift */ = {isa = PBXFileReference; fileEncoding = 4; lastKnownFileType = sourcecode.swift; path = AKBrownianNoise.swift; sourceTree = "<group>"; };
		C4A107411E6967850018848C /* AKBrownianNoiseAudioUnit.h */ = {isa = PBXFileReference; fileEncoding = 4; lastKnownFileType = sourcecode.c.h; path = AKBrownianNoiseAudioUnit.h; sourceTree = "<group>"; };
		C4A107421E6967850018848C /* AKBrownianNoiseAudioUnit.mm */ = {isa = PBXFileReference; fileEncoding = 4; lastKnownFileType = sourcecode.cpp.objcpp; path = AKBrownianNoiseAudioUnit.mm; sourceTree = "<group>"; };
		C4A107431E6967850018848C /* AKBrownianNoiseDSPKernel.hpp */ = {isa = PBXFileReference; fileEncoding = 4; lastKnownFileType = sourcecode.cpp.h; path = AKBrownianNoiseDSPKernel.hpp; sourceTree = "<group>"; };
		C4A107531E6967E70018848C /* brown.c */ = {isa = PBXFileReference; fileEncoding = 4; lastKnownFileType = sourcecode.c.c; path = brown.c; sourceTree = "<group>"; };
		C4A107551E696C4F0018848C /* brown.c */ = {isa = PBXFileReference; fileEncoding = 4; lastKnownFileType = sourcecode.c.c; path = brown.c; sourceTree = "<group>"; };
		C4A107631E696F9B0018848C /* brownianNoise.swift */ = {isa = PBXFileReference; fileEncoding = 4; lastKnownFileType = sourcecode.swift; path = brownianNoise.swift; sourceTree = "<group>"; };
		C4A579B91EC1B7580072D48A /* AKMicrophoneTracker.swift */ = {isa = PBXFileReference; fileEncoding = 4; lastKnownFileType = sourcecode.swift; name = AKMicrophoneTracker.swift; path = "Microphone Tracker/AKMicrophoneTracker.swift"; sourceTree = "<group>"; };
		C4A579BB1EC1B7B10072D48A /* AKMicrophoneTrackerEngine.m */ = {isa = PBXFileReference; fileEncoding = 4; lastKnownFileType = sourcecode.c.objc; name = AKMicrophoneTrackerEngine.m; path = "Microphone Tracker/AKMicrophoneTrackerEngine.m"; sourceTree = "<group>"; };
		C4A579BD1EC1B7C30072D48A /* AKMicrophoneTrackerEngine.h */ = {isa = PBXFileReference; lastKnownFileType = sourcecode.c.h; name = AKMicrophoneTrackerEngine.h; path = "Microphone Tracker/AKMicrophoneTrackerEngine.h"; sourceTree = "<group>"; };
		C4A8A4C41EE4007500FDBE68 /* AKMetronome.swift */ = {isa = PBXFileReference; fileEncoding = 4; lastKnownFileType = sourcecode.swift; path = AKMetronome.swift; sourceTree = "<group>"; };
		C4B25E001F1B433F00CF24C0 /* AKTableView.swift */ = {isa = PBXFileReference; lastKnownFileType = sourcecode.swift; path = AKTableView.swift; sourceTree = "<group>"; };
		C4B8A2FD1E6583D9006432FA /* AKSampler+getAUPresetXML.swift */ = {isa = PBXFileReference; fileEncoding = 4; lastKnownFileType = sourcecode.swift; path = "AKSampler+getAUPresetXML.swift"; sourceTree = "<group>"; };
		C4B8A2FF1E658405006432FA /* AKSampler+SoundFont.swift */ = {isa = PBXFileReference; fileEncoding = 4; lastKnownFileType = sourcecode.swift; path = "AKSampler+SoundFont.swift"; sourceTree = "<group>"; };
		C4BA6E851DD99794002254EB /* AKComponent.swift */ = {isa = PBXFileReference; fileEncoding = 4; lastKnownFileType = sourcecode.swift; path = AKComponent.swift; sourceTree = "<group>"; };
		C4C378FE1F0C55640085F876 /* AKSequencer.swift */ = {isa = PBXFileReference; fileEncoding = 4; lastKnownFileType = sourcecode.swift; path = AKSequencer.swift; sourceTree = "<group>"; };
		C4D35CBA1E8A3D8000E42D93 /* AKADSRView.swift */ = {isa = PBXFileReference; fileEncoding = 4; lastKnownFileType = sourcecode.swift; path = AKADSRView.swift; sourceTree = "<group>"; };
		C4D35CBB1E8A3D8000E42D93 /* AKButton.swift */ = {isa = PBXFileReference; fileEncoding = 4; lastKnownFileType = sourcecode.swift; path = AKButton.swift; sourceTree = "<group>"; };
		C4D35CBD1E8A3D8000E42D93 /* AKKeyboardView.swift */ = {isa = PBXFileReference; fileEncoding = 4; lastKnownFileType = sourcecode.swift; path = AKKeyboardView.swift; sourceTree = "<group>"; };
		C4D35CC01E8A3D8000E42D93 /* AKPresetLoaderView.swift */ = {isa = PBXFileReference; fileEncoding = 4; lastKnownFileType = sourcecode.swift; path = AKPresetLoaderView.swift; sourceTree = "<group>"; };
		C4D35CC11E8A3D8000E42D93 /* AKSlider.swift */ = {isa = PBXFileReference; fileEncoding = 4; lastKnownFileType = sourcecode.swift; path = AKSlider.swift; sourceTree = "<group>"; };
		C4D35CC21E8A3D8000E42D93 /* AKResourceAudioFileLoaderView.swift */ = {isa = PBXFileReference; fileEncoding = 4; lastKnownFileType = sourcecode.swift; path = AKResourceAudioFileLoaderView.swift; sourceTree = "<group>"; };
		C4D4C4DE1EB7175100134B39 /* AKTuningTable+CombinationProductSet.swift */ = {isa = PBXFileReference; fileEncoding = 4; lastKnownFileType = sourcecode.swift; path = "AKTuningTable+CombinationProductSet.swift"; sourceTree = "<group>"; };
		C4D4C4DF1EB7175100134B39 /* AKTuningTable+EqualTemperament.swift */ = {isa = PBXFileReference; fileEncoding = 4; lastKnownFileType = sourcecode.swift; path = "AKTuningTable+EqualTemperament.swift"; sourceTree = "<group>"; };
		C4D4C4E01EB7175100134B39 /* AKTuningTable+NorthIndianRaga.swift */ = {isa = PBXFileReference; fileEncoding = 4; lastKnownFileType = sourcecode.swift; path = "AKTuningTable+NorthIndianRaga.swift"; sourceTree = "<group>"; };
		C4D4C4E11EB7175100134B39 /* AKTuningTable+RecurrenceRelation.swift */ = {isa = PBXFileReference; fileEncoding = 4; lastKnownFileType = sourcecode.swift; path = "AKTuningTable+RecurrenceRelation.swift"; sourceTree = "<group>"; };
		C4D4C4E21EB7175100134B39 /* AKTuningTable+Scala.swift */ = {isa = PBXFileReference; fileEncoding = 4; lastKnownFileType = sourcecode.swift; path = "AKTuningTable+Scala.swift"; sourceTree = "<group>"; };
		C4D4C4E31EB7175100134B39 /* AKTuningTable+Wilson.swift */ = {isa = PBXFileReference; fileEncoding = 4; lastKnownFileType = sourcecode.swift; path = "AKTuningTable+Wilson.swift"; sourceTree = "<group>"; };
		C4D4C4E41EB7175100134B39 /* AKTuningTable.swift */ = {isa = PBXFileReference; fileEncoding = 4; lastKnownFileType = sourcecode.swift; path = AKTuningTable.swift; sourceTree = "<group>"; };
		C4E3D21A1F4351340040190E /* AKBankAudioUnit.h */ = {isa = PBXFileReference; fileEncoding = 4; lastKnownFileType = sourcecode.c.h; path = AKBankAudioUnit.h; sourceTree = "<group>"; };
		C4E3D21B1F4351340040190E /* AKBankAudioUnit.mm */ = {isa = PBXFileReference; fileEncoding = 4; lastKnownFileType = sourcecode.cpp.objcpp; path = AKBankAudioUnit.mm; sourceTree = "<group>"; };
		C4EDFAA61F5B81370029A371 /* AKLiveViewController.swift */ = {isa = PBXFileReference; lastKnownFileType = sourcecode.swift; path = AKLiveViewController.swift; sourceTree = "<group>"; };
		C4F8C8171DCA8959001F38F2 /* scrambler.c */ = {isa = PBXFileReference; fileEncoding = 4; lastKnownFileType = sourcecode.c.c; path = scrambler.c; sourceTree = "<group>"; };
		C4F8C8181DCA8959001F38F2 /* slice.c */ = {isa = PBXFileReference; fileEncoding = 4; lastKnownFileType = sourcecode.c.c; path = slice.c; sourceTree = "<group>"; };
		C4F8C81B1DCA8968001F38F2 /* incr.c */ = {isa = PBXFileReference; fileEncoding = 4; lastKnownFileType = sourcecode.c.c; path = incr.c; sourceTree = "<group>"; };
		C4F8C9391DCA9255001F38F2 /* adsr.c */ = {isa = PBXFileReference; fileEncoding = 4; lastKnownFileType = sourcecode.c.c; path = adsr.c; sourceTree = "<group>"; };
		C4F8C93A1DCA9255001F38F2 /* allpass.c */ = {isa = PBXFileReference; fileEncoding = 4; lastKnownFileType = sourcecode.c.c; path = allpass.c; sourceTree = "<group>"; };
		C4F8C93C1DCA9255001F38F2 /* atone.c */ = {isa = PBXFileReference; fileEncoding = 4; lastKnownFileType = sourcecode.c.c; path = atone.c; sourceTree = "<group>"; };
		C4F8C93D1DCA9255001F38F2 /* autowah.c */ = {isa = PBXFileReference; fileEncoding = 4; lastKnownFileType = sourcecode.c.c; path = autowah.c; sourceTree = "<group>"; };
		C4F8C93E1DCA9255001F38F2 /* bal.c */ = {isa = PBXFileReference; fileEncoding = 4; lastKnownFileType = sourcecode.c.c; path = bal.c; sourceTree = "<group>"; };
		C4F8C93F1DCA9255001F38F2 /* basic.c */ = {isa = PBXFileReference; fileEncoding = 4; lastKnownFileType = sourcecode.c.c; path = basic.c; sourceTree = "<group>"; };
		C4F8C9401DCA9255001F38F2 /* biscale.c */ = {isa = PBXFileReference; fileEncoding = 4; lastKnownFileType = sourcecode.c.c; path = biscale.c; sourceTree = "<group>"; };
		C4F8C9411DCA9255001F38F2 /* bitcrush.c */ = {isa = PBXFileReference; fileEncoding = 4; lastKnownFileType = sourcecode.c.c; path = bitcrush.c; sourceTree = "<group>"; };
		C4F8C9421DCA9255001F38F2 /* bitwise.c */ = {isa = PBXFileReference; fileEncoding = 4; lastKnownFileType = sourcecode.c.c; path = bitwise.c; sourceTree = "<group>"; };
		C4F8C9431DCA9255001F38F2 /* blsaw.c */ = {isa = PBXFileReference; fileEncoding = 4; lastKnownFileType = sourcecode.c.c; path = blsaw.c; sourceTree = "<group>"; };
		C4F8C9441DCA9255001F38F2 /* blsquare.c */ = {isa = PBXFileReference; fileEncoding = 4; lastKnownFileType = sourcecode.c.c; path = blsquare.c; sourceTree = "<group>"; };
		C4F8C9451DCA9255001F38F2 /* bltriangle.c */ = {isa = PBXFileReference; fileEncoding = 4; lastKnownFileType = sourcecode.c.c; path = bltriangle.c; sourceTree = "<group>"; };
		C4F8C9461DCA9255001F38F2 /* bpm.c */ = {isa = PBXFileReference; fileEncoding = 4; lastKnownFileType = sourcecode.c.c; path = bpm.c; sourceTree = "<group>"; };
		C4F8C9471DCA9255001F38F2 /* butbp.c */ = {isa = PBXFileReference; fileEncoding = 4; lastKnownFileType = sourcecode.c.c; path = butbp.c; sourceTree = "<group>"; };
		C4F8C9481DCA9255001F38F2 /* butbr.c */ = {isa = PBXFileReference; fileEncoding = 4; lastKnownFileType = sourcecode.c.c; path = butbr.c; sourceTree = "<group>"; };
		C4F8C9491DCA9255001F38F2 /* buthp.c */ = {isa = PBXFileReference; fileEncoding = 4; lastKnownFileType = sourcecode.c.c; path = buthp.c; sourceTree = "<group>"; };
		C4F8C94A1DCA9255001F38F2 /* butlp.c */ = {isa = PBXFileReference; fileEncoding = 4; lastKnownFileType = sourcecode.c.c; path = butlp.c; sourceTree = "<group>"; };
		C4F8C94B1DCA9255001F38F2 /* clip.c */ = {isa = PBXFileReference; fileEncoding = 4; lastKnownFileType = sourcecode.c.c; path = clip.c; sourceTree = "<group>"; };
		C4F8C94C1DCA9255001F38F2 /* comb.c */ = {isa = PBXFileReference; fileEncoding = 4; lastKnownFileType = sourcecode.c.c; path = comb.c; sourceTree = "<group>"; };
		C4F8C94D1DCA9255001F38F2 /* conv.c */ = {isa = PBXFileReference; fileEncoding = 4; lastKnownFileType = sourcecode.c.c; path = conv.c; sourceTree = "<group>"; };
		C4F8C94E1DCA9255001F38F2 /* count.c */ = {isa = PBXFileReference; fileEncoding = 4; lastKnownFileType = sourcecode.c.c; path = count.c; sourceTree = "<group>"; };
		C4F8C94F1DCA9255001F38F2 /* crossfade.c */ = {isa = PBXFileReference; fileEncoding = 4; lastKnownFileType = sourcecode.c.c; path = crossfade.c; sourceTree = "<group>"; };
		C4F8C9501DCA9255001F38F2 /* dcblock.c */ = {isa = PBXFileReference; fileEncoding = 4; lastKnownFileType = sourcecode.c.c; path = dcblock.c; sourceTree = "<group>"; };
		C4F8C9511DCA9255001F38F2 /* delay.c */ = {isa = PBXFileReference; fileEncoding = 4; lastKnownFileType = sourcecode.c.c; path = delay.c; sourceTree = "<group>"; };
		C4F8C9521DCA9255001F38F2 /* dist.c */ = {isa = PBXFileReference; fileEncoding = 4; lastKnownFileType = sourcecode.c.c; path = dist.c; sourceTree = "<group>"; };
		C4F8C9531DCA9255001F38F2 /* dmetro.c */ = {isa = PBXFileReference; fileEncoding = 4; lastKnownFileType = sourcecode.c.c; path = dmetro.c; sourceTree = "<group>"; };
		C4F8C9541DCA9255001F38F2 /* drip.c */ = {isa = PBXFileReference; fileEncoding = 4; lastKnownFileType = sourcecode.c.c; path = drip.c; sourceTree = "<group>"; };
		C4F8C9551DCA9255001F38F2 /* dtrig.c */ = {isa = PBXFileReference; fileEncoding = 4; lastKnownFileType = sourcecode.c.c; path = dtrig.c; sourceTree = "<group>"; };
		C4F8C9561DCA9255001F38F2 /* dust.c */ = {isa = PBXFileReference; fileEncoding = 4; lastKnownFileType = sourcecode.c.c; path = dust.c; sourceTree = "<group>"; };
		C4F8C9571DCA9255001F38F2 /* eqfil.c */ = {isa = PBXFileReference; fileEncoding = 4; lastKnownFileType = sourcecode.c.c; path = eqfil.c; sourceTree = "<group>"; };
		C4F8C9581DCA9255001F38F2 /* eval.c */ = {isa = PBXFileReference; fileEncoding = 4; lastKnownFileType = sourcecode.c.c; path = eval.c; sourceTree = "<group>"; };
		C4F8C9591DCA9255001F38F2 /* expon.c */ = {isa = PBXFileReference; fileEncoding = 4; lastKnownFileType = sourcecode.c.c; path = expon.c; sourceTree = "<group>"; };
		C4F8C95A1DCA9255001F38F2 /* f.c */ = {isa = PBXFileReference; fileEncoding = 4; lastKnownFileType = sourcecode.c.c; path = f.c; sourceTree = "<group>"; };
		C4F8C95B1DCA9255001F38F2 /* fm.c */ = {isa = PBXFileReference; fileEncoding = 4; lastKnownFileType = sourcecode.c.c; path = fm.c; sourceTree = "<group>"; };
		C4F8C95C1DCA9255001F38F2 /* fof.c */ = {isa = PBXFileReference; fileEncoding = 4; lastKnownFileType = sourcecode.c.c; path = fof.c; sourceTree = "<group>"; };
		C4F8C95D1DCA9255001F38F2 /* fog.c */ = {isa = PBXFileReference; fileEncoding = 4; lastKnownFileType = sourcecode.c.c; path = fog.c; sourceTree = "<group>"; };
		C4F8C95E1DCA9255001F38F2 /* fosc.c */ = {isa = PBXFileReference; fileEncoding = 4; lastKnownFileType = sourcecode.c.c; path = fosc.c; sourceTree = "<group>"; };
		C4F8C95F1DCA9255001F38F2 /* ftsum.c */ = {isa = PBXFileReference; fileEncoding = 4; lastKnownFileType = sourcecode.c.c; path = ftsum.c; sourceTree = "<group>"; };
		C4F8C9601DCA9255001F38F2 /* gbuzz.c */ = {isa = PBXFileReference; fileEncoding = 4; lastKnownFileType = sourcecode.c.c; path = gbuzz.c; sourceTree = "<group>"; };
		C4F8C9611DCA9255001F38F2 /* gen_composite.c */ = {isa = PBXFileReference; fileEncoding = 4; lastKnownFileType = sourcecode.c.c; path = gen_composite.c; sourceTree = "<group>"; };
		C4F8C9621DCA9255001F38F2 /* gen_file.c */ = {isa = PBXFileReference; fileEncoding = 4; lastKnownFileType = sourcecode.c.c; path = gen_file.c; sourceTree = "<group>"; };
		C4F8C9631DCA9255001F38F2 /* gen_line.c */ = {isa = PBXFileReference; fileEncoding = 4; lastKnownFileType = sourcecode.c.c; path = gen_line.c; sourceTree = "<group>"; };
		C4F8C9641DCA9255001F38F2 /* gen_padsynth.c */ = {isa = PBXFileReference; fileEncoding = 4; lastKnownFileType = sourcecode.c.c; path = gen_padsynth.c; sourceTree = "<group>"; };
		C4F8C9651DCA9255001F38F2 /* gen_rand.c */ = {isa = PBXFileReference; fileEncoding = 4; lastKnownFileType = sourcecode.c.c; path = gen_rand.c; sourceTree = "<group>"; };
		C4F8C9661DCA9255001F38F2 /* gen_sine.c */ = {isa = PBXFileReference; fileEncoding = 4; lastKnownFileType = sourcecode.c.c; path = gen_sine.c; sourceTree = "<group>"; };
		C4F8C9671DCA9255001F38F2 /* gen_sinesum.c */ = {isa = PBXFileReference; fileEncoding = 4; lastKnownFileType = sourcecode.c.c; path = gen_sinesum.c; sourceTree = "<group>"; };
		C4F8C9681DCA9255001F38F2 /* gen_sporth.c */ = {isa = PBXFileReference; fileEncoding = 4; lastKnownFileType = sourcecode.c.c; path = gen_sporth.c; sourceTree = "<group>"; };
		C4F8C9691DCA9255001F38F2 /* gen_vals.c */ = {isa = PBXFileReference; fileEncoding = 4; lastKnownFileType = sourcecode.c.c; path = gen_vals.c; sourceTree = "<group>"; };
		C4F8C96A1DCA9255001F38F2 /* hilbert.c */ = {isa = PBXFileReference; fileEncoding = 4; lastKnownFileType = sourcecode.c.c; path = hilbert.c; sourceTree = "<group>"; };
		C4F8C96B1DCA9255001F38F2 /* in.c */ = {isa = PBXFileReference; fileEncoding = 4; lastKnownFileType = sourcecode.c.c; path = in.c; sourceTree = "<group>"; };
		C4F8C96C1DCA9255001F38F2 /* incr.c */ = {isa = PBXFileReference; fileEncoding = 4; lastKnownFileType = sourcecode.c.c; path = incr.c; sourceTree = "<group>"; };
		C4F8C96D1DCA9255001F38F2 /* jcrev.c */ = {isa = PBXFileReference; fileEncoding = 4; lastKnownFileType = sourcecode.c.c; path = jcrev.c; sourceTree = "<group>"; };
		C4F8C96E1DCA9255001F38F2 /* jitter.c */ = {isa = PBXFileReference; fileEncoding = 4; lastKnownFileType = sourcecode.c.c; path = jitter.c; sourceTree = "<group>"; };
		C4F8C96F1DCA9255001F38F2 /* line.c */ = {isa = PBXFileReference; fileEncoding = 4; lastKnownFileType = sourcecode.c.c; path = line.c; sourceTree = "<group>"; };
		C4F8C9701DCA9255001F38F2 /* load.c */ = {isa = PBXFileReference; fileEncoding = 4; lastKnownFileType = sourcecode.c.c; path = load.c; sourceTree = "<group>"; };
		C4F8C9711DCA9255001F38F2 /* loadfile.c */ = {isa = PBXFileReference; fileEncoding = 4; lastKnownFileType = sourcecode.c.c; path = loadfile.c; sourceTree = "<group>"; };
		C4F8C9731DCA9255001F38F2 /* lpf18.c */ = {isa = PBXFileReference; fileEncoding = 4; lastKnownFileType = sourcecode.c.c; path = lpf18.c; sourceTree = "<group>"; };
		C4F8C9741DCA9255001F38F2 /* mark.c */ = {isa = PBXFileReference; fileEncoding = 4; lastKnownFileType = sourcecode.c.c; path = mark.c; sourceTree = "<group>"; };
		C4F8C9751DCA9255001F38F2 /* maygate.c */ = {isa = PBXFileReference; fileEncoding = 4; lastKnownFileType = sourcecode.c.c; path = maygate.c; sourceTree = "<group>"; };
		C4F8C9761DCA9255001F38F2 /* maytrig.c */ = {isa = PBXFileReference; fileEncoding = 4; lastKnownFileType = sourcecode.c.c; path = maytrig.c; sourceTree = "<group>"; };
		C4F8C9771DCA9255001F38F2 /* metro.c */ = {isa = PBXFileReference; fileEncoding = 4; lastKnownFileType = sourcecode.c.c; path = metro.c; sourceTree = "<group>"; };
		C4F8C9781DCA9255001F38F2 /* mincer.c */ = {isa = PBXFileReference; fileEncoding = 4; lastKnownFileType = sourcecode.c.c; path = mincer.c; sourceTree = "<group>"; };
		C4F8C9791DCA9255001F38F2 /* mode.c */ = {isa = PBXFileReference; fileEncoding = 4; lastKnownFileType = sourcecode.c.c; path = mode.c; sourceTree = "<group>"; };
		C4F8C97A1DCA9255001F38F2 /* moogladder.c */ = {isa = PBXFileReference; fileEncoding = 4; lastKnownFileType = sourcecode.c.c; path = moogladder.c; sourceTree = "<group>"; };
		C4F8C97B1DCA9255001F38F2 /* noise.c */ = {isa = PBXFileReference; fileEncoding = 4; lastKnownFileType = sourcecode.c.c; path = noise.c; sourceTree = "<group>"; };
		C4F8C97C1DCA9255001F38F2 /* nsmp.c */ = {isa = PBXFileReference; fileEncoding = 4; lastKnownFileType = sourcecode.c.c; path = nsmp.c; sourceTree = "<group>"; };
		C4F8C97D1DCA9255001F38F2 /* osc.c */ = {isa = PBXFileReference; fileEncoding = 4; lastKnownFileType = sourcecode.c.c; path = osc.c; sourceTree = "<group>"; };
		C4F8C97E1DCA9255001F38F2 /* oscmorph.c */ = {isa = PBXFileReference; fileEncoding = 4; lastKnownFileType = sourcecode.c.c; path = oscmorph.c; sourceTree = "<group>"; };
		C4F8C97F1DCA9255001F38F2 /* p.c */ = {isa = PBXFileReference; fileEncoding = 4; lastKnownFileType = sourcecode.c.c; path = p.c; sourceTree = "<group>"; };
		C4F8C9801DCA9255001F38F2 /* pan.c */ = {isa = PBXFileReference; fileEncoding = 4; lastKnownFileType = sourcecode.c.c; path = pan.c; sourceTree = "<group>"; };
		C4F8C9811DCA9255001F38F2 /* pareq.c */ = {isa = PBXFileReference; fileEncoding = 4; lastKnownFileType = sourcecode.c.c; path = pareq.c; sourceTree = "<group>"; };
		C4F8C9821DCA9255001F38F2 /* paulstretch.c */ = {isa = PBXFileReference; fileEncoding = 4; lastKnownFileType = sourcecode.c.c; path = paulstretch.c; sourceTree = "<group>"; };
		C4F8C9831DCA9255001F38F2 /* pdhalf.c */ = {isa = PBXFileReference; fileEncoding = 4; lastKnownFileType = sourcecode.c.c; path = pdhalf.c; sourceTree = "<group>"; };
		C4F8C9841DCA9255001F38F2 /* peaklim.c */ = {isa = PBXFileReference; fileEncoding = 4; lastKnownFileType = sourcecode.c.c; path = peaklim.c; sourceTree = "<group>"; };
		C4F8C9851DCA9255001F38F2 /* phaser.c */ = {isa = PBXFileReference; fileEncoding = 4; lastKnownFileType = sourcecode.c.c; path = phaser.c; sourceTree = "<group>"; };
		C4F8C9861DCA9255001F38F2 /* phasor.c */ = {isa = PBXFileReference; fileEncoding = 4; lastKnownFileType = sourcecode.c.c; path = phasor.c; sourceTree = "<group>"; };
		C4F8C9871DCA9255001F38F2 /* pinknoise.c */ = {isa = PBXFileReference; fileEncoding = 4; lastKnownFileType = sourcecode.c.c; path = pinknoise.c; sourceTree = "<group>"; };
		C4F8C9881DCA9255001F38F2 /* pluck.c */ = {isa = PBXFileReference; fileEncoding = 4; lastKnownFileType = sourcecode.c.c; path = pluck.c; sourceTree = "<group>"; };
		C4F8C9891DCA9255001F38F2 /* port.c */ = {isa = PBXFileReference; fileEncoding = 4; lastKnownFileType = sourcecode.c.c; path = port.c; sourceTree = "<group>"; };
		C4F8C98A1DCA9255001F38F2 /* posc3.c */ = {isa = PBXFileReference; fileEncoding = 4; lastKnownFileType = sourcecode.c.c; path = posc3.c; sourceTree = "<group>"; };
		C4F8C98B1DCA9255001F38F2 /* print.c */ = {isa = PBXFileReference; fileEncoding = 4; lastKnownFileType = sourcecode.c.c; path = print.c; sourceTree = "<group>"; };
		C4F8C98C1DCA9255001F38F2 /* prop.c */ = {isa = PBXFileReference; fileEncoding = 4; lastKnownFileType = sourcecode.c.c; path = prop.c; sourceTree = "<group>"; };
		C4F8C98D1DCA9255001F38F2 /* pshift.c */ = {isa = PBXFileReference; fileEncoding = 4; lastKnownFileType = sourcecode.c.c; path = pshift.c; sourceTree = "<group>"; };
		C4F8C98E1DCA9255001F38F2 /* ptrack.c */ = {isa = PBXFileReference; fileEncoding = 4; lastKnownFileType = sourcecode.c.c; path = ptrack.c; sourceTree = "<group>"; };
		C4F8C98F1DCA9255001F38F2 /* rand.c */ = {isa = PBXFileReference; fileEncoding = 4; lastKnownFileType = sourcecode.c.c; path = rand.c; sourceTree = "<group>"; };
		C4F8C9901DCA9255001F38F2 /* randh.c */ = {isa = PBXFileReference; fileEncoding = 4; lastKnownFileType = sourcecode.c.c; path = randh.c; sourceTree = "<group>"; };
		C4F8C9911DCA9255001F38F2 /* randi.c */ = {isa = PBXFileReference; fileEncoding = 4; lastKnownFileType = sourcecode.c.c; path = randi.c; sourceTree = "<group>"; };
		C4F8C9921DCA9255001F38F2 /* ref.c */ = {isa = PBXFileReference; fileEncoding = 4; lastKnownFileType = sourcecode.c.c; path = ref.c; sourceTree = "<group>"; };
		C4F8C9931DCA9255001F38F2 /* render.c */ = {isa = PBXFileReference; fileEncoding = 4; lastKnownFileType = sourcecode.c.c; path = render.c; sourceTree = "<group>"; };
		C4F8C9941DCA9255001F38F2 /* reson.c */ = {isa = PBXFileReference; fileEncoding = 4; lastKnownFileType = sourcecode.c.c; path = reson.c; sourceTree = "<group>"; };
		C4F8C9951DCA9255001F38F2 /* reverse.c */ = {isa = PBXFileReference; fileEncoding = 4; lastKnownFileType = sourcecode.c.c; path = reverse.c; sourceTree = "<group>"; };
		C4F8C9961DCA9255001F38F2 /* revsc.c */ = {isa = PBXFileReference; fileEncoding = 4; lastKnownFileType = sourcecode.c.c; path = revsc.c; sourceTree = "<group>"; };
		C4F8C9971DCA9255001F38F2 /* rms.c */ = {isa = PBXFileReference; fileEncoding = 4; lastKnownFileType = sourcecode.c.c; path = rms.c; sourceTree = "<group>"; };
		C4F8C9981DCA9255001F38F2 /* rpt.c */ = {isa = PBXFileReference; fileEncoding = 4; lastKnownFileType = sourcecode.c.c; path = rpt.c; sourceTree = "<group>"; };
		C4F8C9991DCA9255001F38F2 /* samphold.c */ = {isa = PBXFileReference; fileEncoding = 4; lastKnownFileType = sourcecode.c.c; path = samphold.c; sourceTree = "<group>"; };
		C4F8C99A1DCA9255001F38F2 /* say.c */ = {isa = PBXFileReference; fileEncoding = 4; lastKnownFileType = sourcecode.c.c; path = say.c; sourceTree = "<group>"; };
		C4F8C99B1DCA9255001F38F2 /* scale.c */ = {isa = PBXFileReference; fileEncoding = 4; lastKnownFileType = sourcecode.c.c; path = scale.c; sourceTree = "<group>"; };
		C4F8C99C1DCA9255001F38F2 /* scrambler.c */ = {isa = PBXFileReference; fileEncoding = 4; lastKnownFileType = sourcecode.c.c; path = scrambler.c; sourceTree = "<group>"; };
		C4F8C99D1DCA9255001F38F2 /* sdelay.c */ = {isa = PBXFileReference; fileEncoding = 4; lastKnownFileType = sourcecode.c.c; path = sdelay.c; sourceTree = "<group>"; };
		C4F8C99E1DCA9255001F38F2 /* slice.c */ = {isa = PBXFileReference; fileEncoding = 4; lastKnownFileType = sourcecode.c.c; path = slice.c; sourceTree = "<group>"; };
		C4F8C99F1DCA9255001F38F2 /* slist.c */ = {isa = PBXFileReference; fileEncoding = 4; lastKnownFileType = sourcecode.c.c; path = slist.c; sourceTree = "<group>"; };
		C4F8C9A01DCA9255001F38F2 /* smoothdelay.c */ = {isa = PBXFileReference; fileEncoding = 4; lastKnownFileType = sourcecode.c.c; path = smoothdelay.c; sourceTree = "<group>"; };
		C4F8C9A11DCA9255001F38F2 /* srand.c */ = {isa = PBXFileReference; fileEncoding = 4; lastKnownFileType = sourcecode.c.c; path = srand.c; sourceTree = "<group>"; };
		C4F8C9A21DCA9255001F38F2 /* streson.c */ = {isa = PBXFileReference; fileEncoding = 4; lastKnownFileType = sourcecode.c.c; path = streson.c; sourceTree = "<group>"; };
		C4F8C9A31DCA9255001F38F2 /* switch.c */ = {isa = PBXFileReference; fileEncoding = 4; lastKnownFileType = sourcecode.c.c; path = switch.c; sourceTree = "<group>"; };
		C4F8C9A41DCA9255001F38F2 /* t.c */ = {isa = PBXFileReference; fileEncoding = 4; lastKnownFileType = sourcecode.c.c; path = t.c; sourceTree = "<group>"; };
		C4F8C9A51DCA9255001F38F2 /* tabread.c */ = {isa = PBXFileReference; fileEncoding = 4; lastKnownFileType = sourcecode.c.c; path = tabread.c; sourceTree = "<group>"; };
		C4F8C9A61DCA9255001F38F2 /* tadsr.c */ = {isa = PBXFileReference; fileEncoding = 4; lastKnownFileType = sourcecode.c.c; path = tadsr.c; sourceTree = "<group>"; };
		C4F8C9A71DCA9255001F38F2 /* tblrec.c */ = {isa = PBXFileReference; fileEncoding = 4; lastKnownFileType = sourcecode.c.c; path = tblrec.c; sourceTree = "<group>"; };
		C4F8C9A81DCA9255001F38F2 /* tdiv.c */ = {isa = PBXFileReference; fileEncoding = 4; lastKnownFileType = sourcecode.c.c; path = tdiv.c; sourceTree = "<group>"; };
		C4F8C9A91DCA9255001F38F2 /* tenv.c */ = {isa = PBXFileReference; fileEncoding = 4; lastKnownFileType = sourcecode.c.c; path = tenv.c; sourceTree = "<group>"; };
		C4F8C9AA1DCA9255001F38F2 /* tenv2.c */ = {isa = PBXFileReference; fileEncoding = 4; lastKnownFileType = sourcecode.c.c; path = tenv2.c; sourceTree = "<group>"; };
		C4F8C9AB1DCA9255001F38F2 /* tenvx.c */ = {isa = PBXFileReference; fileEncoding = 4; lastKnownFileType = sourcecode.c.c; path = tenvx.c; sourceTree = "<group>"; };
		C4F8C9AC1DCA9255001F38F2 /* tgate.c */ = {isa = PBXFileReference; fileEncoding = 4; lastKnownFileType = sourcecode.c.c; path = tgate.c; sourceTree = "<group>"; };
		C4F8C9AD1DCA9255001F38F2 /* thresh.c */ = {isa = PBXFileReference; fileEncoding = 4; lastKnownFileType = sourcecode.c.c; path = thresh.c; sourceTree = "<group>"; };
		C4F8C9AE1DCA9255001F38F2 /* tick.c */ = {isa = PBXFileReference; fileEncoding = 4; lastKnownFileType = sourcecode.c.c; path = tick.c; sourceTree = "<group>"; };
		C4F8C9AF1DCA9255001F38F2 /* timer.c */ = {isa = PBXFileReference; fileEncoding = 4; lastKnownFileType = sourcecode.c.c; path = timer.c; sourceTree = "<group>"; };
		C4F8C9B01DCA9255001F38F2 /* tin.c */ = {isa = PBXFileReference; fileEncoding = 4; lastKnownFileType = sourcecode.c.c; path = tin.c; sourceTree = "<group>"; };
		C4F8C9B11DCA9255001F38F2 /* tog.c */ = {isa = PBXFileReference; fileEncoding = 4; lastKnownFileType = sourcecode.c.c; path = tog.c; sourceTree = "<group>"; };
		C4F8C9B21DCA9255001F38F2 /* tone.c */ = {isa = PBXFileReference; fileEncoding = 4; lastKnownFileType = sourcecode.c.c; path = tone.c; sourceTree = "<group>"; };
		C4F8C9B31DCA9255001F38F2 /* tphasor.c */ = {isa = PBXFileReference; fileEncoding = 4; lastKnownFileType = sourcecode.c.c; path = tphasor.c; sourceTree = "<group>"; };
		C4F8C9B41DCA9255001F38F2 /* trand.c */ = {isa = PBXFileReference; fileEncoding = 4; lastKnownFileType = sourcecode.c.c; path = trand.c; sourceTree = "<group>"; };
		C4F8C9B51DCA9255001F38F2 /* tseg.c */ = {isa = PBXFileReference; fileEncoding = 4; lastKnownFileType = sourcecode.c.c; path = tseg.c; sourceTree = "<group>"; };
		C4F8C9B61DCA9255001F38F2 /* tseq.c */ = {isa = PBXFileReference; fileEncoding = 4; lastKnownFileType = sourcecode.c.c; path = tseq.c; sourceTree = "<group>"; };
		C4F8C9B71DCA9255001F38F2 /* v.c */ = {isa = PBXFileReference; fileEncoding = 4; lastKnownFileType = sourcecode.c.c; path = v.c; sourceTree = "<group>"; };
		C4F8C9B81DCA9255001F38F2 /* vdelay.c */ = {isa = PBXFileReference; fileEncoding = 4; lastKnownFileType = sourcecode.c.c; path = vdelay.c; sourceTree = "<group>"; };
		C4F8C9B91DCA9255001F38F2 /* waveset.c */ = {isa = PBXFileReference; fileEncoding = 4; lastKnownFileType = sourcecode.c.c; path = waveset.c; sourceTree = "<group>"; };
		C4F8C9BA1DCA9255001F38F2 /* wpkorg35.c */ = {isa = PBXFileReference; fileEncoding = 4; lastKnownFileType = sourcecode.c.c; path = wpkorg35.c; sourceTree = "<group>"; };
		C4F8C9BB1DCA9255001F38F2 /* writecode.c */ = {isa = PBXFileReference; fileEncoding = 4; lastKnownFileType = sourcecode.c.c; path = writecode.c; sourceTree = "<group>"; };
		C4F8C9BC1DCA9255001F38F2 /* zeros.c */ = {isa = PBXFileReference; fileEncoding = 4; lastKnownFileType = sourcecode.c.c; path = zeros.c; sourceTree = "<group>"; };
		C4F8C9BD1DCA9255001F38F2 /* zitarev.c */ = {isa = PBXFileReference; fileEncoding = 4; lastKnownFileType = sourcecode.c.c; path = zitarev.c; sourceTree = "<group>"; };
		C4FE68861EC2AD74000B09B2 /* AKMIDIEndpointInfo.swift */ = {isa = PBXFileReference; fileEncoding = 4; lastKnownFileType = sourcecode.swift; path = AKMIDIEndpointInfo.swift; sourceTree = "<group>"; };
		EAFECEBD1F4EBBFE00A2B046 /* AudioKitUI.framework */ = {isa = PBXFileReference; explicitFileType = wrapper.framework; includeInIndex = 0; path = AudioKitUI.framework; sourceTree = BUILT_PRODUCTS_DIR; };
		EAFECEC01F4EBBFE00A2B046 /* Info.plist */ = {isa = PBXFileReference; lastKnownFileType = text.plist.xml; path = Info.plist; sourceTree = "<group>"; };
		EAFECED61F4EBE1300A2B046 /* AudioKitUI.h */ = {isa = PBXFileReference; fileEncoding = 4; lastKnownFileType = sourcecode.c.h; path = AudioKitUI.h; sourceTree = "<group>"; };
/* End PBXFileReference section */

/* Begin PBXFrameworksBuildPhase section */
		C427B0251F1F0032002F2FA4 /* Frameworks */ = {
			isa = PBXFrameworksBuildPhase;
			buildActionMask = 2147483647;
			files = (
				C427B02D1F1F0032002F2FA4 /* AudioKit.framework in Frameworks */,
			);
			runOnlyForDeploymentPostprocessing = 0;
		};
		C42F36C81C0582E6000E937C /* Frameworks */ = {
			isa = PBXFrameworksBuildPhase;
			buildActionMask = 2147483647;
			files = (
			);
			runOnlyForDeploymentPostprocessing = 0;
		};
		EAFECEB91F4EBBFE00A2B046 /* Frameworks */ = {
			isa = PBXFrameworksBuildPhase;
			buildActionMask = 2147483647;
			files = (
				EAFECEDC1F4EBE6600A2B046 /* AudioKit.framework in Frameworks */,
			);
			runOnlyForDeploymentPostprocessing = 0;
		};
/* End PBXFrameworksBuildPhase section */

/* Begin PBXGroup section */
		4871D4601DD913720046A768 /* Clarinet */ = {
			isa = PBXGroup;
			children = (
				482DA15E1DD91607009742BD /* AKClarinet.swift */,
				482DA15F1DD91607009742BD /* AKClarinetAudioUnit.h */,
				482DA1601DD91607009742BD /* AKClarinetAudioUnit.mm */,
				4871D4641DD913800046A768 /* AKClarinetDSPKernel.hpp */,
			);
			name = Clarinet;
			sourceTree = "<group>";
		};
		552CD48C1F3BBA1B005762E9 /* Offline */ = {
			isa = PBXGroup;
			children = (
				552CD48D1F3BBA34005762E9 /* AKOfflineRenderAudioUnit.h */,
				552CD48E1F3BBA34005762E9 /* AKOfflineRendererAudioUnit.mm */,
				552CD48F1F3BBA34005762E9 /* AKOfflineRenderNode.swift */,
			);
			name = Offline;
			sourceTree = "<group>";
		};
		555857D61F6217FF00C73F59 /* ClipPlayer */ = {
			isa = PBXGroup;
			children = (
				555857D71F6217FF00C73F59 /* AKClip.swift */,
				555857D81F6217FF00C73F59 /* AKClipMerger.swift */,
				555857D91F6217FF00C73F59 /* AKClipPlayer.swift */,
				555857DA1F6217FF00C73F59 /* AKClipRecorder.swift */,
			);
			path = ClipPlayer;
			sourceTree = "<group>";
		};
		555857DF1F62184100C73F59 /* Synchronization */ = {
			isa = PBXGroup;
			children = (
				555857E01F62184100C73F59 /* AKTiming.swift */,
			);
			path = Synchronization;
			sourceTree = "<group>";
		};
		558D807A1F4D2A3D001E7BC1 /* Utilities */ = {
			isa = PBXGroup;
			children = (
				558D807B1F4D2A3D001E7BC1 /* TPCircularBuffer+AudioBufferList.c */,
				558D807C1F4D2A3D001E7BC1 /* TPCircularBuffer+AudioBufferList.h */,
				55E25D5F1F4F3B6800F5AF08 /* TPCircularBuffer+Unit.c */,
				55E25D601F4F3B6800F5AF08 /* TPCircularBuffer+Unit.h */,
				558D807D1F4D2A3D001E7BC1 /* TPCircularBuffer.c */,
				558D807E1F4D2A3D001E7BC1 /* TPCircularBuffer.h */,
				5551E7EE1F5531E700757781 /* AKTimeline.h */,
				5551E7EF1F5531E700757781 /* AKTimeline.c */,
				555857D21F6217DA00C73F59 /* AVAudioBufferConvenience.swift */,
				555857D31F6217DB00C73F59 /* AVAudioTimeShim.swift */,
			);
			path = Utilities;
			sourceTree = "<group>";
		};
		A1FE77A81F6454E100A2E41C /* Booster2 */ = {
			isa = PBXGroup;
			children = (
				A1FE77A91F6454E100A2E41C /* AKBooster2.swift */,
				A1FE77AA1F6454E100A2E41C /* GainAudioUnit.h */,
				A1FE77AB1F6454E100A2E41C /* GainAudioUnit.mm */,
				A1F13B8E1F76CDFC00DD119B /* GainEffectDsp.hpp */,
<<<<<<< HEAD
				A1F13B901F76D4A400DD119B /* GainEffectDsp.cpp */,
=======
				C47DDCCA1F7CEB4B002520B9 /* GainEffectDsp.mm */,
>>>>>>> bec50601
				A1F13B921F77468700DD119B /* GainAudioUnit2.swift */,
			);
			path = Booster2;
			sourceTree = "<group>";
		};
		B1C452E41F2A55AF001AD289 /* AudioUnit Host */ = {
			isa = PBXGroup;
			children = (
				B19AE76B1F30F58500F9DC25 /* AKAudioUnitInstrument.swift */,
				B19AE76C1F30F58500F9DC25 /* AKAudioUnitManager.swift */,
			);
			name = "AudioUnit Host";
			sourceTree = "<group>";
		};
		C4146D301F3E46D9001AAE11 /* Guitar Processors */ = {
			isa = PBXGroup;
			children = (
				C4146D311F3E46D9001AAE11 /* Rhino */,
			);
			path = "Guitar Processors";
			sourceTree = "<group>";
		};
		C4146D311F3E46D9001AAE11 /* Rhino */ = {
			isa = PBXGroup;
			children = (
				C4146D321F3E46D9001AAE11 /* AKRhinoGuitarProcessor.swift */,
				C4146D331F3E46D9001AAE11 /* AKRhinoGuitarProcessorAudioUnit.h */,
				C4146D341F3E46D9001AAE11 /* AKRhinoGuitarProcessorAudioUnit.mm */,
				C4146D351F3E46D9001AAE11 /* AKRhinoGuitarProcessorDSPKernel.hpp */,
			);
			path = Rhino;
			sourceTree = "<group>";
		};
		C4146D3F1F3E472A001AAE11 /* DynaRage Tube Compressor */ = {
			isa = PBXGroup;
			children = (
				C4146D401F3E472A001AAE11 /* AKDynaRageCompressor.swift */,
				C4146D411F3E472A001AAE11 /* AKDynaRageCompressorAudioUnit.h */,
				C4146D421F3E472A001AAE11 /* AKDynaRageCompressorAudioUnit.mm */,
				C4146D431F3E472A001AAE11 /* AKDynaRageCompressorDSPKernel.hpp */,
			);
			path = "DynaRage Tube Compressor";
			sourceTree = "<group>";
		};
		C4146D5B1F3E47F0001AAE11 /* Helpers */ = {
			isa = PBXGroup;
			children = (
				C4146D5C1F3E47F0001AAE11 /* Array.h */,
				C4146D5D1F3E47F0001AAE11 /* Array.hpp */,
				C4146D5E1F3E47F0001AAE11 /* CombFilter.cpp */,
				C4146D5F1F3E47F0001AAE11 /* CombFilter.h */,
				C4146D601F3E47F0001AAE11 /* Compressor.cpp */,
				C4146D611F3E47F0001AAE11 /* Compressor.h */,
				C4146D621F3E47F0001AAE11 /* def.h */,
				C4146D631F3E47F0001AAE11 /* Delay.cpp */,
				C4146D641F3E47F0001AAE11 /* Delay.h */,
				C4146D651F3E47F0001AAE11 /* DelayAPF.cpp */,
				C4146D661F3E47F0001AAE11 /* DelayAPF.h */,
				C4146D671F3E47F0001AAE11 /* DynArray.h */,
				C4146D681F3E47F0001AAE11 /* DynArray.hpp */,
				C4146D691F3E47F0001AAE11 /* Equalisator.cpp */,
				C4146D6A1F3E47F0001AAE11 /* Equalisator.h */,
				C4146D6B1F3E47F0001AAE11 /* FFTReal.h */,
				C4146D6C1F3E47F0001AAE11 /* FFTReal.hpp */,
				C4146D6D1F3E47F0001AAE11 /* FFTRealFixLen.h */,
				C4146D6E1F3E47F0001AAE11 /* FFTRealFixLen.hpp */,
				C4146D6F1F3E47F0001AAE11 /* FFTRealFixLenParam.h */,
				C4146D701F3E47F0001AAE11 /* FFTRealPassDirect.h */,
				C4146D711F3E47F0001AAE11 /* FFTRealPassDirect.hpp */,
				C4146D721F3E47F0001AAE11 /* FFTRealPassInverse.h */,
				C4146D731F3E47F0001AAE11 /* FFTRealPassInverse.hpp */,
				C4146D741F3E47F0001AAE11 /* FFTRealSelect.h */,
				C4146D751F3E47F0001AAE11 /* FFTRealSelect.hpp */,
				C4146D761F3E47F0001AAE11 /* FFTRealUseTrigo.h */,
				C4146D771F3E47F0001AAE11 /* FFTRealUseTrigo.hpp */,
				C4146D781F3E47F0001AAE11 /* Filter.cpp */,
				C4146D791F3E47F0001AAE11 /* Filter.h */,
				C4146D7A1F3E47F0001AAE11 /* LPFCombFilter.cpp */,
				C4146D7B1F3E47F0001AAE11 /* LPFCombFilter.h */,
				C4146D7C1F3E47F0001AAE11 /* OnePoleLPF.cpp */,
				C4146D7D1F3E47F0001AAE11 /* OnePoleLPF.h */,
				C4146D7E1F3E47F0001AAE11 /* OscSinCos.h */,
				C4146D7F1F3E47F0001AAE11 /* OscSinCos.hpp */,
				C4146D801F3E47F0001AAE11 /* pluginconstants.h */,
				C4146D811F3E47F0001AAE11 /* pluginobjects.cpp */,
				C4146D821F3E47F0001AAE11 /* RageProcessor.cpp */,
				C4146D831F3E47F0001AAE11 /* RageProcessor.h */,
			);
			path = Helpers;
			sourceTree = "<group>";
		};
		C42F36C21C0582E6000E937C = {
			isa = PBXGroup;
			children = (
				C45662B31D448D7400D26565 /* AudioKit */,
				C48B8EED1EB7031E00B1BC0E /* Dev.playground */,
				EAFECEBE1F4EBBFE00A2B046 /* AudioKitUI */,
				C42F36CD1C0582E6000E937C /* Products */,
				EAFECEDB1F4EBE6600A2B046 /* Frameworks */,
			);
			sourceTree = "<group>";
		};
		C42F36CD1C0582E6000E937C /* Products */ = {
			isa = PBXGroup;
			children = (
				C42F36CC1C0582E6000E937C /* AudioKit.framework */,
				C427B0281F1F0032002F2FA4 /* AudioKitTests.xctest */,
				EAFECEBD1F4EBBFE00A2B046 /* AudioKitUI.framework */,
			);
			name = Products;
			sourceTree = "<group>";
		};
		C452105A1E7D0832007C38FE /* Sporth Custom Ugens */ = {
			isa = PBXGroup;
			children = (
				C452105B1E7D0832007C38FE /* AKCustomUgen.swift */,
				C452105C1E7D0832007C38FE /* AKCustomUgenFunction.h */,
				C452105D1E7D0832007C38FE /* AKCustomUgenInfo.h */,
				C452105E1E7D0832007C38FE /* AKSporthStack+Internal.h */,
				C452105F1E7D0832007C38FE /* AKSporthStack.h */,
				C45210601E7D0832007C38FE /* AKSporthStack.mm */,
			);
			path = "Sporth Custom Ugens";
			sourceTree = "<group>";
		};
		C45662B31D448D7400D26565 /* AudioKit */ = {
			isa = PBXGroup;
			children = (
				C45662B41D448D7D00D26565 /* Internals */,
				C45664D51D448D7E00D26565 /* MIDI */,
				C45664EB1D448D7E00D26565 /* Nodes */,
				C456664E1D448D7E00D26565 /* Operations */,
				C45666911D448D7E00D26565 /* Taps */,
				C45666941D448D7E00D26565 /* User Interface */,
			);
			name = AudioKit;
			sourceTree = "<group>";
		};
		C45662B41D448D7D00D26565 /* Internals */ = {
			isa = PBXGroup;
			children = (
				C4BA6E851DD99794002254EB /* AKComponent.swift */,
				C45662B51D448D7D00D26565 /* AKDevice.swift */,
				C45662B61D448D7D00D26565 /* AKNodeRecorder.swift */,
				C45662B71D448D7D00D26565 /* AKNotifications.swift */,
				C43647801E9CB663009FBD85 /* AKPeriodicFunction.swift */,
				C42858EB1E90B5BE009B737D /* AKScheduledAction.swift */,
				C45662B81D448D7D00D26565 /* AKSettings.swift */,
				C45662B91D448D7D00D26565 /* AKTable.swift */,
				C45662C31D448D7D00D26565 /* AudioKit.h */,
				EAFECED61F4EBE1300A2B046 /* AudioKitUI.h */,
				C45662C41D448D7D00D26565 /* AudioKit.swift */,
				C45662C51D448D7D00D26565 /* AudioKitHelpers.swift */,
				C45662BB1D448D7D00D26565 /* Audio File */,
				B1C452E41F2A55AF001AD289 /* AudioUnit Host */,
				C45662C61D448D7D00D26565 /* CoreAudio */,
				C45662CD1D448D7D00D26565 /* EZAudio */,
				C4146D5B1F3E47F0001AAE11 /* Helpers */,
				C4A579B81EC1B7000072D48A /* Microphone Tracker */,
				C4D4C4DD1EB7175100134B39 /* Microtonality */,
				C45662EF1D448D7D00D26565 /* Soundpipe */,
				C45663741D448D7E00D26565 /* Sporth */,
				C452105A1E7D0832007C38FE /* Sporth Custom Ugens */,
				C45663EF1D448D7E00D26565 /* STK */,
				555857DF1F62184100C73F59 /* Synchronization */,
				C45664D01D448D7E00D26565 /* Testing */,
				558D807A1F4D2A3D001E7BC1 /* Utilities */,
			);
			name = Internals;
			path = ../Common/Internals;
			sourceTree = "<group>";
		};
		C45662BB1D448D7D00D26565 /* Audio File */ = {
			isa = PBXGroup;
			children = (
				C45662BC1D448D7D00D26565 /* AKAudioFile+ConvenienceInitializers.swift */,
				C45662BE1D448D7D00D26565 /* AKAudioFile+Peripherals.swift */,
				C45662BF1D448D7D00D26565 /* AKAudioFile+Processing.swift */,
				C45662C01D448D7D00D26565 /* AKAudioFile+ProcessingAsynchronously.swift */,
				C45662C11D448D7D00D26565 /* AKAudioFile+Utilities.swift */,
				C45662C21D448D7D00D26565 /* AKAudioFile.swift */,
			);
			path = "Audio File";
			sourceTree = "<group>";
		};
		C45662C61D448D7D00D26565 /* CoreAudio */ = {
			isa = PBXGroup;
			children = (
				A1FE779D1F64549E00A2E41C /* AKAudioEffect.h */,
				A1FE779E1F64549E00A2E41C /* AKAudioEffect.mm */,
				A1FE779F1F64549E00A2E41C /* AK4AudioUnitBase.h */,
				A1FE77A01F64549E00A2E41C /* AK4AudioUnitBase.mm */,
				C40101D21DED705B000C5765 /* AKAudioUnit.h */,
				C40101D31DED705B000C5765 /* AKAudioUnit.mm */,
				C4E3D21A1F4351340040190E /* AKBankAudioUnit.h */,
				C4E3D21B1F4351340040190E /* AKBankAudioUnit.mm */,
				C40C128B1F0898D200F4C7F1 /* AKBankDSPKernel.hpp */,
				C40C128D1F089A8B00F4C7F1 /* AKDSPKernel.hpp */,
				C45662C81D448D7D00D26565 /* BufferedAudioBus.hpp */,
				C45662C91D448D7D00D26565 /* CheckError.swift */,
				C45662CA1D448D7D00D26565 /* DSPKernel.hpp */,
				C45662CB1D448D7D00D26565 /* DSPKernel.mm */,
				C45662CC1D448D7D00D26565 /* ParameterRamper.hpp */,
				A10B8F9F1F64BE4A00668BED /* AK4DspBase.hpp */,
				A1B70ACA1F702E9E00AE43F8 /* AK4ParamRampBase.hpp */,
				A1B70ACC1F7038FE00AE43F8 /* AK4LinearParamRamp.hpp */,
			);
			path = CoreAudio;
			sourceTree = "<group>";
		};
		C45662CD1D448D7D00D26565 /* EZAudio */ = {
			isa = PBXGroup;
			children = (
				C45662CE1D448D7D00D26565 /* EZAudio.h */,
				C45662CF1D448D7D00D26565 /* EZAudio.m */,
				C45662D01D448D7D00D26565 /* EZAudioDevice.h */,
				C45662D11D448D7D00D26565 /* EZAudioDevice.m */,
				C45662D21D448D7D00D26565 /* EZAudioDisplayLink.h */,
				C45662D31D448D7D00D26565 /* EZAudioDisplayLink.m */,
				C45662D41D448D7D00D26565 /* EZAudioFFT.h */,
				C45662D51D448D7D00D26565 /* EZAudioFFT.m */,
				C45662D61D448D7D00D26565 /* EZAudioFile.h */,
				C45662D71D448D7D00D26565 /* EZAudioFile.m */,
				B1F47AB51DC5385500706A2F /* EZAudioFileMarker.h */,
				B1F47AB61DC5385500706A2F /* EZAudioFileMarker.m */,
				C45662D81D448D7D00D26565 /* EZAudioFloatConverter.h */,
				C45662D91D448D7D00D26565 /* EZAudioFloatConverter.m */,
				C45662DA1D448D7D00D26565 /* EZAudioFloatData.h */,
				C45662DB1D448D7D00D26565 /* EZAudioFloatData.m */,
				C45662DC1D448D7D00D26565 /* EZAudioPlayer.h */,
				C45662DD1D448D7D00D26565 /* EZAudioPlayer.m */,
				C45662DE1D448D7D00D26565 /* EZAudioPlot.h */,
				C45662DF1D448D7D00D26565 /* EZAudioPlot.m */,
				C45662E01D448D7D00D26565 /* EZAudioPlotGL.h */,
				C45662E11D448D7D00D26565 /* EZAudioPlotGL.m */,
				C45662E21D448D7D00D26565 /* EZAudioUtilities.h */,
				C45662E31D448D7D00D26565 /* EZAudioUtilities.m */,
				C45662E41D448D7D00D26565 /* EZMicrophone.h */,
				C45662E51D448D7D00D26565 /* EZMicrophone.m */,
				C45662E61D448D7D00D26565 /* EZOutput.h */,
				C45662E71D448D7D00D26565 /* EZOutput.m */,
				C45662E81D448D7D00D26565 /* EZPlot.h */,
				C45662E91D448D7D00D26565 /* EZPlot.m */,
				C45662EA1D448D7D00D26565 /* EZRecorder.h */,
				C45662EB1D448D7D00D26565 /* EZRecorder.m */,
			);
			path = EZAudio;
			sourceTree = "<group>";
		};
		C45662EF1D448D7D00D26565 /* Soundpipe */ = {
			isa = PBXGroup;
			children = (
				C46615241EEA31B90044A5FC /* external */,
				C45662F01D448D7D00D26565 /* lib */,
				C45663011D448D7D00D26565 /* modules */,
				C456636E1D448D7E00D26565 /* soundpipe.h */,
				C456636F1D448D7E00D26565 /* test */,
				C40C128C1F089A3B00F4C7F1 /* AKSoundPipeKernel.hpp */,
				A10B8F9D1F64BCD200668BED /* AK4DspSoundPipe.hpp */,
			);
			path = Soundpipe;
			sourceTree = "<group>";
		};
		C45662F01D448D7D00D26565 /* lib */ = {
			isa = PBXGroup;
			children = (
				C45662F11D448D7D00D26565 /* faust */,
				C45662F31D448D7D00D26565 /* fft */,
				C45662F51D448D7D00D26565 /* inih */,
				C45662F91D448D7D00D26565 /* kissfft */,
			);
			path = lib;
			sourceTree = "<group>";
		};
		C45662F11D448D7D00D26565 /* faust */ = {
			isa = PBXGroup;
			children = (
				C45662F21D448D7D00D26565 /* CUI.h */,
			);
			path = faust;
			sourceTree = "<group>";
		};
		C45662F31D448D7D00D26565 /* fft */ = {
			isa = PBXGroup;
			children = (
				C45662F41D448D7D00D26565 /* fft.c */,
			);
			path = fft;
			sourceTree = "<group>";
		};
		C45662F51D448D7D00D26565 /* inih */ = {
			isa = PBXGroup;
			children = (
				C45662F61D448D7D00D26565 /* ini.c */,
				C45662F71D448D7D00D26565 /* ini.h */,
				C45662F81D448D7D00D26565 /* LICENSE.txt */,
			);
			path = inih;
			sourceTree = "<group>";
		};
		C45662F91D448D7D00D26565 /* kissfft */ = {
			isa = PBXGroup;
			children = (
				C45662FA1D448D7D00D26565 /* _kiss_fft_guts.h */,
				C45662FB1D448D7D00D26565 /* COPYING */,
				C45662FC1D448D7D00D26565 /* kiss_fft.c */,
				C45662FD1D448D7D00D26565 /* kiss_fft.h */,
				C45662FE1D448D7D00D26565 /* kiss_fftr.c */,
				C45662FF1D448D7D00D26565 /* kiss_fftr.h */,
				C45663001D448D7D00D26565 /* README */,
			);
			path = kissfft;
			sourceTree = "<group>";
		};
		C45663011D448D7D00D26565 /* modules */ = {
			isa = PBXGroup;
			children = (
				C45663021D448D7D00D26565 /* adsr.c */,
				C45663031D448D7D00D26565 /* allpass.c */,
				C45663041D448D7D00D26565 /* atone.c */,
				C45663051D448D7D00D26565 /* autowah.c */,
				C45663061D448D7D00D26565 /* bal.c */,
				C45663071D448D7D00D26565 /* bar.c */,
				C45663081D448D7D00D26565 /* base.c */,
				C45663091D448D7D00D26565 /* biquad.c */,
				C456630A1D448D7D00D26565 /* biscale.c */,
				C456630B1D448D7D00D26565 /* bitcrush.c */,
				C456630C1D448D7D00D26565 /* blsaw.c */,
				C456630D1D448D7D00D26565 /* blsquare.c */,
				C456630E1D448D7D00D26565 /* bltriangle.c */,
				C4A107531E6967E70018848C /* brown.c */,
				C456630F1D448D7D00D26565 /* butbp.c */,
				C45663101D448D7D00D26565 /* butbr.c */,
				C45663111D448D7D00D26565 /* buthp.c */,
				C45663121D448D7D00D26565 /* butlp.c */,
				C45663131D448D7D00D26565 /* clip.c */,
				C43ABDE31E5BCC7E00165053 /* clock.c */,
				C45663141D448D7D00D26565 /* comb.c */,
				C45663151D448D7D00D26565 /* compressor.c */,
				C45663161D448D7D00D26565 /* conv.c */,
				C45663171D448D7D00D26565 /* count.c */,
				C45663181D448D7D00D26565 /* crossfade.c */,
				C45663191D448D7D00D26565 /* dcblock.c */,
				C456631A1D448D7D00D26565 /* delay.c */,
				C43ABDEB1E5BCCE300165053 /* diode.c */,
				C456631B1D448D7D00D26565 /* dist.c */,
				C456631C1D448D7D00D26565 /* dmetro.c */,
				C456631D1D448D7D00D26565 /* drip.c */,
				C456631E1D448D7D00D26565 /* dtrig.c */,
				C456631F1D448D7D00D26565 /* dust.c */,
				C45663201D448D7D00D26565 /* eqfil.c */,
				C45663211D448D7D00D26565 /* expon.c */,
				C45663221D448D7D00D26565 /* fftwrapper.c */,
				C45663231D448D7D00D26565 /* fof.c */,
				C45663241D448D7D00D26565 /* fofilt.c */,
				C45663251D448D7D00D26565 /* fog.c */,
				C45663261D448D7D00D26565 /* fold.c */,
				C45663271D448D7D00D26565 /* foo.c */,
				C45663281D448D7D00D26565 /* fosc.c */,
				C45663291D448D7D00D26565 /* ftbl.c */,
				C456632A1D448D7D00D26565 /* gbuzz.c */,
				C456632B1D448D7D00D26565 /* hilbert.c */,
				C456632C1D448D7D00D26565 /* in.c */,
				C4F8C81B1DCA8968001F38F2 /* incr.c */,
				C456632D1D448D7D00D26565 /* jcrev.c */,
				C456632E1D448D7D00D26565 /* jitter.c */,
				C456632F1D448D7D00D26565 /* line.c */,
				C45663301D448D7D00D26565 /* lpf18.c */,
				C45663311D448D7D00D26565 /* maygate.c */,
				C45663321D448D7D00D26565 /* metro.c */,
				C45663331D448D7D00D26565 /* mincer.c */,
				C45663341D448D7D00D26565 /* mode.c */,
				C45663351D448D7D00D26565 /* moogladder.c */,
				C45663361D448D7D00D26565 /* noise.c */,
				C42899A11D55496A00B941B5 /* nsmp.c */,
				C45663371D448D7D00D26565 /* osc.c */,
				C45663381D448D7D00D26565 /* oscmorph.c */,
				C45663391D448D7D00D26565 /* padsynth.c */,
				C456633A1D448D7D00D26565 /* pan2.c */,
				C456633B1D448D7D00D26565 /* panst.c */,
				C456633C1D448D7D00D26565 /* pareq.c */,
				C456633D1D448D7D00D26565 /* paulstretch.c */,
				C456633E1D448D7D00D26565 /* pdhalf.c */,
				C42899A31D55498500B941B5 /* peaklim.c */,
				C456633F1D448D7D00D26565 /* phaser.c */,
				C45663401D448D7D00D26565 /* phasor.c */,
				C45663411D448D7D00D26565 /* pinknoise.c */,
				C45663421D448D7D00D26565 /* pitchamdf.c */,
				C45663431D448D7D00D26565 /* pluck.c */,
				C45663441D448D7D00D26565 /* port.c */,
				C45663451D448D7D00D26565 /* posc3.c */,
				C45663461D448D7D00D26565 /* progress.c */,
				C45663471D448D7D00D26565 /* prop.c */,
				C45663481D448D7D00D26565 /* pshift.c */,
				C45663491D448D7D00D26565 /* ptrack.c */,
				C456634A1D448D7D00D26565 /* randh.c */,
				C456634B1D448D7D00D26565 /* randi.c */,
				C456634C1D448D7D00D26565 /* randmt.c */,
				C456634D1D448D7D00D26565 /* random.c */,
				C456634E1D448D7D00D26565 /* reson.c */,
				C456634F1D448D7D00D26565 /* reverse.c */,
				C45663501D448D7D00D26565 /* revsc.c */,
				C45663511D448D7D00D26565 /* rms.c */,
				C45663521D448D7D00D26565 /* rpt.c */,
				C47048241E7A6A8800D9906F /* rspline.c */,
				C45663531D448D7D00D26565 /* samphold.c */,
				C43ABDE51E5BCC8900165053 /* saturator.c */,
				C45663541D448D7D00D26565 /* scale.c */,
				C4F8C8171DCA8959001F38F2 /* scrambler.c */,
				C45663551D448D7D00D26565 /* sdelay.c */,
				C4F8C8181DCA8959001F38F2 /* slice.c */,
				C45789721D50125F00F28F67 /* smoothdelay.c */,
				C45663561D448D7D00D26565 /* streson.c */,
				C45663571D448D7D00D26565 /* switch.c */,
				C45663581D448D7D00D26565 /* tabread.c */,
				C45663591D448D7D00D26565 /* tadsr.c */,
				C456635A1D448D7D00D26565 /* tblrec.c */,
				C456635B1D448D7D00D26565 /* tbvcf.c */,
				C456635C1D448D7D00D26565 /* tdiv.c */,
				C456635D1D448D7D00D26565 /* tenv.c */,
				C456635E1D448D7D00D26565 /* tenv2.c */,
				C456635F1D448D7D00D26565 /* tenvx.c */,
				C45663601D448D7D00D26565 /* tevent.c */,
				C428999F1D55488900B941B5 /* tgate.c */,
				C45663611D448D7E00D26565 /* thresh.c */,
				C45663621D448D7E00D26565 /* timer.c */,
				C45663631D448D7E00D26565 /* tin.c */,
				C45663641D448D7E00D26565 /* tone.c */,
				C45663651D448D7E00D26565 /* trand.c */,
				C45663671D448D7E00D26565 /* tseg.c */,
				C45663681D448D7E00D26565 /* tseq.c */,
				C45663691D448D7E00D26565 /* vdelay.c */,
				C466150E1EEA18F10044A5FC /* voc.c */,
				C456636B1D448D7E00D26565 /* waveset.c */,
				C456636C1D448D7E00D26565 /* wpkorg35.c */,
				C456636D1D448D7E00D26565 /* zitarev.c */,
			);
			path = modules;
			sourceTree = "<group>";
		};
		C456636F1D448D7E00D26565 /* test */ = {
			isa = PBXGroup;
			children = (
				C45663701D448D7E00D26565 /* md5.c */,
				C45663711D448D7E00D26565 /* md5.h */,
				C45663721D448D7E00D26565 /* test.c */,
				C45663731D448D7E00D26565 /* test.h */,
			);
			path = test;
			sourceTree = "<group>";
		};
		C45663741D448D7E00D26565 /* Sporth */ = {
			isa = PBXGroup;
			children = (
				C43ABDE91E5BCCC100165053 /* ftmap.c */,
				C45663751D448D7E00D26565 /* func.c */,
				C45663761D448D7E00D26565 /* h */,
				C456637A1D448D7E00D26565 /* hash.c */,
				C456637B1D448D7E00D26565 /* parse.c */,
				C456637C1D448D7E00D26565 /* plumber.c */,
				C456637D1D448D7E00D26565 /* sporth.c */,
				C456637E1D448D7E00D26565 /* stack.c */,
				C456637F1D448D7E00D26565 /* ugens */,
			);
			path = Sporth;
			sourceTree = "<group>";
		};
		C45663761D448D7E00D26565 /* h */ = {
			isa = PBXGroup;
			children = (
				C45663771D448D7E00D26565 /* plumber.h */,
				C45663781D448D7E00D26565 /* sporth.h */,
				C45663791D448D7E00D26565 /* ugens.h */,
			);
			path = h;
			sourceTree = "<group>";
		};
		C456637F1D448D7E00D26565 /* ugens */ = {
			isa = PBXGroup;
			children = (
				C4F8C9391DCA9255001F38F2 /* adsr.c */,
				C4F8C93A1DCA9255001F38F2 /* allpass.c */,
				C4F8C93C1DCA9255001F38F2 /* atone.c */,
				C4F8C93D1DCA9255001F38F2 /* autowah.c */,
				C4F8C93E1DCA9255001F38F2 /* bal.c */,
				C4F8C93F1DCA9255001F38F2 /* basic.c */,
				C4F8C9401DCA9255001F38F2 /* biscale.c */,
				C4F8C9411DCA9255001F38F2 /* bitcrush.c */,
				C4F8C9421DCA9255001F38F2 /* bitwise.c */,
				C4F8C9431DCA9255001F38F2 /* blsaw.c */,
				C4F8C9441DCA9255001F38F2 /* blsquare.c */,
				C4F8C9451DCA9255001F38F2 /* bltriangle.c */,
				C4F8C9461DCA9255001F38F2 /* bpm.c */,
				C4A107551E696C4F0018848C /* brown.c */,
				C4F8C9471DCA9255001F38F2 /* butbp.c */,
				C4F8C9481DCA9255001F38F2 /* butbr.c */,
				C4F8C9491DCA9255001F38F2 /* buthp.c */,
				C4F8C94A1DCA9255001F38F2 /* butlp.c */,
				C43ABDDD1E5BCC4C00165053 /* changed.c */,
				C4F8C94B1DCA9255001F38F2 /* clip.c */,
				C43ABDDF1E5BCC5300165053 /* clock.c */,
				C4F8C94C1DCA9255001F38F2 /* comb.c */,
				C4F8C94D1DCA9255001F38F2 /* conv.c */,
				C4F8C94E1DCA9255001F38F2 /* count.c */,
				C4F8C94F1DCA9255001F38F2 /* crossfade.c */,
				C4F8C9501DCA9255001F38F2 /* dcblock.c */,
				C4F8C9511DCA9255001F38F2 /* delay.c */,
				C43ABDE11E5BCC6000165053 /* diode.c */,
				C4F8C9521DCA9255001F38F2 /* dist.c */,
				C4F8C9531DCA9255001F38F2 /* dmetro.c */,
				C4F8C9541DCA9255001F38F2 /* drip.c */,
				C4F8C9551DCA9255001F38F2 /* dtrig.c */,
				C4F8C9561DCA9255001F38F2 /* dust.c */,
				C4F8C9571DCA9255001F38F2 /* eqfil.c */,
				C4F8C9581DCA9255001F38F2 /* eval.c */,
				C4F8C9591DCA9255001F38F2 /* expon.c */,
				C4F8C95A1DCA9255001F38F2 /* f.c */,
				C4F8C95B1DCA9255001F38F2 /* fm.c */,
				C4F8C95C1DCA9255001F38F2 /* fof.c */,
				C4F8C95D1DCA9255001F38F2 /* fog.c */,
				C4F8C95E1DCA9255001F38F2 /* fosc.c */,
				C4F8C95F1DCA9255001F38F2 /* ftsum.c */,
				C4F8C9601DCA9255001F38F2 /* gbuzz.c */,
				C4F8C9611DCA9255001F38F2 /* gen_composite.c */,
				C486B3371DFE2A65009A25C4 /* gen_eval.c */,
				C4F8C9621DCA9255001F38F2 /* gen_file.c */,
				C4F8C9631DCA9255001F38F2 /* gen_line.c */,
				C4F8C9641DCA9255001F38F2 /* gen_padsynth.c */,
				C4F8C9651DCA9255001F38F2 /* gen_rand.c */,
				C4F8C9661DCA9255001F38F2 /* gen_sine.c */,
				C4F8C9671DCA9255001F38F2 /* gen_sinesum.c */,
				C4F8C9681DCA9255001F38F2 /* gen_sporth.c */,
				C4F8C9691DCA9255001F38F2 /* gen_vals.c */,
				C4F8C96A1DCA9255001F38F2 /* hilbert.c */,
				C4F8C96B1DCA9255001F38F2 /* in.c */,
				C4F8C96C1DCA9255001F38F2 /* incr.c */,
				C4F8C96D1DCA9255001F38F2 /* jcrev.c */,
				C4F8C96E1DCA9255001F38F2 /* jitter.c */,
				C4F8C96F1DCA9255001F38F2 /* line.c */,
				C4F8C9701DCA9255001F38F2 /* load.c */,
				C4F8C9711DCA9255001F38F2 /* loadfile.c */,
				C4F8C9731DCA9255001F38F2 /* lpf18.c */,
				C4F8C9741DCA9255001F38F2 /* mark.c */,
				C4F8C9751DCA9255001F38F2 /* maygate.c */,
				C4F8C9761DCA9255001F38F2 /* maytrig.c */,
				C4F8C9771DCA9255001F38F2 /* metro.c */,
				C4F8C9781DCA9255001F38F2 /* mincer.c */,
				C4F8C9791DCA9255001F38F2 /* mode.c */,
				C4F8C97A1DCA9255001F38F2 /* moogladder.c */,
				C4F8C97B1DCA9255001F38F2 /* noise.c */,
				C4F8C97C1DCA9255001F38F2 /* nsmp.c */,
				C4F8C97D1DCA9255001F38F2 /* osc.c */,
				C4F8C97E1DCA9255001F38F2 /* oscmorph.c */,
				C4F8C97F1DCA9255001F38F2 /* p.c */,
				C4F8C9801DCA9255001F38F2 /* pan.c */,
				C4F8C9811DCA9255001F38F2 /* pareq.c */,
				C4F8C9821DCA9255001F38F2 /* paulstretch.c */,
				C4F8C9831DCA9255001F38F2 /* pdhalf.c */,
				C4F8C9841DCA9255001F38F2 /* peaklim.c */,
				C4F8C9851DCA9255001F38F2 /* phaser.c */,
				C4F8C9861DCA9255001F38F2 /* phasor.c */,
				C4F8C9871DCA9255001F38F2 /* pinknoise.c */,
				C4F8C9881DCA9255001F38F2 /* pluck.c */,
				C4F8C9891DCA9255001F38F2 /* port.c */,
				C4F8C98A1DCA9255001F38F2 /* posc3.c */,
				C4F8C98B1DCA9255001F38F2 /* print.c */,
				C4F8C98C1DCA9255001F38F2 /* prop.c */,
				C4F8C98D1DCA9255001F38F2 /* pshift.c */,
				C4F8C98E1DCA9255001F38F2 /* ptrack.c */,
				C4F8C98F1DCA9255001F38F2 /* rand.c */,
				C4F8C9901DCA9255001F38F2 /* randh.c */,
				C4F8C9911DCA9255001F38F2 /* randi.c */,
				C4F8C9921DCA9255001F38F2 /* ref.c */,
				C4F8C9931DCA9255001F38F2 /* render.c */,
				C4F8C9941DCA9255001F38F2 /* reson.c */,
				C4F8C9951DCA9255001F38F2 /* reverse.c */,
				C4F8C9961DCA9255001F38F2 /* revsc.c */,
				C4F8C9971DCA9255001F38F2 /* rms.c */,
				C4F8C9981DCA9255001F38F2 /* rpt.c */,
				C47048221E7A6A6B00D9906F /* rspline.c */,
				C4F8C9991DCA9255001F38F2 /* samphold.c */,
				C43ABDE71E5BCC9D00165053 /* saturator.c */,
				C4F8C99A1DCA9255001F38F2 /* say.c */,
				C4F8C99B1DCA9255001F38F2 /* scale.c */,
				C4F8C99C1DCA9255001F38F2 /* scrambler.c */,
				C4F8C99D1DCA9255001F38F2 /* sdelay.c */,
				C4F8C99E1DCA9255001F38F2 /* slice.c */,
				C4F8C99F1DCA9255001F38F2 /* slist.c */,
				C4F8C9A01DCA9255001F38F2 /* smoothdelay.c */,
				C4F8C9A11DCA9255001F38F2 /* srand.c */,
				C4F8C9A21DCA9255001F38F2 /* streson.c */,
				C4F8C9A31DCA9255001F38F2 /* switch.c */,
				C4F8C9A41DCA9255001F38F2 /* t.c */,
				C4F8C9A51DCA9255001F38F2 /* tabread.c */,
				C4F8C9A61DCA9255001F38F2 /* tadsr.c */,
				C4F8C9A71DCA9255001F38F2 /* tblrec.c */,
				C4F8C9A81DCA9255001F38F2 /* tdiv.c */,
				C4F8C9A91DCA9255001F38F2 /* tenv.c */,
				C4F8C9AA1DCA9255001F38F2 /* tenv2.c */,
				C4F8C9AB1DCA9255001F38F2 /* tenvx.c */,
				C4F8C9AC1DCA9255001F38F2 /* tgate.c */,
				C4F8C9AD1DCA9255001F38F2 /* thresh.c */,
				C4F8C9AE1DCA9255001F38F2 /* tick.c */,
				C4F8C9AF1DCA9255001F38F2 /* timer.c */,
				C4F8C9B01DCA9255001F38F2 /* tin.c */,
				C4F8C9B11DCA9255001F38F2 /* tog.c */,
				C4F8C9B21DCA9255001F38F2 /* tone.c */,
				C4F8C9B31DCA9255001F38F2 /* tphasor.c */,
				C4F8C9B41DCA9255001F38F2 /* trand.c */,
				C4F8C9B51DCA9255001F38F2 /* tseg.c */,
				C4F8C9B61DCA9255001F38F2 /* tseq.c */,
				C4F8C9B71DCA9255001F38F2 /* v.c */,
				C4F8C9B81DCA9255001F38F2 /* vdelay.c */,
				C46615101EEA1C740044A5FC /* voc.c */,
				C4F8C9B91DCA9255001F38F2 /* waveset.c */,
				C4F8C9BA1DCA9255001F38F2 /* wpkorg35.c */,
				C4F8C9BB1DCA9255001F38F2 /* writecode.c */,
				C4F8C9BC1DCA9255001F38F2 /* zeros.c */,
				C4F8C9BD1DCA9255001F38F2 /* zitarev.c */,
			);
			path = ugens;
			sourceTree = "<group>";
		};
		C45663EF1D448D7E00D26565 /* STK */ = {
			isa = PBXGroup;
			children = (
				4871D45E1DD912F20046A768 /* OneZero.cpp */,
				4871D45A1DD912B20046A768 /* Envelope.cpp */,
				4871D4501DD911C00046A768 /* Clarinet.cpp */,
				C45663F01D448D7E00D26565 /* ADSR.cpp */,
				C45663FF1D448D7E00D26565 /* DelayA.cpp */,
				C45664001D448D7E00D26565 /* DelayL.cpp */,
				C47047E21E78FC6E00D9906F /* FileLoop.cpp */,
				C45664051D448D7E00D26565 /* FileRead.cpp */,
				C45664071D448D7E00D26565 /* FileWvIn.cpp */,
				C45664091D448D7E00D26565 /* Fir.cpp */,
				C456640A1D448D7E00D26565 /* Flute.cpp */,
				C47047DE1E78FC3500D9906F /* FM.cpp */,
				C45664131D448D7E00D26565 /* include */,
				C456647F1D448D7E00D26565 /* Mandolin.cpp */,
				C45664871D448D7E00D26565 /* Noise.cpp */,
				C45664891D448D7E00D26565 /* OnePole.cpp */,
				C456648F1D448D7E00D26565 /* PoleZero.cpp */,
				C45664911D448D7E00D26565 /* rawwaves */,
				C47047CB1E78FB3B00D9906F /* Rhodey.cpp */,
				C47047CD1E78FB4500D9906F /* Shakers.cpp */,
				C45664C11D448D7E00D26565 /* SineWave.cpp */,
				C45664C71D448D7E00D26565 /* Stk.cpp */,
				C47047CF1E78FB4C00D9906F /* TubeBell.cpp */,
				C45664C91D448D7E00D26565 /* Twang.cpp */,
				C47047D81E78FBEA00D9906F /* TwoZero.cpp */,
			);
			path = STK;
			sourceTree = "<group>";
		};
		C45664131D448D7E00D26565 /* include */ = {
			isa = PBXGroup;
			children = (
				4871D45C1DD912E70046A768 /* OneZero.h */,
				4871D4581DD912AA0046A768 /* Envelope.h */,
				4871D44C1DD911A80046A768 /* Clarinet.h */,
				C45664141D448D7E00D26565 /* ADSR.h */,
				C45664251D448D7E00D26565 /* DelayA.h */,
				C45664261D448D7E00D26565 /* DelayL.h */,
				C47047E01E78FC5E00D9906F /* FileLoop.h */,
				C456642D1D448D7E00D26565 /* FileRead.h */,
				C456642F1D448D7E00D26565 /* FileWvIn.h */,
				C45664321D448D7E00D26565 /* Fir.h */,
				C45664331D448D7E00D26565 /* Flute.h */,
				C47047DC1E78FC2B00D9906F /* FM.h */,
				C45664461D448D7E00D26565 /* Mandolin.h */,
				C456644F1D448D7E00D26565 /* Noise.h */,
				C45664511D448D7E00D26565 /* OnePole.h */,
				C45664571D448D7E00D26565 /* PoleZero.h */,
				C47047D51E78FB7A00D9906F /* Rhodey.h */,
				C47047D31E78FB7000D9906F /* Shakers.h */,
				C45664641D448D7E00D26565 /* SineWave.h */,
				C45664681D448D7E00D26565 /* SKINImsg.h */,
				C456646E1D448D7E00D26565 /* Stk.h */,
				C47047D11E78FB6200D9906F /* TubeBell.h */,
				C45664721D448D7E00D26565 /* Twang.h */,
				C47047DA1E78FC0200D9906F /* TwoZero.h */,
			);
			path = include;
			sourceTree = "<group>";
		};
		C45664911D448D7E00D26565 /* rawwaves */ = {
			isa = PBXGroup;
			children = (
				C47047D71E78FB9B00D9906F /* fwavblnk.raw */,
				C456649F1D448D7E00D26565 /* mand1.raw */,
				C45664A01D448D7E00D26565 /* mand10.raw */,
				C45664A11D448D7E00D26565 /* mand11.raw */,
				C45664A21D448D7E00D26565 /* mand12.raw */,
				C45664A31D448D7E00D26565 /* mand2.raw */,
				C45664A41D448D7E00D26565 /* mand3.raw */,
				C45664A51D448D7E00D26565 /* mand4.raw */,
				C45664A61D448D7E00D26565 /* mand5.raw */,
				C45664A71D448D7E00D26565 /* mand6.raw */,
				C45664A81D448D7E00D26565 /* mand7.raw */,
				C45664A91D448D7E00D26565 /* mand8.raw */,
				C45664AA1D448D7E00D26565 /* mand9.raw */,
				C45664AB1D448D7E00D26565 /* mandpluk.raw */,
				C47047CA1E78FB2600D9906F /* sinewave.raw */,
			);
			path = rawwaves;
			sourceTree = "<group>";
		};
		C45664D01D448D7E00D26565 /* Testing */ = {
			isa = PBXGroup;
			children = (
				C45664D11D448D7E00D26565 /* AKTester.swift */,
				C45664D21D448D7E00D26565 /* AKTesterAudioUnit.h */,
				C45664D31D448D7E00D26565 /* AKTesterAudioUnit.mm */,
				C45664D41D448D7E00D26565 /* AKTesterDSPKernel.hpp */,
			);
			path = Testing;
			sourceTree = "<group>";
		};
		C45664D51D448D7E00D26565 /* MIDI */ = {
			isa = PBXGroup;
			children = (
				C45664D61D448D7E00D26565 /* AKCallbackInstrument.swift */,
				C45664D71D448D7E00D26565 /* AKMIDI+ReceivingMIDI.swift */,
				C45664D81D448D7E00D26565 /* AKMIDI+SendingMIDI.swift */,
				C45664D91D448D7E00D26565 /* AKMIDI.swift */,
				C4FE68861EC2AD74000B09B2 /* AKMIDIEndpointInfo.swift */,
				C45664DA1D448D7E00D26565 /* AKMIDIEvent.swift */,
				C45664DB1D448D7E00D26565 /* AKMIDIInstrument.swift */,
				C45664DC1D448D7E00D26565 /* AKMIDIListener.swift */,
				C45664DD1D448D7E00D26565 /* AKMIDINode.swift */,
				C429F6B71F24053500601D47 /* AKMIDIPlayer.swift */,
				C45664DE1D448D7E00D26565 /* AKMIDISampler.swift */,
				075C6EC41F0D6C7C0075027C /* AKMIDITransformer.swift */,
				C45664DF1D448D7E00D26565 /* Enums */,
				C45664E31D448D7E00D26565 /* Packets */,
				C45664E71D448D7E00D26565 /* Sequencer */,
			);
			name = MIDI;
			path = ../Common/MIDI;
			sourceTree = "<group>";
		};
		C45664DF1D448D7E00D26565 /* Enums */ = {
			isa = PBXGroup;
			children = (
				C45664E01D448D7E00D26565 /* AKMIDIControl.swift */,
				C45664E11D448D7E00D26565 /* AKMIDIStatus.swift */,
				C45664E21D448D7E00D26565 /* AKMIDISystemCommand.swift */,
			);
			path = Enums;
			sourceTree = "<group>";
		};
		C45664E31D448D7E00D26565 /* Packets */ = {
			isa = PBXGroup;
			children = (
				C45664E41D448D7E00D26565 /* MIDIPacket+SequenceType.swift */,
				C45664E51D448D7E00D26565 /* MIDIPacketList+SequenceType.swift */,
			);
			path = Packets;
			sourceTree = "<group>";
		};
		C45664E71D448D7E00D26565 /* Sequencer */ = {
			isa = PBXGroup;
			children = (
				C45664E81D448D7E00D26565 /* AKDuration.swift */,
				C45664E91D448D7E00D26565 /* AKMusicTrack.swift */,
				C4C378FE1F0C55640085F876 /* AKSequencer.swift */,
			);
			path = Sequencer;
			sourceTree = "<group>";
		};
		C45664EB1D448D7E00D26565 /* Nodes */ = {
			isa = PBXGroup;
			children = (
				C45664EC1D448D7E00D26565 /* AKNode.swift */,
				552FBD441F3F731200C02C08 /* AKConnection.swift */,
				C45664ED1D448D7E00D26565 /* Analysis */,
				C45664F81D448D7E00D26565 /* Effects */,
				C45665C71D448D7E00D26565 /* Generators */,
				C45666291D448D7E00D26565 /* Input */,
				C456662B1D448D7E00D26565 /* Mixing */,
				C456663F1D448D7E00D26565 /* Playback */,
				552CD48C1F3BBA1B005762E9 /* Offline */,
			);
			name = Nodes;
			path = ../Common/Nodes;
			sourceTree = "<group>";
		};
		C45664ED1D448D7E00D26565 /* Analysis */ = {
			isa = PBXGroup;
			children = (
				C45664EE1D448D7E00D26565 /* Amplitude Tracker */,
				C45664F31D448D7E00D26565 /* Frequency Tracker */,
			);
			path = Analysis;
			sourceTree = "<group>";
		};
		C45664EE1D448D7E00D26565 /* Amplitude Tracker */ = {
			isa = PBXGroup;
			children = (
				C45664EF1D448D7E00D26565 /* AKAmplitudeTracker.swift */,
				C45664F01D448D7E00D26565 /* AKAmplitudeTrackerAudioUnit.h */,
				C45664F11D448D7E00D26565 /* AKAmplitudeTrackerAudioUnit.mm */,
				C45664F21D448D7E00D26565 /* AKAmplitudeTrackerDSPKernel.hpp */,
			);
			path = "Amplitude Tracker";
			sourceTree = "<group>";
		};
		C45664F31D448D7E00D26565 /* Frequency Tracker */ = {
			isa = PBXGroup;
			children = (
				C45664F41D448D7E00D26565 /* AKFrequencyTracker.swift */,
				C45664F51D448D7E00D26565 /* AKFrequencyTrackerAudioUnit.h */,
				C45664F61D448D7E00D26565 /* AKFrequencyTrackerAudioUnit.mm */,
				C45664F71D448D7E00D26565 /* AKFrequencyTrackerDSPKernel.hpp */,
			);
			path = "Frequency Tracker";
			sourceTree = "<group>";
		};
		C45664F81D448D7E00D26565 /* Effects */ = {
			isa = PBXGroup;
			children = (
				C45664F91D448D7E00D26565 /* AudioKit Operation-Based Effect */,
				C45664FE1D448D7E00D26565 /* Delay */,
				C45665071D448D7E00D26565 /* Distortion */,
				C456651E1D448D7E00D26565 /* Dynamics */,
				C45665271D448D7E00D26565 /* Envelopes */,
				C45665321D448D7E00D26565 /* Filters */,
				C4146D301F3E46D9001AAE11 /* Guitar Processors */,
				C45F626E1E8EE4FC00F82CD4 /* Phaser */,
				C456659F1D448D7E00D26565 /* Pitch Shifter */,
				C45665A41D448D7E00D26565 /* Reverb */,
			);
			path = Effects;
			sourceTree = "<group>";
		};
		C45664F91D448D7E00D26565 /* AudioKit Operation-Based Effect */ = {
			isa = PBXGroup;
			children = (
				C45664FA1D448D7E00D26565 /* AKOperationEffect.swift */,
				C45664FB1D448D7E00D26565 /* AKOperationEffectAudioUnit.h */,
				C45664FC1D448D7E00D26565 /* AKOperationEffectAudioUnit.mm */,
				C45664FD1D448D7E00D26565 /* AKOperationEffectDSPKernel.hpp */,
			);
			path = "AudioKit Operation-Based Effect";
			sourceTree = "<group>";
		};
		C45664FE1D448D7E00D26565 /* Delay */ = {
			isa = PBXGroup;
			children = (
				C45664FF1D448D7E00D26565 /* Simple Delay */,
				C45665021D448D7E00D26565 /* Variable Delay */,
			);
			path = Delay;
			sourceTree = "<group>";
		};
		C45664FF1D448D7E00D26565 /* Simple Delay */ = {
			isa = PBXGroup;
			children = (
				C45665001D448D7E00D26565 /* AKDelay.swift */,
				C45665011D448D7E00D26565 /* AKDelayPresets.swift */,
			);
			path = "Simple Delay";
			sourceTree = "<group>";
		};
		C45665021D448D7E00D26565 /* Variable Delay */ = {
			isa = PBXGroup;
			children = (
				C45665031D448D7E00D26565 /* AKVariableDelay.swift */,
				C45665041D448D7E00D26565 /* AKVariableDelayAudioUnit.h */,
				C45665051D448D7E00D26565 /* AKVariableDelayAudioUnit.mm */,
				C45665061D448D7E00D26565 /* AKVariableDelayDSPKernel.hpp */,
			);
			path = "Variable Delay";
			sourceTree = "<group>";
		};
		C45665071D448D7E00D26565 /* Distortion */ = {
			isa = PBXGroup;
			children = (
				C45665081D448D7E00D26565 /* Bit Crusher */,
				C456650D1D448D7E00D26565 /* Clipper */,
				C45665121D448D7E00D26565 /* Complex Distortion */,
				C45665151D448D7E00D26565 /* Decimator */,
				C45665171D448D7E00D26565 /* Ring Modulator */,
				C45665191D448D7E00D26565 /* Tanh Distortion */,
			);
			path = Distortion;
			sourceTree = "<group>";
		};
		C45665081D448D7E00D26565 /* Bit Crusher */ = {
			isa = PBXGroup;
			children = (
				C45665091D448D7E00D26565 /* AKBitCrusher.swift */,
				C456650A1D448D7E00D26565 /* AKBitCrusherAudioUnit.h */,
				C456650B1D448D7E00D26565 /* AKBitCrusherAudioUnit.mm */,
				C456650C1D448D7E00D26565 /* AKBitCrusherDSPKernel.hpp */,
			);
			path = "Bit Crusher";
			sourceTree = "<group>";
		};
		C456650D1D448D7E00D26565 /* Clipper */ = {
			isa = PBXGroup;
			children = (
				C456650E1D448D7E00D26565 /* AKClipper.swift */,
				C456650F1D448D7E00D26565 /* AKClipperAudioUnit.h */,
				C45665101D448D7E00D26565 /* AKClipperAudioUnit.mm */,
				C45665111D448D7E00D26565 /* AKClipperDSPKernel.hpp */,
			);
			path = Clipper;
			sourceTree = "<group>";
		};
		C45665121D448D7E00D26565 /* Complex Distortion */ = {
			isa = PBXGroup;
			children = (
				C45665131D448D7E00D26565 /* AKDistortion.swift */,
				C45665141D448D7E00D26565 /* AKDistortionPresets.swift */,
			);
			path = "Complex Distortion";
			sourceTree = "<group>";
		};
		C45665151D448D7E00D26565 /* Decimator */ = {
			isa = PBXGroup;
			children = (
				C45665161D448D7E00D26565 /* AKDecimator.swift */,
			);
			path = Decimator;
			sourceTree = "<group>";
		};
		C45665171D448D7E00D26565 /* Ring Modulator */ = {
			isa = PBXGroup;
			children = (
				C45665181D448D7E00D26565 /* AKRingModulator.swift */,
			);
			path = "Ring Modulator";
			sourceTree = "<group>";
		};
		C45665191D448D7E00D26565 /* Tanh Distortion */ = {
			isa = PBXGroup;
			children = (
				C456651A1D448D7E00D26565 /* AKTanhDistortion.swift */,
				C456651B1D448D7E00D26565 /* AKTanhDistortionAudioUnit.h */,
				C456651C1D448D7E00D26565 /* AKTanhDistortionAudioUnit.mm */,
				C456651D1D448D7E00D26565 /* AKTanhDistortionDSPKernel.hpp */,
			);
			path = "Tanh Distortion";
			sourceTree = "<group>";
		};
		C456651E1D448D7E00D26565 /* Dynamics */ = {
			isa = PBXGroup;
			children = (
				C456651F1D448D7E00D26565 /* Compressor */,
				C45665211D448D7E00D26565 /* Dynamics Processor */,
				C45F62771E8F25F900F82CD4 /* Dynamic Range Compressor */,
				C4146D3F1F3E472A001AAE11 /* DynaRage Tube Compressor */,
				C45665231D448D7E00D26565 /* Expander */,
				C45665251D448D7E00D26565 /* Peak Limiter */,
			);
			path = Dynamics;
			sourceTree = "<group>";
		};
		C456651F1D448D7E00D26565 /* Compressor */ = {
			isa = PBXGroup;
			children = (
				C45665201D448D7E00D26565 /* AKCompressor.swift */,
			);
			path = Compressor;
			sourceTree = "<group>";
		};
		C45665211D448D7E00D26565 /* Dynamics Processor */ = {
			isa = PBXGroup;
			children = (
				C45665221D448D7E00D26565 /* AKDynamicsProcessor.swift */,
			);
			path = "Dynamics Processor";
			sourceTree = "<group>";
		};
		C45665231D448D7E00D26565 /* Expander */ = {
			isa = PBXGroup;
			children = (
				C45665241D448D7E00D26565 /* AKExpander.swift */,
			);
			path = Expander;
			sourceTree = "<group>";
		};
		C45665251D448D7E00D26565 /* Peak Limiter */ = {
			isa = PBXGroup;
			children = (
				C45665261D448D7E00D26565 /* AKPeakLimiter.swift */,
			);
			path = "Peak Limiter";
			sourceTree = "<group>";
		};
		C45665271D448D7E00D26565 /* Envelopes */ = {
			isa = PBXGroup;
			children = (
				C45665281D448D7E00D26565 /* Amplitude Envelope */,
				C456652D1D448D7E00D26565 /* Tremolo */,
			);
			path = Envelopes;
			sourceTree = "<group>";
		};
		C45665281D448D7E00D26565 /* Amplitude Envelope */ = {
			isa = PBXGroup;
			children = (
				C45665291D448D7E00D26565 /* AKAmplitudeEnvelope.swift */,
				C456652A1D448D7E00D26565 /* AKAmplitudeEnvelopeAudioUnit.h */,
				C456652B1D448D7E00D26565 /* AKAmplitudeEnvelopeAudioUnit.mm */,
				C456652C1D448D7E00D26565 /* AKAmplitudeEnvelopeDSPKernel.hpp */,
			);
			path = "Amplitude Envelope";
			sourceTree = "<group>";
		};
		C456652D1D448D7E00D26565 /* Tremolo */ = {
			isa = PBXGroup;
			children = (
				C456652E1D448D7E00D26565 /* AKTremolo.swift */,
				C456652F1D448D7E00D26565 /* AKTremoloAudioUnit.h */,
				C45665301D448D7E00D26565 /* AKTremoloAudioUnit.mm */,
				C45665311D448D7E00D26565 /* AKTremoloDSPKernel.hpp */,
			);
			path = Tremolo;
			sourceTree = "<group>";
		};
		C45665321D448D7E00D26565 /* Filters */ = {
			isa = PBXGroup;
			children = (
				C45665331D448D7E00D26565 /* Auto Wah */,
				C45665381D448D7E00D26565 /* Band Pass Butterworth Filter */,
				C456653F1D448D7E00D26565 /* Band Reject Butterworth Filter */,
				C45665441D448D7E00D26565 /* DC Block */,
				C45665491D448D7E00D26565 /* Equalizer Filter */,
				C456654E1D448D7E00D26565 /* Formant Filter */,
				C45665531D448D7E00D26565 /* High Pass Butterworth Filter */,
				C45665581D448D7E00D26565 /* High Pass Filter */,
				C456655A1D448D7E00D26565 /* High Shelf Filter */,
				C456655C1D448D7E00D26565 /* High Shelf Parametric Equalizer Filter */,
				C49A0A3D1D543B34007D8ADB /* Korg Low Pass Filter */,
				C45665611D448D7E00D26565 /* Low Pass Butterworth Filter */,
				C45665661D448D7E00D26565 /* Low Pass Filter */,
				C45665681D448D7E00D26565 /* Low Shelf Filter */,
				C456656A1D448D7E00D26565 /* Low Shelf Parametric Equalizer Filter */,
				C456656F1D448D7E00D26565 /* Modal Resonance Filter */,
				C45665741D448D7E00D26565 /* Moog Ladder */,
				C456657C1D448D7E00D26565 /* Peaking Parametric Equalizer Filter */,
				C45665811D448D7E00D26565 /* ResonantFilter */,
				C45665861D448D7E00D26565 /* Roland TB-303 Filter */,
				C456658B1D448D7E00D26565 /* String Resonator */,
				C45665901D448D7E00D26565 /* Three Pole Low Pass Filter */,
				C45665951D448D7E00D26565 /* Tone Complement Filter */,
				C456659A1D448D7E00D26565 /* Tone Filter */,
			);
			path = Filters;
			sourceTree = "<group>";
		};
		C45665331D448D7E00D26565 /* Auto Wah */ = {
			isa = PBXGroup;
			children = (
				C45665341D448D7E00D26565 /* AKAutoWah.swift */,
				C45665351D448D7E00D26565 /* AKAutoWahAudioUnit.h */,
				C45665361D448D7E00D26565 /* AKAutoWahAudioUnit.mm */,
				C45665371D448D7E00D26565 /* AKAutoWahDSPKernel.hpp */,
			);
			path = "Auto Wah";
			sourceTree = "<group>";
		};
		C45665381D448D7E00D26565 /* Band Pass Butterworth Filter */ = {
			isa = PBXGroup;
			children = (
				C45665391D448D7E00D26565 /* AKBandPassButterworthFilter.swift */,
				C456653A1D448D7E00D26565 /* AKBandPassButterworthFilterAudioUnit.h */,
				C456653B1D448D7E00D26565 /* AKBandPassButterworthFilterAudioUnit.mm */,
				C456653C1D448D7E00D26565 /* AKBandPassButterworthFilterDSPKernel.hpp */,
			);
			path = "Band Pass Butterworth Filter";
			sourceTree = "<group>";
		};
		C456653F1D448D7E00D26565 /* Band Reject Butterworth Filter */ = {
			isa = PBXGroup;
			children = (
				C45665401D448D7E00D26565 /* AKBandRejectButterworthFilter.swift */,
				C45665411D448D7E00D26565 /* AKBandRejectButterworthFilterAudioUnit.h */,
				C45665421D448D7E00D26565 /* AKBandRejectButterworthFilterAudioUnit.mm */,
				C45665431D448D7E00D26565 /* AKBandRejectButterworthFilterDSPKernel.hpp */,
			);
			path = "Band Reject Butterworth Filter";
			sourceTree = "<group>";
		};
		C45665441D448D7E00D26565 /* DC Block */ = {
			isa = PBXGroup;
			children = (
				C45665451D448D7E00D26565 /* AKDCBlock.swift */,
				C45665461D448D7E00D26565 /* AKDCBlockAudioUnit.h */,
				C45665471D448D7E00D26565 /* AKDCBlockAudioUnit.mm */,
				C45665481D448D7E00D26565 /* AKDCBlockDSPKernel.hpp */,
			);
			path = "DC Block";
			sourceTree = "<group>";
		};
		C45665491D448D7E00D26565 /* Equalizer Filter */ = {
			isa = PBXGroup;
			children = (
				C456654A1D448D7E00D26565 /* AKEqualizerFilter.swift */,
				C456654B1D448D7E00D26565 /* AKEqualizerFilterAudioUnit.h */,
				C456654C1D448D7E00D26565 /* AKEqualizerFilterAudioUnit.mm */,
				C456654D1D448D7E00D26565 /* AKEqualizerFilterDSPKernel.hpp */,
			);
			path = "Equalizer Filter";
			sourceTree = "<group>";
		};
		C456654E1D448D7E00D26565 /* Formant Filter */ = {
			isa = PBXGroup;
			children = (
				C456654F1D448D7E00D26565 /* AKFormantFilter.swift */,
				C45665501D448D7E00D26565 /* AKFormantFilterAudioUnit.h */,
				C45665511D448D7E00D26565 /* AKFormantFilterAudioUnit.mm */,
				C45665521D448D7E00D26565 /* AKFormantFilterDSPKernel.hpp */,
			);
			path = "Formant Filter";
			sourceTree = "<group>";
		};
		C45665531D448D7E00D26565 /* High Pass Butterworth Filter */ = {
			isa = PBXGroup;
			children = (
				C45665541D448D7E00D26565 /* AKHighPassButterworthFilter.swift */,
				C45665551D448D7E00D26565 /* AKHighPassButterworthFilterAudioUnit.h */,
				C45665561D448D7E00D26565 /* AKHighPassButterworthFilterAudioUnit.mm */,
				C45665571D448D7E00D26565 /* AKHighPassButterworthFilterDSPKernel.hpp */,
			);
			path = "High Pass Butterworth Filter";
			sourceTree = "<group>";
		};
		C45665581D448D7E00D26565 /* High Pass Filter */ = {
			isa = PBXGroup;
			children = (
				C45665591D448D7E00D26565 /* AKHighPassFilter.swift */,
			);
			path = "High Pass Filter";
			sourceTree = "<group>";
		};
		C456655A1D448D7E00D26565 /* High Shelf Filter */ = {
			isa = PBXGroup;
			children = (
				C456655B1D448D7E00D26565 /* AKHighShelfFilter.swift */,
			);
			path = "High Shelf Filter";
			sourceTree = "<group>";
		};
		C456655C1D448D7E00D26565 /* High Shelf Parametric Equalizer Filter */ = {
			isa = PBXGroup;
			children = (
				C456655D1D448D7E00D26565 /* AKHighShelfParametricEqualizerFilter.swift */,
				C456655E1D448D7E00D26565 /* AKHighShelfParametricEqualizerFilterAudioUnit.h */,
				C456655F1D448D7E00D26565 /* AKHighShelfParametricEqualizerFilterAudioUnit.mm */,
				C45665601D448D7E00D26565 /* AKHighShelfParametricEqualizerFilterDSPKernel.hpp */,
			);
			path = "High Shelf Parametric Equalizer Filter";
			sourceTree = "<group>";
		};
		C45665611D448D7E00D26565 /* Low Pass Butterworth Filter */ = {
			isa = PBXGroup;
			children = (
				C45665621D448D7E00D26565 /* AKLowPassButterworthFilter.swift */,
				C45665631D448D7E00D26565 /* AKLowPassButterworthFilterAudioUnit.h */,
				C45665641D448D7E00D26565 /* AKLowPassButterworthFilterAudioUnit.mm */,
				C45665651D448D7E00D26565 /* AKLowPassButterworthFilterDSPKernel.hpp */,
			);
			path = "Low Pass Butterworth Filter";
			sourceTree = "<group>";
		};
		C45665661D448D7E00D26565 /* Low Pass Filter */ = {
			isa = PBXGroup;
			children = (
				C45665671D448D7E00D26565 /* AKLowPassFilter.swift */,
			);
			path = "Low Pass Filter";
			sourceTree = "<group>";
		};
		C45665681D448D7E00D26565 /* Low Shelf Filter */ = {
			isa = PBXGroup;
			children = (
				C45665691D448D7E00D26565 /* AKLowShelfFilter.swift */,
			);
			path = "Low Shelf Filter";
			sourceTree = "<group>";
		};
		C456656A1D448D7E00D26565 /* Low Shelf Parametric Equalizer Filter */ = {
			isa = PBXGroup;
			children = (
				C456656B1D448D7E00D26565 /* AKLowShelfParametricEqualizerFilter.swift */,
				C456656C1D448D7E00D26565 /* AKLowShelfParametricEqualizerFilterAudioUnit.h */,
				C456656D1D448D7E00D26565 /* AKLowShelfParametricEqualizerFilterAudioUnit.mm */,
				C456656E1D448D7E00D26565 /* AKLowShelfParametricEqualizerFilterDSPKernel.hpp */,
			);
			path = "Low Shelf Parametric Equalizer Filter";
			sourceTree = "<group>";
		};
		C456656F1D448D7E00D26565 /* Modal Resonance Filter */ = {
			isa = PBXGroup;
			children = (
				C45665701D448D7E00D26565 /* AKModalResonanceFilter.swift */,
				C45665711D448D7E00D26565 /* AKModalResonanceFilterAudioUnit.h */,
				C45665721D448D7E00D26565 /* AKModalResonanceFilterAudioUnit.mm */,
				C45665731D448D7E00D26565 /* AKModalResonanceFilterDSPKernel.hpp */,
			);
			path = "Modal Resonance Filter";
			sourceTree = "<group>";
		};
		C45665741D448D7E00D26565 /* Moog Ladder */ = {
			isa = PBXGroup;
			children = (
				C45665751D448D7E00D26565 /* AKMoogLadder.swift */,
				C45665761D448D7E00D26565 /* AKMoogLadderAudioUnit.h */,
				C45665771D448D7E00D26565 /* AKMoogLadderAudioUnit.mm */,
				C45665781D448D7E00D26565 /* AKMoogLadderDSPKernel.hpp */,
				C45665791D448D7E00D26565 /* AKMoogLadderPresets.swift */,
			);
			path = "Moog Ladder";
			sourceTree = "<group>";
		};
		C456657C1D448D7E00D26565 /* Peaking Parametric Equalizer Filter */ = {
			isa = PBXGroup;
			children = (
				C456657D1D448D7E00D26565 /* AKPeakingParametricEqualizerFilter.swift */,
				C456657E1D448D7E00D26565 /* AKPeakingParametricEqualizerFilterAudioUnit.h */,
				C456657F1D448D7E00D26565 /* AKPeakingParametricEqualizerFilterAudioUnit.mm */,
				C45665801D448D7E00D26565 /* AKPeakingParametricEqualizerFilterDSPKernel.hpp */,
			);
			path = "Peaking Parametric Equalizer Filter";
			sourceTree = "<group>";
		};
		C45665811D448D7E00D26565 /* ResonantFilter */ = {
			isa = PBXGroup;
			children = (
				C45665821D448D7E00D26565 /* AKResonantFilter.swift */,
				C45665831D448D7E00D26565 /* AKResonantFilterAudioUnit.h */,
				C45665841D448D7E00D26565 /* AKResonantFilterAudioUnit.mm */,
				C45665851D448D7E00D26565 /* AKResonantFilterDSPKernel.hpp */,
			);
			path = ResonantFilter;
			sourceTree = "<group>";
		};
		C45665861D448D7E00D26565 /* Roland TB-303 Filter */ = {
			isa = PBXGroup;
			children = (
				C45665871D448D7E00D26565 /* AKRolandTB303Filter.swift */,
				C45665881D448D7E00D26565 /* AKRolandTB303FilterAudioUnit.h */,
				C45665891D448D7E00D26565 /* AKRolandTB303FilterAudioUnit.mm */,
				C456658A1D448D7E00D26565 /* AKRolandTB303FilterDSPKernel.hpp */,
			);
			path = "Roland TB-303 Filter";
			sourceTree = "<group>";
		};
		C456658B1D448D7E00D26565 /* String Resonator */ = {
			isa = PBXGroup;
			children = (
				C456658C1D448D7E00D26565 /* AKStringResonator.swift */,
				C456658D1D448D7E00D26565 /* AKStringResonatorAudioUnit.h */,
				C456658E1D448D7E00D26565 /* AKStringResonatorAudioUnit.mm */,
				C456658F1D448D7E00D26565 /* AKStringResonatorDSPKernel.hpp */,
			);
			path = "String Resonator";
			sourceTree = "<group>";
		};
		C45665901D448D7E00D26565 /* Three Pole Low Pass Filter */ = {
			isa = PBXGroup;
			children = (
				C45665911D448D7E00D26565 /* AKThreePoleLowpassFilter.swift */,
				C45665921D448D7E00D26565 /* AKThreePoleLowpassFilterAudioUnit.h */,
				C45665931D448D7E00D26565 /* AKThreePoleLowpassFilterAudioUnit.mm */,
				C45665941D448D7E00D26565 /* AKThreePoleLowpassFilterDSPKernel.hpp */,
			);
			path = "Three Pole Low Pass Filter";
			sourceTree = "<group>";
		};
		C45665951D448D7E00D26565 /* Tone Complement Filter */ = {
			isa = PBXGroup;
			children = (
				C45665961D448D7E00D26565 /* AKToneComplementFilter.swift */,
				C45665971D448D7E00D26565 /* AKToneComplementFilterAudioUnit.h */,
				C45665981D448D7E00D26565 /* AKToneComplementFilterAudioUnit.mm */,
				C45665991D448D7E00D26565 /* AKToneComplementFilterDSPKernel.hpp */,
			);
			path = "Tone Complement Filter";
			sourceTree = "<group>";
		};
		C456659A1D448D7E00D26565 /* Tone Filter */ = {
			isa = PBXGroup;
			children = (
				C456659B1D448D7E00D26565 /* AKToneFilter.swift */,
				C456659C1D448D7E00D26565 /* AKToneFilterAudioUnit.h */,
				C456659D1D448D7E00D26565 /* AKToneFilterAudioUnit.mm */,
				C456659E1D448D7E00D26565 /* AKToneFilterDSPKernel.hpp */,
			);
			path = "Tone Filter";
			sourceTree = "<group>";
		};
		C456659F1D448D7E00D26565 /* Pitch Shifter */ = {
			isa = PBXGroup;
			children = (
				C45665A01D448D7E00D26565 /* AKPitchShifter.swift */,
				C45665A11D448D7E00D26565 /* AKPitchShifterAudioUnit.h */,
				C45665A21D448D7E00D26565 /* AKPitchShifterAudioUnit.mm */,
				C45665A31D448D7E00D26565 /* AKPitchShifterDSPKernel.hpp */,
			);
			path = "Pitch Shifter";
			sourceTree = "<group>";
		};
		C45665A41D448D7E00D26565 /* Reverb */ = {
			isa = PBXGroup;
			children = (
				C45665A51D448D7E00D26565 /* Apple Reverb */,
				C45665A81D448D7E00D26565 /* Chowning Reverb */,
				C45665AD1D448D7E00D26565 /* Comb Filter Reverb */,
				C45665B21D448D7E00D26565 /* Convolution */,
				C45665B71D448D7E00D26565 /* Costello Reverb */,
				C45665BD1D448D7E00D26565 /* Flat Frequency Response Reverb */,
				C45F62801E8F40EC00F82CD4 /* Zita Reverb */,
			);
			path = Reverb;
			sourceTree = "<group>";
		};
		C45665A51D448D7E00D26565 /* Apple Reverb */ = {
			isa = PBXGroup;
			children = (
				C45665A61D448D7E00D26565 /* AKReverb.swift */,
			);
			path = "Apple Reverb";
			sourceTree = "<group>";
		};
		C45665A81D448D7E00D26565 /* Chowning Reverb */ = {
			isa = PBXGroup;
			children = (
				C45665A91D448D7E00D26565 /* AKChowningReverb.swift */,
				A1874A081F65AD56000479A1 /* AK4ChowningReverb.swift */,
				C45665AA1D448D7E00D26565 /* AKChowningReverbAudioUnit.h */,
				A10B8FA31F64C0F900668BED /* AK4ChowningReverbAudioUnit.h */,
				C45665AB1D448D7E00D26565 /* AKChowningReverbAudioUnit.mm */,
				A10B8FA11F64C0C600668BED /* AK4ChowningReverbAudioUnit.mm */,
				C45665AC1D448D7E00D26565 /* AKChowningReverbDSPKernel.hpp */,
				A10B8F9B1F64B10300668BED /* AK4ChowningReverbDsp.hpp */,
			);
			path = "Chowning Reverb";
			sourceTree = "<group>";
		};
		C45665AD1D448D7E00D26565 /* Comb Filter Reverb */ = {
			isa = PBXGroup;
			children = (
				C45665AE1D448D7E00D26565 /* AKCombFilterReverb.swift */,
				C45665AF1D448D7E00D26565 /* AKCombFilterReverbAudioUnit.h */,
				C45665B01D448D7E00D26565 /* AKCombFilterReverbAudioUnit.mm */,
				C45665B11D448D7E00D26565 /* AKCombFilterReverbDSPKernel.hpp */,
			);
			path = "Comb Filter Reverb";
			sourceTree = "<group>";
		};
		C45665B21D448D7E00D26565 /* Convolution */ = {
			isa = PBXGroup;
			children = (
				C45665B31D448D7E00D26565 /* AKConvolution.swift */,
				C45665B41D448D7E00D26565 /* AKConvolutionAudioUnit.h */,
				C45665B51D448D7E00D26565 /* AKConvolutionAudioUnit.mm */,
				C45665B61D448D7E00D26565 /* AKConvolutionDSPKernel.hpp */,
			);
			path = Convolution;
			sourceTree = "<group>";
		};
		C45665B71D448D7E00D26565 /* Costello Reverb */ = {
			isa = PBXGroup;
			children = (
				C45665B81D448D7E00D26565 /* AKCostelloReverb.swift */,
				C45665B91D448D7E00D26565 /* AKCostelloReverbAudioUnit.h */,
				C45665BA1D448D7E00D26565 /* AKCostelloReverbAudioUnit.mm */,
				C45665BB1D448D7E00D26565 /* AKCostelloReverbDSPKernel.hpp */,
				C45665BC1D448D7E00D26565 /* AKCostelloReverbPresets.swift */,
			);
			path = "Costello Reverb";
			sourceTree = "<group>";
		};
		C45665BD1D448D7E00D26565 /* Flat Frequency Response Reverb */ = {
			isa = PBXGroup;
			children = (
				C45665BE1D448D7E00D26565 /* AKFlatFrequencyResponseReverb.swift */,
				C45665BF1D448D7E00D26565 /* AKFlatFrequencyResponseReverbAudioUnit.h */,
				C45665C01D448D7E00D26565 /* AKFlatFrequencyResponseReverbAudioUnit.mm */,
				C45665C11D448D7E00D26565 /* AKFlatFrequencyResponseReverbDSPKernel.hpp */,
			);
			path = "Flat Frequency Response Reverb";
			sourceTree = "<group>";
		};
		C45665C71D448D7E00D26565 /* Generators */ = {
			isa = PBXGroup;
			children = (
				C45665C81D448D7E00D26565 /* AudioKit Operation-Based Generator */,
				C45665CD1D448D7E00D26565 /* Noise */,
				C45665D81D448D7E00D26565 /* Oscillators */,
				C456660C1D448D7E00D26565 /* Physical Models */,
			);
			path = Generators;
			sourceTree = "<group>";
		};
		C45665C81D448D7E00D26565 /* AudioKit Operation-Based Generator */ = {
			isa = PBXGroup;
			children = (
				C45665C91D448D7E00D26565 /* AKOperationGenerator.swift */,
				C45665CA1D448D7E00D26565 /* AKOperationGeneratorAudioUnit.h */,
				C45665CB1D448D7E00D26565 /* AKOperationGeneratorAudioUnit.mm */,
				C45665CC1D448D7E00D26565 /* AKOperationGeneratorDSPKernel.hpp */,
			);
			path = "AudioKit Operation-Based Generator";
			sourceTree = "<group>";
		};
		C45665CD1D448D7E00D26565 /* Noise */ = {
			isa = PBXGroup;
			children = (
				C4A1073F1E6967850018848C /* Brownian Noise */,
				C45665CE1D448D7E00D26565 /* Pink Noise */,
				C45665D31D448D7E00D26565 /* White Noise */,
			);
			path = Noise;
			sourceTree = "<group>";
		};
		C45665CE1D448D7E00D26565 /* Pink Noise */ = {
			isa = PBXGroup;
			children = (
				C45665CF1D448D7E00D26565 /* AKPinkNoise.swift */,
				C45665D01D448D7E00D26565 /* AKPinkNoiseAudioUnit.h */,
				C45665D11D448D7E00D26565 /* AKPinkNoiseAudioUnit.mm */,
				C45665D21D448D7E00D26565 /* AKPinkNoiseDSPKernel.hpp */,
			);
			path = "Pink Noise";
			sourceTree = "<group>";
		};
		C45665D31D448D7E00D26565 /* White Noise */ = {
			isa = PBXGroup;
			children = (
				C45665D41D448D7E00D26565 /* AKWhiteNoise.swift */,
				C45665D51D448D7E00D26565 /* AKWhiteNoiseAudioUnit.h */,
				C45665D61D448D7E00D26565 /* AKWhiteNoiseAudioUnit.mm */,
				C45665D71D448D7E00D26565 /* AKWhiteNoiseDSPKernel.hpp */,
			);
			path = "White Noise";
			sourceTree = "<group>";
		};
		C45665D81D448D7E00D26565 /* Oscillators */ = {
			isa = PBXGroup;
			children = (
				C45665D91D448D7E00D26565 /* FM Oscillator */,
				C45665DF1D448D7E00D26565 /* FM Oscillator Bank */,
				C45665E41D448D7E00D26565 /* Morphing Oscillator */,
				C45665E91D448D7E00D26565 /* Morphing Oscillator Bank */,
				C45665EE1D448D7E00D26565 /* Oscillator */,
				C45665F31D448D7E00D26565 /* Oscillator Bank */,
				C45665F81D448D7E00D26565 /* Phase Distortion Oscillator */,
				C45665FD1D448D7E00D26565 /* Phase Distortion Oscillator Bank */,
				C45666021D448D7E00D26565 /* PWM Oscillator */,
				C45666071D448D7E00D26565 /* PWM Oscillator Bank */,
			);
			path = Oscillators;
			sourceTree = "<group>";
		};
		C45665D91D448D7E00D26565 /* FM Oscillator */ = {
			isa = PBXGroup;
			children = (
				C45665DA1D448D7E00D26565 /* AKFMOscillator.swift */,
				C45665DB1D448D7E00D26565 /* AKFMOscillatorAudioUnit.h */,
				C45665DC1D448D7E00D26565 /* AKFMOscillatorAudioUnit.mm */,
				C45665DD1D448D7E00D26565 /* AKFMOscillatorDSPKernel.hpp */,
				C45665DE1D448D7E00D26565 /* AKFMOscillatorPresets.swift */,
			);
			path = "FM Oscillator";
			sourceTree = "<group>";
		};
		C45665DF1D448D7E00D26565 /* FM Oscillator Bank */ = {
			isa = PBXGroup;
			children = (
				C45665E01D448D7E00D26565 /* AKFMOscillatorBank.swift */,
				C45665E11D448D7E00D26565 /* AKFMOscillatorBankAudioUnit.h */,
				C45665E21D448D7E00D26565 /* AKFMOscillatorBankAudioUnit.mm */,
				C45665E31D448D7E00D26565 /* AKFMOscillatorBankDSPKernel.hpp */,
			);
			path = "FM Oscillator Bank";
			sourceTree = "<group>";
		};
		C45665E41D448D7E00D26565 /* Morphing Oscillator */ = {
			isa = PBXGroup;
			children = (
				C45665E51D448D7E00D26565 /* AKMorphingOscillator.swift */,
				C45665E61D448D7E00D26565 /* AKMorphingOscillatorAudioUnit.h */,
				C45665E71D448D7E00D26565 /* AKMorphingOscillatorAudioUnit.mm */,
				C45665E81D448D7E00D26565 /* AKMorphingOscillatorDSPKernel.hpp */,
			);
			path = "Morphing Oscillator";
			sourceTree = "<group>";
		};
		C45665E91D448D7E00D26565 /* Morphing Oscillator Bank */ = {
			isa = PBXGroup;
			children = (
				C45665EA1D448D7E00D26565 /* AKMorphingOscillatorBank.swift */,
				C45665EB1D448D7E00D26565 /* AKMorphingOscillatorBankAudioUnit.h */,
				C45665EC1D448D7E00D26565 /* AKMorphingOscillatorBankAudioUnit.mm */,
				C45665ED1D448D7E00D26565 /* AKMorphingOscillatorBankDSPKernel.hpp */,
			);
			path = "Morphing Oscillator Bank";
			sourceTree = "<group>";
		};
		C45665EE1D448D7E00D26565 /* Oscillator */ = {
			isa = PBXGroup;
			children = (
				C45665EF1D448D7E00D26565 /* AKOscillator.swift */,
				C45665F01D448D7E00D26565 /* AKOscillatorAudioUnit.h */,
				C45665F11D448D7E00D26565 /* AKOscillatorAudioUnit.mm */,
				C45665F21D448D7E00D26565 /* AKOscillatorDSPKernel.hpp */,
			);
			path = Oscillator;
			sourceTree = "<group>";
		};
		C45665F31D448D7E00D26565 /* Oscillator Bank */ = {
			isa = PBXGroup;
			children = (
				C45665F41D448D7E00D26565 /* AKOscillatorBank.swift */,
				C45665F51D448D7E00D26565 /* AKOscillatorBankAudioUnit.h */,
				C45665F61D448D7E00D26565 /* AKOscillatorBankAudioUnit.mm */,
				C45665F71D448D7E00D26565 /* AKOscillatorBankDSPKernel.hpp */,
			);
			path = "Oscillator Bank";
			sourceTree = "<group>";
		};
		C45665F81D448D7E00D26565 /* Phase Distortion Oscillator */ = {
			isa = PBXGroup;
			children = (
				C45665F91D448D7E00D26565 /* AKPhaseDistortionOscillator.swift */,
				C45665FA1D448D7E00D26565 /* AKPhaseDistortionOscillatorAudioUnit.h */,
				C45665FB1D448D7E00D26565 /* AKPhaseDistortionOscillatorAudioUnit.mm */,
				C45665FC1D448D7E00D26565 /* AKPhaseDistortionOscillatorDSPKernel.hpp */,
			);
			path = "Phase Distortion Oscillator";
			sourceTree = "<group>";
		};
		C45665FD1D448D7E00D26565 /* Phase Distortion Oscillator Bank */ = {
			isa = PBXGroup;
			children = (
				C45665FE1D448D7E00D26565 /* AKPhaseDistortionOscillatorBank.swift */,
				C45665FF1D448D7E00D26565 /* AKPhaseDistortionOscillatorBankAudioUnit.h */,
				C45666001D448D7E00D26565 /* AKPhaseDistortionOscillatorBankAudioUnit.mm */,
				C45666011D448D7E00D26565 /* AKPhaseDistortionOscillatorBankDSPKernel.hpp */,
			);
			path = "Phase Distortion Oscillator Bank";
			sourceTree = "<group>";
		};
		C45666021D448D7E00D26565 /* PWM Oscillator */ = {
			isa = PBXGroup;
			children = (
				C45666031D448D7E00D26565 /* AKPWMOscillator.swift */,
				C45666041D448D7E00D26565 /* AKPWMOscillatorAudioUnit.h */,
				C45666051D448D7E00D26565 /* AKPWMOscillatorAudioUnit.mm */,
				C45666061D448D7E00D26565 /* AKPWMOscillatorDSPKernel.hpp */,
			);
			path = "PWM Oscillator";
			sourceTree = "<group>";
		};
		C45666071D448D7E00D26565 /* PWM Oscillator Bank */ = {
			isa = PBXGroup;
			children = (
				C45666081D448D7E00D26565 /* AKPWMOscillatorBank.swift */,
				C45666091D448D7E00D26565 /* AKPWMOscillatorBankAudioUnit.h */,
				C456660A1D448D7E00D26565 /* AKPWMOscillatorBankAudioUnit.mm */,
				C456660B1D448D7E00D26565 /* AKPWMOscillatorBankDSPKernel.hpp */,
			);
			path = "PWM Oscillator Bank";
			sourceTree = "<group>";
		};
		C456660C1D448D7E00D26565 /* Physical Models */ = {
			isa = PBXGroup;
			children = (
				4871D4601DD913720046A768 /* Clarinet */,
				C456660D1D448D7E00D26565 /* Drip */,
				C45666121D448D7E00D26565 /* Drum Synths */,
				C45666141D448D7E00D26565 /* Flute */,
				C45666191D448D7E00D26565 /* Mandolin */,
				C456661F1D448D7E00D26565 /* Metal Bar */,
				C45666241D448D7E00D26565 /* Plucked String */,
				C47047AF1E78FA2D00D9906F /* Rhodes Piano */,
				C47047B41E78FA2D00D9906F /* Shaker */,
				C47047B91E78FA2D00D9906F /* Tubular Bells */,
				C466151B1EEA2E6A0044A5FC /* Vocal Tract */,
			);
			path = "Physical Models";
			sourceTree = "<group>";
		};
		C456660D1D448D7E00D26565 /* Drip */ = {
			isa = PBXGroup;
			children = (
				C456660E1D448D7E00D26565 /* AKDrip.swift */,
				C456660F1D448D7E00D26565 /* AKDripAudioUnit.h */,
				C45666101D448D7E00D26565 /* AKDripAudioUnit.mm */,
				C45666111D448D7E00D26565 /* AKDripDSPKernel.hpp */,
			);
			path = Drip;
			sourceTree = "<group>";
		};
		C45666121D448D7E00D26565 /* Drum Synths */ = {
			isa = PBXGroup;
			children = (
				C45666131D448D7E00D26565 /* AKDrumSynths.swift */,
			);
			path = "Drum Synths";
			sourceTree = "<group>";
		};
		C45666141D448D7E00D26565 /* Flute */ = {
			isa = PBXGroup;
			children = (
				C45666151D448D7E00D26565 /* AKFlute.swift */,
				C45666161D448D7E00D26565 /* AKFluteAudioUnit.h */,
				C45666171D448D7E00D26565 /* AKFluteAudioUnit.mm */,
				C45666181D448D7E00D26565 /* AKFluteDSPKernel.hpp */,
			);
			path = Flute;
			sourceTree = "<group>";
		};
		C45666191D448D7E00D26565 /* Mandolin */ = {
			isa = PBXGroup;
			children = (
				C456661A1D448D7E00D26565 /* AKMandolin.swift */,
				C456661B1D448D7E00D26565 /* AKMandolinAudioUnit.h */,
				C456661C1D448D7E00D26565 /* AKMandolinAudioUnit.mm */,
				C456661D1D448D7E00D26565 /* AKMandolinDSPKernel.hpp */,
				C456661E1D448D7E00D26565 /* AKMandolinPresets.swift */,
			);
			path = Mandolin;
			sourceTree = "<group>";
		};
		C456661F1D448D7E00D26565 /* Metal Bar */ = {
			isa = PBXGroup;
			children = (
				C45666201D448D7E00D26565 /* AKMetalBar.swift */,
				C45666211D448D7E00D26565 /* AKMetalBarAudioUnit.h */,
				C45666221D448D7E00D26565 /* AKMetalBarAudioUnit.mm */,
				C45666231D448D7E00D26565 /* AKMetalBarDSPKernel.hpp */,
			);
			path = "Metal Bar";
			sourceTree = "<group>";
		};
		C45666241D448D7E00D26565 /* Plucked String */ = {
			isa = PBXGroup;
			children = (
				C45666251D448D7E00D26565 /* AKPluckedString.swift */,
				C45666261D448D7E00D26565 /* AKPluckedStringAudioUnit.h */,
				C45666271D448D7E00D26565 /* AKPluckedStringAudioUnit.mm */,
				C45666281D448D7E00D26565 /* AKPluckedStringDSPKernel.hpp */,
			);
			path = "Plucked String";
			sourceTree = "<group>";
		};
		C45666291D448D7E00D26565 /* Input */ = {
			isa = PBXGroup;
			children = (
				C456662A1D448D7E00D26565 /* AKMicrophone.swift */,
			);
			path = Input;
			sourceTree = "<group>";
		};
		C456662B1D448D7E00D26565 /* Mixing */ = {
			isa = PBXGroup;
			children = (
				A1FE77A81F6454E100A2E41C /* Booster2 */,
				C456662C1D448D7E00D26565 /* Balancer */,
				C45666311D448D7E00D26565 /* Booster */,
				C45666331D448D7E00D26565 /* Dry Wet Mixer */,
				C45666351D448D7E00D26565 /* Environment */,
				C45666371D448D7E00D26565 /* Mixer */,
				C45666391D448D7E00D26565 /* Panner */,
				C49390921E088F4C009FEAA1 /* Stereo Field Limiter */,
			);
			path = Mixing;
			sourceTree = "<group>";
		};
		C456662C1D448D7E00D26565 /* Balancer */ = {
			isa = PBXGroup;
			children = (
				C456662D1D448D7E00D26565 /* AKBalancer.swift */,
				C456662E1D448D7E00D26565 /* AKBalancerAudioUnit.h */,
				C456662F1D448D7E00D26565 /* AKBalancerAudioUnit.mm */,
				C45666301D448D7E00D26565 /* AKBalancerDSPKernel.hpp */,
			);
			path = Balancer;
			sourceTree = "<group>";
		};
		C45666311D448D7E00D26565 /* Booster */ = {
			isa = PBXGroup;
			children = (
				C47AC6111D5D49430005E485 /* AKBooster.swift */,
				C47AC6121D5D49430005E485 /* AKBoosterAudioUnit.h */,
				C47AC6131D5D49430005E485 /* AKBoosterAudioUnit.mm */,
				C47AC6141D5D49430005E485 /* AKBoosterDSPKernel.hpp */,
			);
			path = Booster;
			sourceTree = "<group>";
		};
		C45666331D448D7E00D26565 /* Dry Wet Mixer */ = {
			isa = PBXGroup;
			children = (
				C45666341D448D7E00D26565 /* AKDryWetMixer.swift */,
			);
			path = "Dry Wet Mixer";
			sourceTree = "<group>";
		};
		C45666351D448D7E00D26565 /* Environment */ = {
			isa = PBXGroup;
			children = (
				C45666361D448D7E00D26565 /* AK3DPanner.swift */,
			);
			path = Environment;
			sourceTree = "<group>";
		};
		C45666371D448D7E00D26565 /* Mixer */ = {
			isa = PBXGroup;
			children = (
				C45666381D448D7E00D26565 /* AKMixer.swift */,
			);
			path = Mixer;
			sourceTree = "<group>";
		};
		C45666391D448D7E00D26565 /* Panner */ = {
			isa = PBXGroup;
			children = (
				C456663A1D448D7E00D26565 /* AKPanner.swift */,
				C456663B1D448D7E00D26565 /* AKPannerAudioUnit.h */,
				C456663C1D448D7E00D26565 /* AKPannerAudioUnit.mm */,
				C456663D1D448D7E00D26565 /* AKPannerDSPKernel.hpp */,
			);
			path = Panner;
			sourceTree = "<group>";
		};
		C456663F1D448D7E00D26565 /* Playback */ = {
			isa = PBXGroup;
			children = (
				C4A8A4C31EE4007500FDBE68 /* Metronome */,
				C45666401D448D7E00D26565 /* Phase-Locked Vocoder */,
				C45666451D448D7E00D26565 /* Player */,
				C45F3F701ED1576100A75143 /* Sample Player */,
				C45666471D448D7E00D26565 /* Sampler */,
				C456664B1D448D7E00D26565 /* Time Pitch Stretching */,
			);
			path = Playback;
			sourceTree = "<group>";
		};
		C45666401D448D7E00D26565 /* Phase-Locked Vocoder */ = {
			isa = PBXGroup;
			children = (
				C45666411D448D7E00D26565 /* AKPhaseLockedVocoder.swift */,
				C45666421D448D7E00D26565 /* AKPhaseLockedVocoderAudioUnit.h */,
				C45666431D448D7E00D26565 /* AKPhaseLockedVocoderAudioUnit.mm */,
				C45666441D448D7E00D26565 /* AKPhaseLockedVocoderDSPKernel.hpp */,
			);
			path = "Phase-Locked Vocoder";
			sourceTree = "<group>";
		};
		C45666451D448D7E00D26565 /* Player */ = {
			isa = PBXGroup;
			children = (
				555857D61F6217FF00C73F59 /* ClipPlayer */,
				C45666461D448D7E00D26565 /* AKAudioPlayer.swift */,
			);
			path = Player;
			sourceTree = "<group>";
		};
		C45666471D448D7E00D26565 /* Sampler */ = {
			isa = PBXGroup;
			children = (
				C45666481D448D7E00D26565 /* AKAUPresetBuilder.swift */,
				C45666491D448D7E00D26565 /* AKSampler.swift */,
				C4B8A2FD1E6583D9006432FA /* AKSampler+getAUPresetXML.swift */,
				C4B8A2FF1E658405006432FA /* AKSampler+SoundFont.swift */,
				55E4F5141F578C230088018A /* AKPresetManager.h */,
				55E4F5151F578C230088018A /* AKPresetManager.m */,
				55E4F4FA1F5778450088018A /* Skeleton.aupreset */,
				C456664A1D448D7E00D26565 /* TemplateAUPreset.h */,
			);
			path = Sampler;
			sourceTree = "<group>";
		};
		C456664B1D448D7E00D26565 /* Time Pitch Stretching */ = {
			isa = PBXGroup;
			children = (
				C456664C1D448D7E00D26565 /* AKTimePitch.swift */,
				C456664D1D448D7E00D26565 /* AKVariSpeed.swift */,
			);
			path = "Time Pitch Stretching";
			sourceTree = "<group>";
		};
		C456664E1D448D7E00D26565 /* Operations */ = {
			isa = PBXGroup;
			children = (
				C456664F1D448D7E00D26565 /* AKOperation.swift */,
				C45666501D448D7E00D26565 /* AKParameter.swift */,
				C45666511D448D7E00D26565 /* AKStereoOperation.swift */,
				C45666521D448D7E00D26565 /* Effects */,
				C45666691D448D7E00D26565 /* Generators */,
				C456667A1D448D7E00D26565 /* Math */,
				C45666871D448D7E00D26565 /* Mixing */,
				C456668A1D448D7E00D26565 /* Music */,
				C45666901D448D7E00D26565 /* Numeric.swift */,
			);
			name = Operations;
			path = ../Common/Operations;
			sourceTree = "<group>";
		};
		C45666521D448D7E00D26565 /* Effects */ = {
			isa = PBXGroup;
			children = (
				C45666531D448D7E00D26565 /* Delay */,
				C45666561D448D7E00D26565 /* Distortion */,
				C456665A1D448D7E00D26565 /* Filters */,
				C45666651D448D7E00D26565 /* Reverb */,
				C49A0A2E1D54298A007D8ADB /* pitchShift.swift */,
			);
			path = Effects;
			sourceTree = "<group>";
		};
		C45666531D448D7E00D26565 /* Delay */ = {
			isa = PBXGroup;
			children = (
				C45666541D448D7E00D26565 /* delay.swift */,
				C42899911D552E2C00B941B5 /* smoothDelay.swift */,
				C45666551D448D7E00D26565 /* variableDelay.swift */,
			);
			path = Delay;
			sourceTree = "<group>";
		};
		C45666561D448D7E00D26565 /* Distortion */ = {
			isa = PBXGroup;
			children = (
				C45666571D448D7E00D26565 /* bitcrush.swift */,
				C45666581D448D7E00D26565 /* clip.swift */,
				C45666591D448D7E00D26565 /* distort.swift */,
			);
			path = Distortion;
			sourceTree = "<group>";
		};
		C456665A1D448D7E00D26565 /* Filters */ = {
			isa = PBXGroup;
			children = (
				C456665B1D448D7E00D26565 /* autoWah.swift */,
				C456665C1D448D7E00D26565 /* dcBlock.swift */,
				C456665D1D448D7E00D26565 /* highPassButterworthFilter.swift */,
				C456665E1D448D7E00D26565 /* highPassFilter.swift */,
				C42899951D5543E400B941B5 /* korgLowPassFilter.swift */,
				C42899931D552F9F00B941B5 /* lowPassButterworthFilter.swift */,
				C45666601D448D7E00D26565 /* lowPassFilter.swift */,
				C45666611D448D7E00D26565 /* modalResonanceFilter.swift */,
				C45666621D448D7E00D26565 /* moogLadderFilter.swift */,
				C45666631D448D7E00D26565 /* resonantFilter.swift */,
				C45666641D448D7E00D26565 /* stringResonator.swift */,
				C49A0A301D542999007D8ADB /* threePoleLowPassFilter.swift */,
			);
			path = Filters;
			sourceTree = "<group>";
		};
		C45666651D448D7E00D26565 /* Reverb */ = {
			isa = PBXGroup;
			children = (
				C45666661D448D7E00D26565 /* reverberateWithChowning.swift */,
				C49A0A2C1D542984007D8ADB /* reverberateWithCombFilter.swift */,
				C45666671D448D7E00D26565 /* reverberateWithCostello.swift */,
				C45666681D448D7E00D26565 /* reverberateWithFlatFrequencyResponse.swift */,
			);
			path = Reverb;
			sourceTree = "<group>";
		};
		C45666691D448D7E00D26565 /* Generators */ = {
			isa = PBXGroup;
			children = (
				C456666A1D448D7E00D26565 /* Noise */,
				C456666D1D448D7E00D26565 /* Oscillators */,
				C45666781D448D7E00D26565 /* Physical Models */,
			);
			path = Generators;
			sourceTree = "<group>";
		};
		C456666A1D448D7E00D26565 /* Noise */ = {
			isa = PBXGroup;
			children = (
				C4A107631E696F9B0018848C /* brownianNoise.swift */,
				C456666B1D448D7E00D26565 /* pinkNoise.swift */,
				C456666C1D448D7E00D26565 /* whiteNoise.swift */,
			);
			path = Noise;
			sourceTree = "<group>";
		};
		C456666D1D448D7E00D26565 /* Oscillators */ = {
			isa = PBXGroup;
			children = (
				C456666E1D448D7E00D26565 /* fmOscillator.swift */,
				C456666F1D448D7E00D26565 /* morphingOscillator.swift */,
				C45666701D448D7E00D26565 /* phasor.swift */,
				C45666711D448D7E00D26565 /* sawtooth.swift */,
				C45666721D448D7E00D26565 /* sawtoothWave.swift */,
				C45666731D448D7E00D26565 /* sineWave.swift */,
				C45666741D448D7E00D26565 /* square.swift */,
				C45666751D448D7E00D26565 /* squareWave.swift */,
				C45666761D448D7E00D26565 /* triangle.swift */,
				C45666771D448D7E00D26565 /* triangleWave.swift */,
			);
			path = Oscillators;
			sourceTree = "<group>";
		};
		C45666781D448D7E00D26565 /* Physical Models */ = {
			isa = PBXGroup;
			children = (
				C45666791D448D7E00D26565 /* pluckedString.swift */,
				C419B22B1EEE814D0041474F /* vocalTract.swift */,
			);
			path = "Physical Models";
			sourceTree = "<group>";
		};
		C456667A1D448D7E00D26565 /* Math */ = {
			isa = PBXGroup;
			children = (
				C456667B1D448D7E00D26565 /* add.swift */,
				C45231001DCDC21900A4F0DC /* count.swift */,
				C456667C1D448D7E00D26565 /* divide.swift */,
				C45231011DCDC21900A4F0DC /* increment.swift */,
				C456667D1D448D7E00D26565 /* max.swift */,
				C456667E1D448D7E00D26565 /* min.swift */,
				C456667F1D448D7E00D26565 /* multiply.swift */,
				C45666801D448D7E00D26565 /* Random Number Generators */,
				C45231021DCDC21900A4F0DC /* save.swift */,
				C45666841D448D7E00D26565 /* scale.swift */,
				C45666851D448D7E00D26565 /* segment.swift */,
				C45666861D448D7E00D26565 /* subtract.swift */,
				C483F63C1D666D7A00374B2A /* trackedAmplitude.swift */,
			);
			path = Math;
			sourceTree = "<group>";
		};
		C45666801D448D7E00D26565 /* Random Number Generators */ = {
			isa = PBXGroup;
			children = (
				C45666811D448D7E00D26565 /* jitter.swift */,
				C45666821D448D7E00D26565 /* randomNumberPulse.swift */,
				C45666831D448D7E00D26565 /* randomVertexPulse.swift */,
			);
			path = "Random Number Generators";
			sourceTree = "<group>";
		};
		C45666871D448D7E00D26565 /* Mixing */ = {
			isa = PBXGroup;
			children = (
				C45666881D448D7E00D26565 /* mixer.swift */,
				C45666891D448D7E00D26565 /* pan.swift */,
			);
			path = Mixing;
			sourceTree = "<group>";
		};
		C456668A1D448D7E00D26565 /* Music */ = {
			isa = PBXGroup;
			children = (
				C456668B1D448D7E00D26565 /* adsrEnvelope.swift */,
				C456668C1D448D7E00D26565 /* metronome.swift */,
				C456668D1D448D7E00D26565 /* periodicTrigger.swift */,
				C456668E1D448D7E00D26565 /* portamento.swift */,
				C456668F1D448D7E00D26565 /* triggeredWithEnvelope.swift */,
			);
			path = Music;
			sourceTree = "<group>";
		};
		C45666911D448D7E00D26565 /* Taps */ = {
			isa = PBXGroup;
			children = (
				C45666921D448D7E00D26565 /* AKAmplitudeTap.swift */,
				C45666931D448D7E00D26565 /* AKFFTTap.swift */,
				55E25CCF1F4E76B100F5AF08 /* AKRenderTap.h */,
				55E25CD01F4E76B100F5AF08 /* AKRenderTap.m */,
				558D80A11F4D440F001E7BC1 /* AKLazyTap.h */,
				558D80A21F4D440F001E7BC1 /* AKLazyTap.m */,
				55E4F5231F57DA740088018A /* AKTimelineTap.h */,
				55E4F5241F57DA740088018A /* AKTimelineTap.m */,
			);
			name = Taps;
			path = ../Common/Taps;
			sourceTree = "<group>";
		};
		C45666941D448D7E00D26565 /* User Interface */ = {
			isa = PBXGroup;
			children = (
				C4D35CB91E8A3D8000E42D93 /* macOS */,
				C45666951D448D7E00D26565 /* AKNodeFFTPlot.swift */,
				C45666961D448D7E00D26565 /* AKNodeOutputPlot.swift */,
				C45666971D448D7E00D26565 /* AKOutputWaveformPlot.swift */,
				C45666981D448D7E00D26565 /* AKRollingOutputPlot.swift */,
				C45666991D448D7E00D26565 /* AKView.swift */,
			);
			name = "User Interface";
			path = "../Common/User Interface";
			sourceTree = "<group>";
		};
		C45F3F701ED1576100A75143 /* Sample Player */ = {
			isa = PBXGroup;
			children = (
				C45F3F711ED1576100A75143 /* AKSamplePlayer.swift */,
				C45F3F721ED1576100A75143 /* AKSamplePlayerAudioUnit.h */,
				C45F3F731ED1576100A75143 /* AKSamplePlayerAudioUnit.mm */,
				C45F3F741ED1576100A75143 /* AKSamplePlayerDSPKernel.hpp */,
			);
			path = "Sample Player";
			sourceTree = "<group>";
		};
		C45F626E1E8EE4FC00F82CD4 /* Phaser */ = {
			isa = PBXGroup;
			children = (
				C45F626F1E8EE4FC00F82CD4 /* AKPhaser.swift */,
				C45F62701E8EE4FC00F82CD4 /* AKPhaserAudioUnit.h */,
				C45F62711E8EE4FC00F82CD4 /* AKPhaserAudioUnit.mm */,
				C45F62721E8EE4FC00F82CD4 /* AKPhaserDSPKernel.hpp */,
			);
			path = Phaser;
			sourceTree = "<group>";
		};
		C45F62771E8F25F900F82CD4 /* Dynamic Range Compressor */ = {
			isa = PBXGroup;
			children = (
				C45F62781E8F25F900F82CD4 /* AKDynamicRangeCompressor.swift */,
				C45F62791E8F25F900F82CD4 /* AKDynamicRangeCompressorAudioUnit.h */,
				C45F627A1E8F25F900F82CD4 /* AKDynamicRangeCompressorAudioUnit.mm */,
				C45F627B1E8F25F900F82CD4 /* AKDynamicRangeCompressorDSPKernel.hpp */,
			);
			path = "Dynamic Range Compressor";
			sourceTree = "<group>";
		};
		C45F62801E8F40EC00F82CD4 /* Zita Reverb */ = {
			isa = PBXGroup;
			children = (
				C45F62811E8F40EC00F82CD4 /* AKZitaReverb.swift */,
				C45F62821E8F40EC00F82CD4 /* AKZitaReverbAudioUnit.h */,
				C45F62831E8F40EC00F82CD4 /* AKZitaReverbAudioUnit.mm */,
				C45F62841E8F40EC00F82CD4 /* AKZitaReverbDSPKernel.hpp */,
			);
			path = "Zita Reverb";
			sourceTree = "<group>";
		};
		C466151B1EEA2E6A0044A5FC /* Vocal Tract */ = {
			isa = PBXGroup;
			children = (
				C466151C1EEA2E6A0044A5FC /* AKVocalTract.swift */,
				C466151D1EEA2E6A0044A5FC /* AKVocalTractAudioUnit.h */,
				C466151E1EEA2E6A0044A5FC /* AKVocalTractAudioUnit.mm */,
				C466151F1EEA2E6A0044A5FC /* AKVocalTractDSPKernel.hpp */,
			);
			path = "Vocal Tract";
			sourceTree = "<group>";
		};
		C46615241EEA31B90044A5FC /* external */ = {
			isa = PBXGroup;
			children = (
				C46615251EEA31B90044A5FC /* growl.c */,
				C46615261EEA31B90044A5FC /* growl.h */,
				C46615271EEA31B90044A5FC /* vocwrapper.c */,
				C46615281EEA31B90044A5FC /* vocwrapper.h */,
			);
			path = external;
			sourceTree = "<group>";
		};
		C47047AF1E78FA2D00D9906F /* Rhodes Piano */ = {
			isa = PBXGroup;
			children = (
				C47047B01E78FA2D00D9906F /* AKRhodesPiano.swift */,
				C47047B11E78FA2D00D9906F /* AKRhodesPianoAudioUnit.h */,
				C47047B21E78FA2D00D9906F /* AKRhodesPianoAudioUnit.mm */,
				C47047B31E78FA2D00D9906F /* AKRhodesPianoDSPKernel.hpp */,
			);
			path = "Rhodes Piano";
			sourceTree = "<group>";
		};
		C47047B41E78FA2D00D9906F /* Shaker */ = {
			isa = PBXGroup;
			children = (
				C47047B51E78FA2D00D9906F /* AKShaker.swift */,
				C47047B61E78FA2D00D9906F /* AKShakerAudioUnit.h */,
				C47047B71E78FA2D00D9906F /* AKShakerAudioUnit.mm */,
				C47047B81E78FA2D00D9906F /* AKShakerDSPKernel.hpp */,
			);
			path = Shaker;
			sourceTree = "<group>";
		};
		C47047B91E78FA2D00D9906F /* Tubular Bells */ = {
			isa = PBXGroup;
			children = (
				C47047BA1E78FA2D00D9906F /* AKTubularBells.swift */,
				C47047BB1E78FA2D00D9906F /* AKTubularBellsAudioUnit.h */,
				C47047BC1E78FA2D00D9906F /* AKTubularBellsAudioUnit.mm */,
				C47047BD1E78FA2D00D9906F /* AKTubularBellsDSPKernel.hpp */,
			);
			path = "Tubular Bells";
			sourceTree = "<group>";
		};
		C49390921E088F4C009FEAA1 /* Stereo Field Limiter */ = {
			isa = PBXGroup;
			children = (
				C49390931E088F4C009FEAA1 /* AKStereoFieldLimiter.swift */,
				C49390941E088F4C009FEAA1 /* AKStereoFieldLimiterAudioUnit.h */,
				C49390951E088F4C009FEAA1 /* AKStereoFieldLimiterAudioUnit.mm */,
				C49390961E088F4C009FEAA1 /* AKStereoFieldLimiterDSPKernel.hpp */,
			);
			path = "Stereo Field Limiter";
			sourceTree = "<group>";
		};
		C49A0A3D1D543B34007D8ADB /* Korg Low Pass Filter */ = {
			isa = PBXGroup;
			children = (
				C49A0A3E1D543B34007D8ADB /* AKKorgLowPassFilter.swift */,
				C49A0A3F1D543B34007D8ADB /* AKKorgLowPassFilterAudioUnit.h */,
				C49A0A401D543B34007D8ADB /* AKKorgLowPassFilterAudioUnit.mm */,
				C49A0A411D543B34007D8ADB /* AKKorgLowPassFilterDSPKernel.hpp */,
			);
			path = "Korg Low Pass Filter";
			sourceTree = "<group>";
		};
		C4A1073F1E6967850018848C /* Brownian Noise */ = {
			isa = PBXGroup;
			children = (
				C4A107401E6967850018848C /* AKBrownianNoise.swift */,
				C4A107411E6967850018848C /* AKBrownianNoiseAudioUnit.h */,
				C4A107421E6967850018848C /* AKBrownianNoiseAudioUnit.mm */,
				C4A107431E6967850018848C /* AKBrownianNoiseDSPKernel.hpp */,
			);
			path = "Brownian Noise";
			sourceTree = "<group>";
		};
		C4A579B81EC1B7000072D48A /* Microphone Tracker */ = {
			isa = PBXGroup;
			children = (
				C4A579B91EC1B7580072D48A /* AKMicrophoneTracker.swift */,
				C4A579BD1EC1B7C30072D48A /* AKMicrophoneTrackerEngine.h */,
				C4A579BB1EC1B7B10072D48A /* AKMicrophoneTrackerEngine.m */,
			);
			name = "Microphone Tracker";
			sourceTree = "<group>";
		};
		C4A8A4C31EE4007500FDBE68 /* Metronome */ = {
			isa = PBXGroup;
			children = (
				55E4F5271F57DAC30088018A /* AKSamplerMetronome.h */,
				55E4F5281F57DAC30088018A /* AKSamplerMetronome.m */,
				C4A8A4C41EE4007500FDBE68 /* AKMetronome.swift */,
			);
			path = Metronome;
			sourceTree = "<group>";
		};
		C4D35CB91E8A3D8000E42D93 /* macOS */ = {
			isa = PBXGroup;
			children = (
				C4D35CBA1E8A3D8000E42D93 /* AKADSRView.swift */,
				C4B25E001F1B433F00CF24C0 /* AKTableView.swift */,
				C4D35CBB1E8A3D8000E42D93 /* AKButton.swift */,
				C4D35CBD1E8A3D8000E42D93 /* AKKeyboardView.swift */,
				C4EDFAA61F5B81370029A371 /* AKLiveViewController.swift */,
				C486FAAB1E9A11D800DEB790 /* AKPlaygroundLoop.swift */,
				C4D35CC01E8A3D8000E42D93 /* AKPresetLoaderView.swift */,
				C45717AC1F5942FF0012DE53 /* AKPropertyControl.swift */,
				C4D35CC21E8A3D8000E42D93 /* AKResourceAudioFileLoaderView.swift */,
				7078DE4C1F260A3600F1DC67 /* AKRotaryKnob.swift */,
				C4D35CC11E8A3D8000E42D93 /* AKSlider.swift */,
			);
			name = macOS;
			path = "AudioKit/User Interface";
			sourceTree = SOURCE_ROOT;
		};
		C4D4C4DD1EB7175100134B39 /* Microtonality */ = {
			isa = PBXGroup;
			children = (
				C4D4C4E41EB7175100134B39 /* AKTuningTable.swift */,
				A8E996F31EB9212600116ADA /* AKTuningTable+Brun.swift */,
				C4D4C4DE1EB7175100134B39 /* AKTuningTable+CombinationProductSet.swift */,
				C4D4C4DF1EB7175100134B39 /* AKTuningTable+EqualTemperament.swift */,
				C4D4C4E01EB7175100134B39 /* AKTuningTable+NorthIndianRaga.swift */,
				C4D4C4E11EB7175100134B39 /* AKTuningTable+RecurrenceRelation.swift */,
				C4D4C4E21EB7175100134B39 /* AKTuningTable+Scala.swift */,
				C4D4C4E31EB7175100134B39 /* AKTuningTable+Wilson.swift */,
			);
			path = Microtonality;
			sourceTree = "<group>";
		};
		EAFECEBE1F4EBBFE00A2B046 /* AudioKitUI */ = {
			isa = PBXGroup;
			children = (
				EAFECEC01F4EBBFE00A2B046 /* Info.plist */,
			);
			path = AudioKitUI;
			sourceTree = "<group>";
		};
		EAFECEDB1F4EBE6600A2B046 /* Frameworks */ = {
			isa = PBXGroup;
			children = (
			);
			name = Frameworks;
			sourceTree = "<group>";
		};
/* End PBXGroup section */

/* Begin PBXHeadersBuildPhase section */
		C42F36C91C0582E6000E937C /* Headers */ = {
			isa = PBXHeadersBuildPhase;
			buildActionMask = 2147483647;
			files = (
				55E4F5291F57DAC30088018A /* AKSamplerMetronome.h in Headers */,
				55E4F5161F578C230088018A /* AKPresetManager.h in Headers */,
				55E4F5251F57DA740088018A /* AKTimelineTap.h in Headers */,
				5551E7F01F5531E700757781 /* AKTimeline.h in Headers */,
				558D80A31F4D440F001E7BC1 /* AKLazyTap.h in Headers */,
				55E25D621F4F3B6800F5AF08 /* TPCircularBuffer+Unit.h in Headers */,
				55E25CD11F4E76B100F5AF08 /* AKRenderTap.h in Headers */,
				558D80801F4D2A3D001E7BC1 /* TPCircularBuffer+AudioBufferList.h in Headers */,
				558D80821F4D2A3D001E7BC1 /* TPCircularBuffer.h in Headers */,
				552CD4901F3BBA34005762E9 /* AKOfflineRenderAudioUnit.h in Headers */,
				B1F47AB71DC5385500706A2F /* EZAudioFileMarker.h in Headers */,
				C46615211EEA2E6A0044A5FC /* AKVocalTractAudioUnit.h in Headers */,
				C47047C11E78FA2D00D9906F /* AKRhodesPianoDSPKernel.hpp in Headers */,
				C456697F1D448D7E00D26565 /* AKPhaseDistortionOscillatorAudioUnit.h in Headers */,
				A1F13B8F1F76CE4E00DD119B /* GainEffectDsp.hpp in Headers */,
				C456674D1D448D7E00D26565 /* plumber.h in Headers */,
				C4A107471E6967850018848C /* AKBrownianNoiseDSPKernel.hpp in Headers */,
				C456697B1D448D7E00D26565 /* AKOscillatorBankAudioUnit.h in Headers */,
				C4A579BE1EC1B87F0072D48A /* AKMicrophoneTrackerEngine.h in Headers */,
				C493909A1E088F4C009FEAA1 /* AKStereoFieldLimiterDSPKernel.hpp in Headers */,
				C456694B1D448D7E00D26565 /* AKConvolutionDSPKernel.hpp in Headers */,
				C45669371D448D7E00D26565 /* AKToneFilterAudioUnit.h in Headers */,
				C4146D951F3E47F9001AAE11 /* FFTRealFixLen.h in Headers */,
				C45669891D448D7E00D26565 /* AKPWMOscillatorDSPKernel.hpp in Headers */,
				C45210621E7D0832007C38FE /* AKCustomUgenFunction.h in Headers */,
				C45F3F781ED1576100A75143 /* AKSamplePlayerDSPKernel.hpp in Headers */,
				C45668EE1D448D7E00D26565 /* AKBandPassButterworthFilterDSPKernel.hpp in Headers */,
				C4146D961F3E47F9001AAE11 /* FFTRealFixLen.hpp in Headers */,
				C45668C01D448D7E00D26565 /* AKFrequencyTrackerDSPKernel.hpp in Headers */,
				C45668BA1D448D7E00D26565 /* AKAmplitudeTrackerAudioUnit.h in Headers */,
				C45668CE1D448D7E00D26565 /* AKBitCrusherDSPKernel.hpp in Headers */,
				C47047DD1E78FC2B00D9906F /* FM.h in Headers */,
				C45669111D448D7E00D26565 /* AKLowShelfParametricEqualizerFilterAudioUnit.h in Headers */,
				C49390981E088F4C009FEAA1 /* AKStereoFieldLimiterAudioUnit.h in Headers */,
				C4146D841F3E47F9001AAE11 /* Array.h in Headers */,
				C45669641D448D7E00D26565 /* AKWhiteNoiseDSPKernel.hpp in Headers */,
				C47047DB1E78FC0200D9906F /* TwoZero.h in Headers */,
				C4146D9D1F3E47F9001AAE11 /* FFTRealSelect.hpp in Headers */,
				C45669731D448D7E00D26565 /* AKMorphingOscillatorBankAudioUnit.h in Headers */,
				C45668F71D448D7E00D26565 /* AKDCBlockDSPKernel.hpp in Headers */,
				C45666CF1D448D7E00D26565 /* CUI.h in Headers */,
				C45668F51D448D7E00D26565 /* AKDCBlockAudioUnit.h in Headers */,
				C456674B1D448D7E00D26565 /* test.h in Headers */,
				C45667E71D448D7E00D26565 /* ADSR.h in Headers */,
				C4146D8F1F3E47F9001AAE11 /* DynArray.h in Headers */,
				C45668051D448D7E00D26565 /* Fir.h in Headers */,
				A10B8F9C1F64B10300668BED /* AK4ChowningReverbDsp.hpp in Headers */,
				C45669871D448D7E00D26565 /* AKPWMOscillatorAudioUnit.h in Headers */,
				C45666B11D448D7E00D26565 /* EZAudioDevice.h in Headers */,
				C45668E01D448D7E00D26565 /* AKAmplitudeEnvelopeAudioUnit.h in Headers */,
				C45666AC1D448D7E00D26565 /* DSPKernel.hpp in Headers */,
				C45F62861E8F40EC00F82CD4 /* AKZitaReverbAudioUnit.h in Headers */,
				C45669A31D448D7E00D26565 /* AKPluckedStringDSPKernel.hpp in Headers */,
				C45668F31D448D7E00D26565 /* AKBandRejectButterworthFilterDSPKernel.hpp in Headers */,
				C47047E11E78FC5E00D9906F /* FileLoop.h in Headers */,
				C45668E61D448D7E00D26565 /* AKTremoloDSPKernel.hpp in Headers */,
				C456692D1D448D7E00D26565 /* AKStringResonatorDSPKernel.hpp in Headers */,
				C4146D361F3E46E3001AAE11 /* AKRhinoGuitarProcessorAudioUnit.h in Headers */,
				C45669491D448D7E00D26565 /* AKConvolutionAudioUnit.h in Headers */,
				C456695E1D448D7E00D26565 /* AKPinkNoiseAudioUnit.h in Headers */,
				C45210631E7D0832007C38FE /* AKCustomUgenInfo.h in Headers */,
				C47AC6181D5D49430005E485 /* AKBoosterDSPKernel.hpp in Headers */,
				C4146DA81F3E47F9001AAE11 /* pluginconstants.h in Headers */,
				C456692F1D448D7E00D26565 /* AKThreePoleLowpassFilterAudioUnit.h in Headers */,
				C45669391D448D7E00D26565 /* AKToneFilterDSPKernel.hpp in Headers */,
				C4146D901F3E47F9001AAE11 /* DynArray.hpp in Headers */,
				C45668DA1D448D7E00D26565 /* AKTanhDistortionDSPKernel.hpp in Headers */,
				C45666BB1D448D7E00D26565 /* EZAudioFloatData.h in Headers */,
				C45669431D448D7E00D26565 /* AKChowningReverbDSPKernel.hpp in Headers */,
				C456696B1D448D7E00D26565 /* AKFMOscillatorBankAudioUnit.h in Headers */,
				C47047C31E78FA2D00D9906F /* AKShakerAudioUnit.h in Headers */,
				C47047D41E78FB7000D9906F /* Shakers.h in Headers */,
				C45667F91D448D7E00D26565 /* DelayL.h in Headers */,
				C4146D8A1F3E47F9001AAE11 /* def.h in Headers */,
				C456694F1D448D7E00D26565 /* AKCostelloReverbDSPKernel.hpp in Headers */,
				C47047D21E78FB6200D9906F /* TubeBell.h in Headers */,
				C45669331D448D7E00D26565 /* AKToneComplementFilterAudioUnit.h in Headers */,
				C45669941D448D7E00D26565 /* AKFluteAudioUnit.h in Headers */,
				C45668EA1D448D7E00D26565 /* AKAutoWahDSPKernel.hpp in Headers */,
				C45668BC1D448D7E00D26565 /* AKAmplitudeTrackerDSPKernel.hpp in Headers */,
				C456696D1D448D7E00D26565 /* AKFMOscillatorBankDSPKernel.hpp in Headers */,
				C456694D1D448D7E00D26565 /* AKCostelloReverbAudioUnit.h in Headers */,
				C45668CA1D448D7E00D26565 /* AKVariableDelayDSPKernel.hpp in Headers */,
				C45668BE1D448D7E00D26565 /* AKFrequencyTrackerAudioUnit.h in Headers */,
				C47047D61E78FB7A00D9906F /* Rhodey.h in Headers */,
				C45F62761E8EE4FC00F82CD4 /* AKPhaserDSPKernel.hpp in Headers */,
				A1B70ACD1F7038FE00AE43F8 /* AK4LinearParamRamp.hpp in Headers */,
				C47047C91E78FA2D00D9906F /* AKTubularBellsDSPKernel.hpp in Headers */,
				C45669771D448D7E00D26565 /* AKOscillatorAudioUnit.h in Headers */,
				C4146D851F3E47F9001AAE11 /* Array.hpp in Headers */,
				C456692B1D448D7E00D26565 /* AKStringResonatorAudioUnit.h in Headers */,
				C4146D9B1F3E47F9001AAE11 /* FFTRealPassInverse.hpp in Headers */,
				C45669411D448D7E00D26565 /* AKChowningReverbAudioUnit.h in Headers */,
				C47047C71E78FA2D00D9906F /* AKTubularBellsAudioUnit.h in Headers */,
				C4146D451F3E4734001AAE11 /* AKDynaRageCompressorAudioUnit.h in Headers */,
				C4146D891F3E47F9001AAE11 /* Compressor.h in Headers */,
				C47047C51E78FA2D00D9906F /* AKShakerDSPKernel.hpp in Headers */,
				C45668371D448D7E00D26565 /* SineWave.h in Headers */,
				C45669A61D448D7E00D26565 /* AKBalancerAudioUnit.h in Headers */,
				C45669B81D448D7E00D26565 /* TemplateAUPreset.h in Headers */,
				C45668411D448D7E00D26565 /* Stk.h in Headers */,
				C45666AE1D448D7E00D26565 /* ParameterRamper.hpp in Headers */,
				C456690D1D448D7E00D26565 /* AKLowPassButterworthFilterDSPKernel.hpp in Headers */,
				C4E3D21C1F4351340040190E /* AKBankAudioUnit.h in Headers */,
				C456682A1D448D7E00D26565 /* PoleZero.h in Headers */,
				C45668D21D448D7E00D26565 /* AKClipperDSPKernel.hpp in Headers */,
				C456693B1D448D7E00D26565 /* AKPitchShifterAudioUnit.h in Headers */,
				C45669311D448D7E00D26565 /* AKThreePoleLowpassFilterDSPKernel.hpp in Headers */,
				C45669091D448D7E00D26565 /* AKHighShelfParametricEqualizerFilterDSPKernel.hpp in Headers */,
				C45667491D448D7E00D26565 /* md5.h in Headers */,
				C456699D1D448D7E00D26565 /* AKMetalBarAudioUnit.h in Headers */,
				C45668021D448D7E00D26565 /* FileWvIn.h in Headers */,
				C45669171D448D7E00D26565 /* AKModalResonanceFilterDSPKernel.hpp in Headers */,
				C45666D71D448D7E00D26565 /* kiss_fft.h in Headers */,
				C45669471D448D7E00D26565 /* AKCombFilterReverbDSPKernel.hpp in Headers */,
				C45669961D448D7E00D26565 /* AKFluteDSPKernel.hpp in Headers */,
				C456698F1D448D7E00D26565 /* AKDripAudioUnit.h in Headers */,
				C45669601D448D7E00D26565 /* AKPinkNoiseDSPKernel.hpp in Headers */,
				C45668D01D448D7E00D26565 /* AKClipperAudioUnit.h in Headers */,
				C45669811D448D7E00D26565 /* AKPhaseDistortionOscillatorDSPKernel.hpp in Headers */,
				C45669541D448D7E00D26565 /* AKFlatFrequencyResponseReverbDSPKernel.hpp in Headers */,
				C4146D921F3E47F9001AAE11 /* Equalisator.h in Headers */,
				4871D4591DD912AA0046A768 /* Envelope.h in Headers */,
				C4A107451E6967850018848C /* AKBrownianNoiseAudioUnit.h in Headers */,
				C45669B01D448D7E00D26565 /* AKPannerDSPKernel.hpp in Headers */,
				C45668C41D448D7E00D26565 /* AKOperationEffectDSPKernel.hpp in Headers */,
				C45669B41D448D7E00D26565 /* AKPhaseLockedVocoderDSPKernel.hpp in Headers */,
				C45669911D448D7E00D26565 /* AKDripDSPKernel.hpp in Headers */,
				C45669271D448D7E00D26565 /* AKRolandTB303FilterAudioUnit.h in Headers */,
				C45669291D448D7E00D26565 /* AKRolandTB303FilterDSPKernel.hpp in Headers */,
				C45210651E7D0832007C38FE /* AKSporthStack.h in Headers */,
				A10B8FA41F64C0F900668BED /* AK4ChowningReverbAudioUnit.h in Headers */,
				C45669131D448D7E00D26565 /* AKLowShelfParametricEqualizerFilterDSPKernel.hpp in Headers */,
				C45668061D448D7E00D26565 /* Flute.h in Headers */,
				C45667F81D448D7E00D26565 /* DelayA.h in Headers */,
				C45668F91D448D7E00D26565 /* AKEqualizerFilterAudioUnit.h in Headers */,
				A1FE77A31F64549E00A2E41C /* AK4AudioUnitBase.h in Headers */,
				C45666B71D448D7E00D26565 /* EZAudioFile.h in Headers */,
				C456696F1D448D7E00D26565 /* AKMorphingOscillatorAudioUnit.h in Headers */,
				4871D4681DD913800046A768 /* AKClarinetDSPKernel.hpp in Headers */,
				C45F627D1E8F25F900F82CD4 /* AKDynamicRangeCompressorAudioUnit.h in Headers */,
				C45669521D448D7E00D26565 /* AKFlatFrequencyResponseReverbAudioUnit.h in Headers */,
				C45F3F761ED1576100A75143 /* AKSamplePlayerAudioUnit.h in Headers */,
				C4146DAB1F3E47F9001AAE11 /* RageProcessor.h in Headers */,
				C46615231EEA2E6A0044A5FC /* AKVocalTractDSPKernel.hpp in Headers */,
				C45669231D448D7E00D26565 /* AKResonantFilterAudioUnit.h in Headers */,
				C45669451D448D7E00D26565 /* AKCombFilterReverbAudioUnit.h in Headers */,
				C45669621D448D7E00D26565 /* AKWhiteNoiseAudioUnit.h in Headers */,
				C45666CB1D448D7E00D26565 /* EZRecorder.h in Headers */,
				C4146D871F3E47F9001AAE11 /* CombFilter.h in Headers */,
				C45668C21D448D7E00D26565 /* AKOperationEffectAudioUnit.h in Headers */,
				C47AC6161D5D49430005E485 /* AKBoosterAudioUnit.h in Headers */,
				C49A0A431D543B34007D8ADB /* AKKorgLowPassFilterAudioUnit.h in Headers */,
				C45669031D448D7E00D26565 /* AKHighPassButterworthFilterDSPKernel.hpp in Headers */,
				C45669251D448D7E00D26565 /* AKResonantFilterDSPKernel.hpp in Headers */,
				C45668E41D448D7E00D26565 /* AKTremoloAudioUnit.h in Headers */,
				C45666D21D448D7E00D26565 /* ini.h in Headers */,
				C456697D1D448D7E00D26565 /* AKOscillatorBankDSPKernel.hpp in Headers */,
				C456698D1D448D7E00D26565 /* AKPWMOscillatorBankDSPKernel.hpp in Headers */,
				C45668F11D448D7E00D26565 /* AKBandRejectButterworthFilterAudioUnit.h in Headers */,
				C45668D81D448D7E00D26565 /* AKTanhDistortionAudioUnit.h in Headers */,
				C45669851D448D7E00D26565 /* AKPhaseDistortionOscillatorBankDSPKernel.hpp in Headers */,
				C45669831D448D7E00D26565 /* AKPhaseDistortionOscillatorBankAudioUnit.h in Headers */,
				C45210641E7D0832007C38FE /* AKSporthStack+Internal.h in Headers */,
				C45669A81D448D7E00D26565 /* AKBalancerDSPKernel.hpp in Headers */,
				C4146DA31F3E47F9001AAE11 /* LPFCombFilter.h in Headers */,
				C45669981D448D7E00D26565 /* AKMandolinAudioUnit.h in Headers */,
				C45666C51D448D7E00D26565 /* EZMicrophone.h in Headers */,
				C45668E81D448D7E00D26565 /* AKAutoWahAudioUnit.h in Headers */,
				C45668A51D448D7E00D26565 /* AKTesterDSPKernel.hpp in Headers */,
				C45666B91D448D7E00D26565 /* EZAudioFloatConverter.h in Headers */,
				C4146D941F3E47F9001AAE11 /* FFTReal.hpp in Headers */,
				C4146DA71F3E47F9001AAE11 /* OscSinCos.hpp in Headers */,
				C456674E1D448D7E00D26565 /* sporth.h in Headers */,
				C4146D9E1F3E47F9001AAE11 /* FFTRealUseTrigo.h in Headers */,
				C4146D8E1F3E47F9001AAE11 /* DelayAPF.h in Headers */,
				C456691B1D448D7E00D26565 /* AKMoogLadderDSPKernel.hpp in Headers */,
				A1FE77A11F64549E00A2E41C /* AKAudioEffect.h in Headers */,
				C45669211D448D7E00D26565 /* AKPeakingParametricEqualizerFilterDSPKernel.hpp in Headers */,
				C45666B51D448D7E00D26565 /* EZAudioFFT.h in Headers */,
				C4146D9A1F3E47F9001AAE11 /* FFTRealPassInverse.h in Headers */,
				C45667471D448D7E00D26565 /* soundpipe.h in Headers */,
				C45666A61D448D7E00D26565 /* AudioKit.h in Headers */,
				C45669191D448D7E00D26565 /* AKMoogLadderAudioUnit.h in Headers */,
				C45668241D448D7E00D26565 /* OnePole.h in Headers */,
				C45668C81D448D7E00D26565 /* AKVariableDelayAudioUnit.h in Headers */,
				C45666AA1D448D7E00D26565 /* BufferedAudioBus.hpp in Headers */,
				C45668221D448D7E00D26565 /* Noise.h in Headers */,
				C4146DA11F3E47F9001AAE11 /* Filter.h in Headers */,
				C45669681D448D7E00D26565 /* AKFMOscillatorDSPKernel.hpp in Headers */,
				C45669351D448D7E00D26565 /* AKToneComplementFilterDSPKernel.hpp in Headers */,
				C456695A1D448D7E00D26565 /* AKOperationGeneratorAudioUnit.h in Headers */,
				C45666AF1D448D7E00D26565 /* EZAudio.h in Headers */,
				C45669071D448D7E00D26565 /* AKHighShelfParametricEqualizerFilterAudioUnit.h in Headers */,
				C45666C31D448D7E00D26565 /* EZAudioUtilities.h in Headers */,
				C4146DA61F3E47F9001AAE11 /* OscSinCos.h in Headers */,
				C4146D991F3E47F9001AAE11 /* FFTRealPassDirect.hpp in Headers */,
				C45669B21D448D7E00D26565 /* AKPhaseLockedVocoderAudioUnit.h in Headers */,
				C40101D41DED705B000C5765 /* AKAudioUnit.h in Headers */,
				C45668451D448D7E00D26565 /* Twang.h in Headers */,
				C456691F1D448D7E00D26565 /* AKPeakingParametricEqualizerFilterAudioUnit.h in Headers */,
				C45F62741E8EE4FC00F82CD4 /* AKPhaserAudioUnit.h in Headers */,
				C456699F1D448D7E00D26565 /* AKMetalBarDSPKernel.hpp in Headers */,
				C4146D471F3E473E001AAE11 /* AKDynaRageCompressorDSPKernel.hpp in Headers */,
				C45669711D448D7E00D26565 /* AKMorphingOscillatorDSPKernel.hpp in Headers */,
				482DA1621DD91607009742BD /* AKClarinetAudioUnit.h in Headers */,
				C45666D91D448D7E00D26565 /* kiss_fftr.h in Headers */,
				C45669AE1D448D7E00D26565 /* AKPannerAudioUnit.h in Headers */,
				C45669791D448D7E00D26565 /* AKOscillatorDSPKernel.hpp in Headers */,
				C4146D381F3E46EC001AAE11 /* AKRhinoGuitarProcessorDSPKernel.hpp in Headers */,
				A10B8FA01F64BFF900668BED /* AK4DspBase.hpp in Headers */,
				C45668E21D448D7E00D26565 /* AKAmplitudeEnvelopeDSPKernel.hpp in Headers */,
				C45669151D448D7E00D26565 /* AKModalResonanceFilterAudioUnit.h in Headers */,
				4871D44E1DD911A80046A768 /* Clarinet.h in Headers */,
				C4146D981F3E47F9001AAE11 /* FFTRealPassDirect.h in Headers */,
				C45F62881E8F40EC00F82CD4 /* AKZitaReverbDSPKernel.hpp in Headers */,
				C456695C1D448D7E00D26565 /* AKOperationGeneratorDSPKernel.hpp in Headers */,
				C456690B1D448D7E00D26565 /* AKLowPassButterworthFilterAudioUnit.h in Headers */,
				C45668191D448D7E00D26565 /* Mandolin.h in Headers */,
				A10B8F9E1F64BCD200668BED /* AK4DspSoundPipe.hpp in Headers */,
				C456693D1D448D7E00D26565 /* AKPitchShifterDSPKernel.hpp in Headers */,
				C4146D9F1F3E47F9001AAE11 /* FFTRealUseTrigo.hpp in Headers */,
				C45F627F1E8F25F900F82CD4 /* AKDynamicRangeCompressorDSPKernel.hpp in Headers */,
				C456698B1D448D7E00D26565 /* AKPWMOscillatorBankAudioUnit.h in Headers */,
				C45666C71D448D7E00D26565 /* EZOutput.h in Headers */,
				C45666D41D448D7E00D26565 /* _kiss_fft_guts.h in Headers */,
				C45668EC1D448D7E00D26565 /* AKBandPassButterworthFilterAudioUnit.h in Headers */,
				C4146D9C1F3E47F9001AAE11 /* FFTRealSelect.h in Headers */,
				C49A0A451D543B34007D8ADB /* AKKorgLowPassFilterDSPKernel.hpp in Headers */,
				C45668FF1D448D7E00D26565 /* AKFormantFilterDSPKernel.hpp in Headers */,
				C45669751D448D7E00D26565 /* AKMorphingOscillatorBankDSPKernel.hpp in Headers */,
				C456699A1D448D7E00D26565 /* AKMandolinDSPKernel.hpp in Headers */,
				C45669661D448D7E00D26565 /* AKFMOscillatorAudioUnit.h in Headers */,
				C466152A1EEA31B90044A5FC /* growl.h in Headers */,
				A1FE77AD1F6454E100A2E41C /* GainAudioUnit.h in Headers */,
				C466152C1EEA31B90044A5FC /* vocwrapper.h in Headers */,
				C4146D971F3E47F9001AAE11 /* FFTRealFixLenParam.h in Headers */,
				C45668CC1D448D7E00D26565 /* AKBitCrusherAudioUnit.h in Headers */,
				C4146DA51F3E47F9001AAE11 /* OnePoleLPF.h in Headers */,
				C45666BD1D448D7E00D26565 /* EZAudioPlayer.h in Headers */,
				C45669011D448D7E00D26565 /* AKHighPassButterworthFilterAudioUnit.h in Headers */,
				A1B70ACB1F702E9E00AE43F8 /* AK4ParamRampBase.hpp in Headers */,
				C45669A11D448D7E00D26565 /* AKPluckedStringAudioUnit.h in Headers */,
				C4146D931F3E47F9001AAE11 /* FFTReal.h in Headers */,
				4871D45D1DD912E70046A768 /* OneZero.h in Headers */,
				C456683B1D448D7E00D26565 /* SKINImsg.h in Headers */,
				C456674F1D448D7E00D26565 /* ugens.h in Headers */,
				C4146D8C1F3E47F9001AAE11 /* Delay.h in Headers */,
				C47047BF1E78FA2D00D9906F /* AKRhodesPianoAudioUnit.h in Headers */,
				C45668FD1D448D7E00D26565 /* AKFormantFilterAudioUnit.h in Headers */,
				C45668FB1D448D7E00D26565 /* AKEqualizerFilterDSPKernel.hpp in Headers */,
				C45668001D448D7E00D26565 /* FileRead.h in Headers */,
				C45668A31D448D7E00D26565 /* AKTesterAudioUnit.h in Headers */,
			);
			runOnlyForDeploymentPostprocessing = 0;
		};
		EAFECEBA1F4EBBFE00A2B046 /* Headers */ = {
			isa = PBXHeadersBuildPhase;
			buildActionMask = 2147483647;
			files = (
				EAFECEE11F4EBEC700A2B046 /* EZAudioPlotGL.h in Headers */,
				EAFECEDD1F4EBEB700A2B046 /* EZAudioDisplayLink.h in Headers */,
				EAFECEE31F4EBEE900A2B046 /* EZPlot.h in Headers */,
				EAFECED81F4EBE1A00A2B046 /* AudioKitUI.h in Headers */,
				EAFECEDF1F4EBEC700A2B046 /* EZAudioPlot.h in Headers */,
			);
			runOnlyForDeploymentPostprocessing = 0;
		};
/* End PBXHeadersBuildPhase section */

/* Begin PBXNativeTarget section */
		C427B0271F1F0032002F2FA4 /* AudioKitTests */ = {
			isa = PBXNativeTarget;
			buildConfigurationList = C427B0301F1F0032002F2FA4 /* Build configuration list for PBXNativeTarget "AudioKitTests" */;
			buildPhases = (
				C427B0241F1F0032002F2FA4 /* Sources */,
				C427B0251F1F0032002F2FA4 /* Frameworks */,
				C427B0261F1F0032002F2FA4 /* Resources */,
			);
			buildRules = (
			);
			dependencies = (
				C427B02F1F1F0032002F2FA4 /* PBXTargetDependency */,
			);
			name = AudioKitTests;
			productName = AudioKitTests;
			productReference = C427B0281F1F0032002F2FA4 /* AudioKitTests.xctest */;
			productType = "com.apple.product-type.bundle.unit-test";
		};
		C42F36CB1C0582E6000E937C /* AudioKit */ = {
			isa = PBXNativeTarget;
			buildConfigurationList = C42F36D41C0582E6000E937C /* Build configuration list for PBXNativeTarget "AudioKit" */;
			buildPhases = (
				C42F36C71C0582E6000E937C /* Sources */,
				C42F36C81C0582E6000E937C /* Frameworks */,
				C42F36C91C0582E6000E937C /* Headers */,
				C42F36CA1C0582E6000E937C /* Resources */,
			);
			buildRules = (
			);
			dependencies = (
			);
			name = AudioKit;
			productName = AudioKit;
			productReference = C42F36CC1C0582E6000E937C /* AudioKit.framework */;
			productType = "com.apple.product-type.framework";
		};
		EAFECEBC1F4EBBFE00A2B046 /* AudioKitUI */ = {
			isa = PBXNativeTarget;
			buildConfigurationList = EAFECEC41F4EBBFE00A2B046 /* Build configuration list for PBXNativeTarget "AudioKitUI" */;
			buildPhases = (
				EAFECEB81F4EBBFE00A2B046 /* Sources */,
				EAFECEB91F4EBBFE00A2B046 /* Frameworks */,
				EAFECEBA1F4EBBFE00A2B046 /* Headers */,
				EAFECEBB1F4EBBFE00A2B046 /* Resources */,
			);
			buildRules = (
			);
			dependencies = (
				EAFECEDA1F4EBE6000A2B046 /* PBXTargetDependency */,
			);
			name = AudioKitUI;
			productName = AudioKitUI;
			productReference = EAFECEBD1F4EBBFE00A2B046 /* AudioKitUI.framework */;
			productType = "com.apple.product-type.framework";
		};
/* End PBXNativeTarget section */

/* Begin PBXProject section */
		C42F36C31C0582E6000E937C /* Project object */ = {
			isa = PBXProject;
			attributes = {
				LastSwiftUpdateCheck = 0900;
				LastUpgradeCheck = 0900;
				ORGANIZATIONNAME = AudioKit;
				TargetAttributes = {
					C427B0271F1F0032002F2FA4 = {
						CreatedOnToolsVersion = 9.0;
						DevelopmentTeam = W22K9JG3J6;
						LastSwiftMigration = 0900;
					};
					C42F36CB1C0582E6000E937C = {
						CreatedOnToolsVersion = 7.2;
						LastSwiftMigration = 0900;
					};
					EAFECEBC1F4EBBFE00A2B046 = {
						CreatedOnToolsVersion = 9.0;
						ProvisioningStyle = Automatic;
					};
				};
			};
			buildConfigurationList = C42F36C61C0582E6000E937C /* Build configuration list for PBXProject "AudioKit For macOS" */;
			compatibilityVersion = "Xcode 3.2";
			developmentRegion = English;
			hasScannedForEncodings = 0;
			knownRegions = (
				en,
			);
			mainGroup = C42F36C21C0582E6000E937C;
			productRefGroup = C42F36CD1C0582E6000E937C /* Products */;
			projectDirPath = "";
			projectRoot = "";
			targets = (
				C42F36CB1C0582E6000E937C /* AudioKit */,
				EAFECEBC1F4EBBFE00A2B046 /* AudioKitUI */,
				C427B0271F1F0032002F2FA4 /* AudioKitTests */,
			);
		};
/* End PBXProject section */

/* Begin PBXResourcesBuildPhase section */
		C427B0261F1F0032002F2FA4 /* Resources */ = {
			isa = PBXResourcesBuildPhase;
			buildActionMask = 2147483647;
			files = (
			);
			runOnlyForDeploymentPostprocessing = 0;
		};
		C42F36CA1C0582E6000E937C /* Resources */ = {
			isa = PBXResourcesBuildPhase;
			buildActionMask = 2147483647;
			files = (
				C456687A1D448D7E00D26565 /* mand7.raw in Resources */,
				C45668711D448D7E00D26565 /* mand1.raw in Resources */,
				C45668741D448D7E00D26565 /* mand12.raw in Resources */,
				C45668791D448D7E00D26565 /* mand6.raw in Resources */,
				C456687D1D448D7E00D26565 /* mandpluk.raw in Resources */,
				C45668751D448D7E00D26565 /* mand2.raw in Resources */,
				C4F5F2641F443AF400BF7572 /* fwavblnk.raw in Resources */,
				C45668781D448D7E00D26565 /* mand5.raw in Resources */,
				C456687B1D448D7E00D26565 /* mand8.raw in Resources */,
				C45668721D448D7E00D26565 /* mand10.raw in Resources */,
				C45668731D448D7E00D26565 /* mand11.raw in Resources */,
				C45668761D448D7E00D26565 /* mand3.raw in Resources */,
				C45668771D448D7E00D26565 /* mand4.raw in Resources */,
				55E4F4FD1F5778450088018A /* Skeleton.aupreset in Resources */,
				C452CC3F1F44173500F02AB1 /* sinewave.raw in Resources */,
				C456687C1D448D7E00D26565 /* mand9.raw in Resources */,
			);
			runOnlyForDeploymentPostprocessing = 0;
		};
		EAFECEBB1F4EBBFE00A2B046 /* Resources */ = {
			isa = PBXResourcesBuildPhase;
			buildActionMask = 2147483647;
			files = (
			);
			runOnlyForDeploymentPostprocessing = 0;
		};
/* End PBXResourcesBuildPhase section */

/* Begin PBXSourcesBuildPhase section */
		C427B0241F1F0032002F2FA4 /* Sources */ = {
			isa = PBXSourcesBuildPhase;
			buildActionMask = 2147483647;
			files = (
			);
			runOnlyForDeploymentPostprocessing = 0;
		};
		C42F36C71C0582E6000E937C /* Sources */ = {
			isa = PBXSourcesBuildPhase;
			buildActionMask = 2147483647;
			files = (
				C4F8CA111DCA9256001F38F2 /* prop.c in Sources */,
				C45666F61D448D7E00D26565 /* drip.c in Sources */,
				C4F8C9CC1DCA9255001F38F2 /* butbp.c in Sources */,
				C45669801D448D7E00D26565 /* AKPhaseDistortionOscillatorAudioUnit.mm in Sources */,
				C45668CD1D448D7E00D26565 /* AKBitCrusherAudioUnit.mm in Sources */,
				C45669D21D448D7E00D26565 /* fmOscillator.swift in Sources */,
				C45669361D448D7E00D26565 /* AKToneFilter.swift in Sources */,
				C45668F21D448D7E00D26565 /* AKBandRejectButterworthFilterAudioUnit.mm in Sources */,
				C45668D91D448D7E00D26565 /* AKTanhDistortionAudioUnit.mm in Sources */,
				C45669591D448D7E00D26565 /* AKOperationGenerator.swift in Sources */,
				C4F8CA171DCA9256001F38F2 /* ref.c in Sources */,
				C45667341D448D7E00D26565 /* tbvcf.c in Sources */,
				C46615201EEA2E6A0044A5FC /* AKVocalTract.swift in Sources */,
				C45669BC1D448D7E00D26565 /* AKParameter.swift in Sources */,
				C45668A61D448D7E00D26565 /* AKCallbackInstrument.swift in Sources */,
				C45668621D448D7E00D26565 /* PoleZero.cpp in Sources */,
				C45669D11D448D7E00D26565 /* whiteNoise.swift in Sources */,
				C45668521D448D7E00D26565 /* Mandolin.cpp in Sources */,
				C456696E1D448D7E00D26565 /* AKMorphingOscillator.swift in Sources */,
				C45669081D448D7E00D26565 /* AKHighShelfParametricEqualizerFilterAudioUnit.mm in Sources */,
				55E4F5171F578C230088018A /* AKPresetManager.m in Sources */,
				C4F8C9F01DCA9256001F38F2 /* in.c in Sources */,
				C43ABDE81E5BCC9D00165053 /* saturator.c in Sources */,
				C456694C1D448D7E00D26565 /* AKCostelloReverb.swift in Sources */,
				C45668F61D448D7E00D26565 /* AKDCBlockAudioUnit.mm in Sources */,
				C456674C1D448D7E00D26565 /* func.c in Sources */,
				C4A107461E6967850018848C /* AKBrownianNoiseAudioUnit.mm in Sources */,
				C45669C81D448D7E00D26565 /* lowPassFilter.swift in Sources */,
				C45669BD1D448D7E00D26565 /* AKStereoOperation.swift in Sources */,
				C45789731D50125F00F28F67 /* smoothdelay.c in Sources */,
				C4F8CA0B1DCA9256001F38F2 /* phasor.c in Sources */,
				C45667081D448D7E00D26565 /* line.c in Sources */,
				C456672A1D448D7E00D26565 /* rms.c in Sources */,
				C4F8CA311DCA9256001F38F2 /* tgate.c in Sources */,
				C4A107561E696C4F0018848C /* brown.c in Sources */,
				A1FE77A21F64549E00A2E41C /* AKAudioEffect.mm in Sources */,
				C4F8CA041DCA9256001F38F2 /* p.c in Sources */,
				C4F8C9DE1DCA9256001F38F2 /* expon.c in Sources */,
				C45F62851E8F40EC00F82CD4 /* AKZitaReverb.swift in Sources */,
				C45669D51D448D7E00D26565 /* sawtooth.swift in Sources */,
				C45667011D448D7E00D26565 /* fosc.c in Sources */,
				C45210661E7D0832007C38FE /* AKSporthStack.mm in Sources */,
				C45667321D448D7E00D26565 /* tadsr.c in Sources */,
				C45669671D448D7E00D26565 /* AKFMOscillatorAudioUnit.mm in Sources */,
				C4A107641E696F9B0018848C /* brownianNoise.swift in Sources */,
				C4D4C4E81EB7175100134B39 /* AKTuningTable+RecurrenceRelation.swift in Sources */,
				C45666A11D448D7E00D26565 /* AKAudioFile+Peripherals.swift in Sources */,
				C47DDCCB1F7CEB4C002520B9 /* GainEffectDsp.mm in Sources */,
				C456673A1D448D7E00D26565 /* thresh.c in Sources */,
				C45666E21D448D7E00D26565 /* biquad.c in Sources */,
				C45666A81D448D7E00D26565 /* AudioKitHelpers.swift in Sources */,
				C45666E61D448D7E00D26565 /* blsquare.c in Sources */,
				C4F8C9CD1DCA9255001F38F2 /* butbr.c in Sources */,
				C45668B91D448D7E00D26565 /* AKAmplitudeTracker.swift in Sources */,
				C4F8C9DA1DCA9255001F38F2 /* dtrig.c in Sources */,
				C45666F21D448D7E00D26565 /* dcblock.c in Sources */,
				C4F8CA401DCA9256001F38F2 /* writecode.c in Sources */,
				C4BA6E861DD99794002254EB /* AKComponent.swift in Sources */,
				C45666EF1D448D7E00D26565 /* conv.c in Sources */,
				C456670D1D448D7E00D26565 /* mode.c in Sources */,
				C456672F1D448D7E00D26565 /* streson.c in Sources */,
				C45669A41D448D7E00D26565 /* AKMicrophone.swift in Sources */,
				C456695D1D448D7E00D26565 /* AKPinkNoise.swift in Sources */,
				C45667DB1D448D7E00D26565 /* FileWvIn.cpp in Sources */,
				C46615111EEA1C740044A5FC /* voc.c in Sources */,
				C49A0A2F1D54298A007D8ADB /* pitchShift.swift in Sources */,
				C45669761D448D7E00D26565 /* AKOscillator.swift in Sources */,
				C45667181D448D7E00D26565 /* phaser.c in Sources */,
				C45666BA1D448D7E00D26565 /* EZAudioFloatConverter.m in Sources */,
				C45667211D448D7E00D26565 /* pshift.c in Sources */,
				482DA1631DD91607009742BD /* AKClarinetAudioUnit.mm in Sources */,
				C45669BA1D448D7E00D26565 /* AKVariSpeed.swift in Sources */,
				C45667051D448D7E00D26565 /* in.c in Sources */,
				C45668C31D448D7E00D26565 /* AKOperationEffectAudioUnit.mm in Sources */,
				C456669D1D448D7E00D26565 /* AKSettings.swift in Sources */,
				C4F8C9DD1DCA9256001F38F2 /* eval.c in Sources */,
				C45666B01D448D7E00D26565 /* EZAudio.m in Sources */,
				C4F8C9E51DCA9256001F38F2 /* gbuzz.c in Sources */,
				C45F3F771ED1576100A75143 /* AKSamplePlayerAudioUnit.mm in Sources */,
				C45669201D448D7E00D26565 /* AKPeakingParametricEqualizerFilterAudioUnit.mm in Sources */,
				C45669E81D448D7E00D26565 /* mixer.swift in Sources */,
				C45666D61D448D7E00D26565 /* kiss_fft.c in Sources */,
				C45666FE1D448D7E00D26565 /* fog.c in Sources */,
				C4F8C9BE1DCA9255001F38F2 /* adsr.c in Sources */,
				C45666AB1D448D7E00D26565 /* CheckError.swift in Sources */,
				C45669AC1D448D7E00D26565 /* AKMixer.swift in Sources */,
				C47AC6151D5D49430005E485 /* AKBooster.swift in Sources */,
				552CD4911F3BBA34005762E9 /* AKOfflineRendererAudioUnit.mm in Sources */,
				C456694A1D448D7E00D26565 /* AKConvolutionAudioUnit.mm in Sources */,
				C4F8CA241DCA9256001F38F2 /* slist.c in Sources */,
				C45666E81D448D7E00D26565 /* butbp.c in Sources */,
				C45667291D448D7E00D26565 /* revsc.c in Sources */,
				C456694E1D448D7E00D26565 /* AKCostelloReverbAudioUnit.mm in Sources */,
				C45668BD1D448D7E00D26565 /* AKFrequencyTracker.swift in Sources */,
				C4F8C9D51DCA9255001F38F2 /* dcblock.c in Sources */,
				C456673D1D448D7E00D26565 /* tone.c in Sources */,
				C43ABDEC1E5BCCE300165053 /* diode.c in Sources */,
				C4F8CA1B1DCA9256001F38F2 /* revsc.c in Sources */,
				C45231031DCDC21900A4F0DC /* count.swift in Sources */,
				C45667401D448D7E00D26565 /* tseg.c in Sources */,
				C45668CF1D448D7E00D26565 /* AKClipper.swift in Sources */,
				555857E11F62184600C73F59 /* AKTiming.swift in Sources */,
				C45210611E7D0832007C38FE /* AKCustomUgen.swift in Sources */,
				C47047D01E78FB4C00D9906F /* TubeBell.cpp in Sources */,
				C45668B21D448D7E00D26565 /* MIDIPacket+SequenceType.swift in Sources */,
				C456671B1D448D7E00D26565 /* pitchamdf.c in Sources */,
				C45667531D448D7E00D26565 /* sporth.c in Sources */,
				C45669261D448D7E00D26565 /* AKRolandTB303Filter.swift in Sources */,
				C45669DF1D448D7E00D26565 /* max.swift in Sources */,
				4871D45B1DD912B20046A768 /* Envelope.cpp in Sources */,
				C429F6B81F24053500601D47 /* AKMIDIPlayer.swift in Sources */,
				C4F8CA151DCA9256001F38F2 /* randh.c in Sources */,
				C45669F01D448D7E00D26565 /* AKAmplitudeTap.swift in Sources */,
				C4F8C9EF1DCA9256001F38F2 /* hilbert.c in Sources */,
				C45669C91D448D7E00D26565 /* modalResonanceFilter.swift in Sources */,
				C45666F11D448D7E00D26565 /* crossfade.c in Sources */,
				C45669281D448D7E00D26565 /* AKRolandTB303FilterAudioUnit.mm in Sources */,
				C45669EB1D448D7E00D26565 /* metronome.swift in Sources */,
				C419B22C1EEE814D0041474F /* vocalTract.swift in Sources */,
				C456697A1D448D7E00D26565 /* AKOscillatorBank.swift in Sources */,
				C4F8C9D71DCA9255001F38F2 /* dist.c in Sources */,
				C45669CE1D448D7E00D26565 /* reverberateWithCostello.swift in Sources */,
				C45669AA1D448D7E00D26565 /* AKDryWetMixer.swift in Sources */,
				C45669BB1D448D7E00D26565 /* AKOperation.swift in Sources */,
				C4F8C9F21DCA9256001F38F2 /* jcrev.c in Sources */,
				C4F8CA1D1DCA9256001F38F2 /* rpt.c in Sources */,
				C45669821D448D7E00D26565 /* AKPhaseDistortionOscillatorBank.swift in Sources */,
				C4F8CA341DCA9256001F38F2 /* timer.c in Sources */,
				C45666D81D448D7E00D26565 /* kiss_fftr.c in Sources */,
				C45669341D448D7E00D26565 /* AKToneComplementFilterAudioUnit.mm in Sources */,
				C49A0A421D543B34007D8ADB /* AKKorgLowPassFilter.swift in Sources */,
				C45669651D448D7E00D26565 /* AKFMOscillator.swift in Sources */,
				C45668D61D448D7E00D26565 /* AKRingModulator.swift in Sources */,
				C45668F41D448D7E00D26565 /* AKDCBlock.swift in Sources */,
				C45667221D448D7E00D26565 /* ptrack.c in Sources */,
				C4F8CA251DCA9256001F38F2 /* smoothdelay.c in Sources */,
				C43ABDEA1E5BCCC100165053 /* ftmap.c in Sources */,
				C4C378FF1F0C55640085F876 /* AKSequencer.swift in Sources */,
				C45669EE1D448D7E00D26565 /* triggeredWithEnvelope.swift in Sources */,
				C45666DB1D448D7E00D26565 /* adsr.c in Sources */,
				C43ABDE61E5BCC8900165053 /* saturator.c in Sources */,
				C456669F1D448D7E00D26565 /* AKAudioFile+ConvenienceInitializers.swift in Sources */,
				C4F8CA191DCA9256001F38F2 /* reson.c in Sources */,
				C45231041DCDC21900A4F0DC /* increment.swift in Sources */,
				C43647811E9CB663009FBD85 /* AKPeriodicFunction.swift in Sources */,
				C456669E1D448D7E00D26565 /* AKTable.swift in Sources */,
				5551E7F11F5531E700757781 /* AKTimeline.c in Sources */,
				C45F62751E8EE4FC00F82CD4 /* AKPhaserAudioUnit.mm in Sources */,
				C4F8CA161DCA9256001F38F2 /* randi.c in Sources */,
				C4F8C9EE1DCA9256001F38F2 /* gen_vals.c in Sources */,
				C45231051DCDC21900A4F0DC /* save.swift in Sources */,
				C45669CF1D448D7E00D26565 /* reverberateWithFlatFrequencyResponse.swift in Sources */,
				C4F8CA2E1DCA9256001F38F2 /* tenv.c in Sources */,
				A8E996F41EB9212600116ADA /* AKTuningTable+Brun.swift in Sources */,
				C4F8CA001DCA9256001F38F2 /* noise.c in Sources */,
				C45669991D448D7E00D26565 /* AKMandolinAudioUnit.mm in Sources */,
				C4FE68871EC2AD74000B09B2 /* AKMIDIEndpointInfo.swift in Sources */,
				C45667391D448D7E00D26565 /* tevent.c in Sources */,
				C45667061D448D7E00D26565 /* jcrev.c in Sources */,
				C4146D371F3E46E8001AAE11 /* AKRhinoGuitarProcessorAudioUnit.mm in Sources */,
				C45669101D448D7E00D26565 /* AKLowShelfParametricEqualizerFilter.swift in Sources */,
				C47047E31E78FC6E00D9906F /* FileLoop.cpp in Sources */,
				C47047C41E78FA2D00D9906F /* AKShakerAudioUnit.mm in Sources */,
				C45667411D448D7E00D26565 /* tseq.c in Sources */,
				C456672E1D448D7E00D26565 /* sdelay.c in Sources */,
				C4F8CA1C1DCA9256001F38F2 /* rms.c in Sources */,
				4871D4531DD911C00046A768 /* Clarinet.cpp in Sources */,
				C4F8CA091DCA9256001F38F2 /* peaklim.c in Sources */,
				C47047C01E78FA2D00D9906F /* AKRhodesPianoAudioUnit.mm in Sources */,
				C40101D51DED705B000C5765 /* AKAudioUnit.mm in Sources */,
				C45669021D448D7E00D26565 /* AKHighPassButterworthFilterAudioUnit.mm in Sources */,
				C45668AA1D448D7E00D26565 /* AKMIDIEvent.swift in Sources */,
				C45669D31D448D7E00D26565 /* morphingOscillator.swift in Sources */,
				C4F8C9E81DCA9256001F38F2 /* gen_line.c in Sources */,
				C45666FD1D448D7E00D26565 /* fofilt.c in Sources */,
				C45666A31D448D7E00D26565 /* AKAudioFile+ProcessingAsynchronously.swift in Sources */,
				C4F8C9FE1DCA9256001F38F2 /* mode.c in Sources */,
				C45668C91D448D7E00D26565 /* AKVariableDelayAudioUnit.mm in Sources */,
				C456695F1D448D7E00D26565 /* AKPinkNoiseAudioUnit.mm in Sources */,
				C4146DA41F3E47F9001AAE11 /* OnePoleLPF.cpp in Sources */,
				C45669401D448D7E00D26565 /* AKChowningReverb.swift in Sources */,
				C4F8CA181DCA9256001F38F2 /* render.c in Sources */,
				C47047CC1E78FB3B00D9906F /* Rhodey.cpp in Sources */,
				C45669E91D448D7E00D26565 /* pan.swift in Sources */,
				C4146D861F3E47F9001AAE11 /* CombFilter.cpp in Sources */,
				C4F8C9D31DCA9255001F38F2 /* count.c in Sources */,
				C4F8CA411DCA9256001F38F2 /* zeros.c in Sources */,
				C4F8C9F51DCA9256001F38F2 /* load.c in Sources */,
				C45666EA1D448D7E00D26565 /* buthp.c in Sources */,
				C45666EB1D448D7E00D26565 /* butlp.c in Sources */,
				C45669611D448D7E00D26565 /* AKWhiteNoise.swift in Sources */,
				C45666BE1D448D7E00D26565 /* EZAudioPlayer.m in Sources */,
				C45666E11D448D7E00D26565 /* base.c in Sources */,
				C456693E1D448D7E00D26565 /* AKReverb.swift in Sources */,
				C45667271D448D7E00D26565 /* reson.c in Sources */,
				C486B3381DFE2A65009A25C4 /* gen_eval.c in Sources */,
				C45669EF1D448D7E00D26565 /* Numeric.swift in Sources */,
				C4A107441E6967850018848C /* AKBrownianNoise.swift in Sources */,
				C45668D31D448D7E00D26565 /* AKDistortion.swift in Sources */,
				C4F8C9F11DCA9256001F38F2 /* incr.c in Sources */,
				C4F8CA391DCA9256001F38F2 /* trand.c in Sources */,
				C45669AB1D448D7E00D26565 /* AK3DPanner.swift in Sources */,
				C45669C61D448D7E00D26565 /* highPassFilter.swift in Sources */,
				C4F8C9D21DCA9255001F38F2 /* conv.c in Sources */,
				C45669461D448D7E00D26565 /* AKCombFilterReverbAudioUnit.mm in Sources */,
				C45669C11D448D7E00D26565 /* clip.swift in Sources */,
				C45667021D448D7E00D26565 /* ftbl.c in Sources */,
				C47047DF1E78FC3500D9906F /* FM.cpp in Sources */,
				C45667001D448D7E00D26565 /* foo.c in Sources */,
				C45669951D448D7E00D26565 /* AKFluteAudioUnit.mm in Sources */,
				C45667191D448D7E00D26565 /* phasor.c in Sources */,
				C4F8C9FB1DCA9256001F38F2 /* maytrig.c in Sources */,
				C45F627E1E8F25F900F82CD4 /* AKDynamicRangeCompressorAudioUnit.mm in Sources */,
				C4F8C9D41DCA9255001F38F2 /* crossfade.c in Sources */,
				C45669DB1D448D7E00D26565 /* triangleWave.swift in Sources */,
				C45667D31D448D7E00D26565 /* DelayA.cpp in Sources */,
				C45666ED1D448D7E00D26565 /* comb.c in Sources */,
				C45669DD1D448D7E00D26565 /* add.swift in Sources */,
				C45668BF1D448D7E00D26565 /* AKFrequencyTrackerAudioUnit.mm in Sources */,
				C45667231D448D7E00D26565 /* randh.c in Sources */,
				C4146D911F3E47F9001AAE11 /* Equalisator.cpp in Sources */,
				C45666E71D448D7E00D26565 /* bltriangle.c in Sources */,
				C45666C81D448D7E00D26565 /* EZOutput.m in Sources */,
				075C6EC51F0D6C7C0075027C /* AKMIDITransformer.swift in Sources */,
				C45667171D448D7E00D26565 /* pdhalf.c in Sources */,
				C42899941D552F9F00B941B5 /* lowPassButterworthFilter.swift in Sources */,
				C4D4C4E61EB7175100134B39 /* AKTuningTable+EqualTemperament.swift in Sources */,
				C456669A1D448D7E00D26565 /* AKDevice.swift in Sources */,
				4871D45F1DD912F20046A768 /* OneZero.cpp in Sources */,
				C4F8CA1F1DCA9256001F38F2 /* say.c in Sources */,
				C4F8CA3D1DCA9256001F38F2 /* vdelay.c in Sources */,
				C45669691D448D7E00D26565 /* AKFMOscillatorPresets.swift in Sources */,
				C45666E31D448D7E00D26565 /* biscale.c in Sources */,
				C4F8C9EB1DCA9256001F38F2 /* gen_sine.c in Sources */,
				C47047C61E78FA2D00D9906F /* AKTubularBells.swift in Sources */,
				C4D4C4E51EB7175100134B39 /* AKTuningTable+CombinationProductSet.swift in Sources */,
				C45668AD1D448D7E00D26565 /* AKMIDINode.swift in Sources */,
				C45666E91D448D7E00D26565 /* butbr.c in Sources */,
				C4F8C9E11DCA9256001F38F2 /* fof.c in Sources */,
				C45667DE1D448D7E00D26565 /* Flute.cpp in Sources */,
				C4F8CA3E1DCA9256001F38F2 /* waveset.c in Sources */,
				C45667201D448D7E00D26565 /* prop.c in Sources */,
				C45667281D448D7E00D26565 /* reverse.c in Sources */,
				A1F13B931F77468700DD119B /* GainAudioUnit2.swift in Sources */,
				C456670E1D448D7E00D26565 /* moogladder.c in Sources */,
				C456670B1D448D7E00D26565 /* metro.c in Sources */,
				C45666EC1D448D7E00D26565 /* clip.c in Sources */,
				A1F13B911F76D4A400DD119B /* GainEffectDsp.cpp in Sources */,
				C456692E1D448D7E00D26565 /* AKThreePoleLowpassFilter.swift in Sources */,
				C45666E01D448D7E00D26565 /* bar.c in Sources */,
				C456698C1D448D7E00D26565 /* AKPWMOscillatorBankAudioUnit.mm in Sources */,
				C4F8C81C1DCA8968001F38F2 /* incr.c in Sources */,
				C456692A1D448D7E00D26565 /* AKStringResonator.swift in Sources */,
				C456671D1D448D7E00D26565 /* port.c in Sources */,
				C4F8C81A1DCA8959001F38F2 /* slice.c in Sources */,
				C456670C1D448D7E00D26565 /* mincer.c in Sources */,
				C45666F51D448D7E00D26565 /* dmetro.c in Sources */,
				C4F8C9FF1DCA9256001F38F2 /* moogladder.c in Sources */,
				C4F8C9D91DCA9255001F38F2 /* drip.c in Sources */,
				552FBD451F3F731200C02C08 /* AKConnection.swift in Sources */,
				C45669841D448D7E00D26565 /* AKPhaseDistortionOscillatorBankAudioUnit.mm in Sources */,
				C45666A71D448D7E00D26565 /* AudioKit.swift in Sources */,
				C456672C1D448D7E00D26565 /* samphold.c in Sources */,
				C45669AF1D448D7E00D26565 /* AKPannerAudioUnit.mm in Sources */,
				B19AE76E1F30F58500F9DC25 /* AKAudioUnitManager.swift in Sources */,
				C4F8CA361DCA9256001F38F2 /* tog.c in Sources */,
				C45669861D448D7E00D26565 /* AKPWMOscillator.swift in Sources */,
				C45666F01D448D7E00D26565 /* count.c in Sources */,
				C4F8C9DB1DCA9255001F38F2 /* dust.c in Sources */,
				C4F8C9F41DCA9256001F38F2 /* line.c in Sources */,
				C45669921D448D7E00D26565 /* AKDrumSynths.swift in Sources */,
				C4F8C9F91DCA9256001F38F2 /* mark.c in Sources */,
				C456693C1D448D7E00D26565 /* AKPitchShifterAudioUnit.mm in Sources */,
				C4F8CA131DCA9256001F38F2 /* ptrack.c in Sources */,
				C45669CC1D448D7E00D26565 /* stringResonator.swift in Sources */,
				C45669A21D448D7E00D26565 /* AKPluckedStringAudioUnit.mm in Sources */,
				C456697E1D448D7E00D26565 /* AKPhaseDistortionOscillator.swift in Sources */,
				C45669121D448D7E00D26565 /* AKLowShelfParametricEqualizerFilterAudioUnit.mm in Sources */,
				C4F8C9CA1DCA9255001F38F2 /* bltriangle.c in Sources */,
				C45669441D448D7E00D26565 /* AKCombFilterReverb.swift in Sources */,
				C45668D71D448D7E00D26565 /* AKTanhDistortion.swift in Sources */,
				C47048251E7A6A8800D9906F /* rspline.c in Sources */,
				C45666B61D448D7E00D26565 /* EZAudioFFT.m in Sources */,
				C4F8CA421DCA9256001F38F2 /* zitarev.c in Sources */,
				C42899A01D55488900B941B5 /* tgate.c in Sources */,
				C45667301D448D7E00D26565 /* switch.c in Sources */,
				C45667161D448D7E00D26565 /* paulstretch.c in Sources */,
				C45668A71D448D7E00D26565 /* AKMIDI+ReceivingMIDI.swift in Sources */,
				C45669B51D448D7E00D26565 /* AKAudioPlayer.swift in Sources */,
				C4A579BC1EC1B7B10072D48A /* AKMicrophoneTrackerEngine.m in Sources */,
				C47047C21E78FA2D00D9906F /* AKShaker.swift in Sources */,
				C4F8CA211DCA9256001F38F2 /* scrambler.c in Sources */,
				C4F8CA2D1DCA9256001F38F2 /* tdiv.c in Sources */,
				C45666DC1D448D7E00D26565 /* allpass.c in Sources */,
				C45668DD1D448D7E00D26565 /* AKExpander.swift in Sources */,
				C45669BF1D448D7E00D26565 /* variableDelay.swift in Sources */,
				C45667331D448D7E00D26565 /* tblrec.c in Sources */,
				C45669381D448D7E00D26565 /* AKToneFilterAudioUnit.mm in Sources */,
				C42899A41D55498500B941B5 /* peaklim.c in Sources */,
				C45669E51D448D7E00D26565 /* scale.swift in Sources */,
				C47048231E7A6A6B00D9906F /* rspline.c in Sources */,
				C45666F71D448D7E00D26565 /* dtrig.c in Sources */,
				C45669B71D448D7E00D26565 /* AKSampler.swift in Sources */,
				C4F8C9C41DCA9255001F38F2 /* basic.c in Sources */,
				C45669931D448D7E00D26565 /* AKFlute.swift in Sources */,
				C4F8C9EC1DCA9256001F38F2 /* gen_sinesum.c in Sources */,
				C45669481D448D7E00D26565 /* AKConvolution.swift in Sources */,
				C4F8CA021DCA9256001F38F2 /* osc.c in Sources */,
				C45666BC1D448D7E00D26565 /* EZAudioFloatData.m in Sources */,
				C4F8CA051DCA9256001F38F2 /* pan.c in Sources */,
				C47047CE1E78FB4500D9906F /* Shakers.cpp in Sources */,
				55E25CD21F4E76B100F5AF08 /* AKRenderTap.m in Sources */,
				C45669EC1D448D7E00D26565 /* periodicTrigger.swift in Sources */,
				C4F8CA011DCA9256001F38F2 /* nsmp.c in Sources */,
				C49390991E088F4C009FEAA1 /* AKStereoFieldLimiterAudioUnit.mm in Sources */,
				C4F8C9C61DCA9255001F38F2 /* bitcrush.c in Sources */,
				C4F8CA031DCA9256001F38F2 /* oscmorph.c in Sources */,
				C45668EB1D448D7E00D26565 /* AKBandPassButterworthFilter.swift in Sources */,
				555857DE1F62180C00C73F59 /* AKClipRecorder.swift in Sources */,
				C456690F1D448D7E00D26565 /* AKLowShelfFilter.swift in Sources */,
				C4F8C9F61DCA9256001F38F2 /* loadfile.c in Sources */,
				C4B8A2FE1E6583D9006432FA /* AKSampler+getAUPresetXML.swift in Sources */,
				C45667351D448D7E00D26565 /* tdiv.c in Sources */,
				C45669321D448D7E00D26565 /* AKToneComplementFilter.swift in Sources */,
				C4F8C9EA1DCA9256001F38F2 /* gen_rand.c in Sources */,
				C4F8C9FC1DCA9256001F38F2 /* metro.c in Sources */,
				C456673C1D448D7E00D26565 /* tin.c in Sources */,
				C42899A21D55496A00B941B5 /* nsmp.c in Sources */,
				C45668F81D448D7E00D26565 /* AKEqualizerFilter.swift in Sources */,
				C4F8C9FA1DCA9256001F38F2 /* maygate.c in Sources */,
				C45669ED1D448D7E00D26565 /* portamento.swift in Sources */,
				C45668E71D448D7E00D26565 /* AKAutoWah.swift in Sources */,
				C4F8CA261DCA9256001F38F2 /* srand.c in Sources */,
				C45666A41D448D7E00D26565 /* AKAudioFile+Utilities.swift in Sources */,
				C4F8C9F81DCA9256001F38F2 /* lpf18.c in Sources */,
				C4F8C9CF1DCA9255001F38F2 /* butlp.c in Sources */,
				C45667421D448D7E00D26565 /* vdelay.c in Sources */,
				C45667071D448D7E00D26565 /* jitter.c in Sources */,
				C45667121D448D7E00D26565 /* padsynth.c in Sources */,
				C456672B1D448D7E00D26565 /* rpt.c in Sources */,
				C45666B81D448D7E00D26565 /* EZAudioFile.m in Sources */,
				55E4F52A1F57DAC30088018A /* AKSamplerMetronome.m in Sources */,
				C45669D61D448D7E00D26565 /* sawtoothWave.swift in Sources */,
				C45667101D448D7E00D26565 /* osc.c in Sources */,
				C4F8C9C31DCA9255001F38F2 /* bal.c in Sources */,
				C45667481D448D7E00D26565 /* md5.c in Sources */,
				C45666A21D448D7E00D26565 /* AKAudioFile+Processing.swift in Sources */,
				C45668B31D448D7E00D26565 /* MIDIPacketList+SequenceType.swift in Sources */,
				C45669BE1D448D7E00D26565 /* delay.swift in Sources */,
				C45669D81D448D7E00D26565 /* square.swift in Sources */,
				C45667D41D448D7E00D26565 /* DelayL.cpp in Sources */,
				C45668CB1D448D7E00D26565 /* AKBitCrusher.swift in Sources */,
				C45666E51D448D7E00D26565 /* blsaw.c in Sources */,
				C4D4C4E71EB7175100134B39 /* AKTuningTable+NorthIndianRaga.swift in Sources */,
				C45668B61D448D7E00D26565 /* AKMusicTrack.swift in Sources */,
				A1874A091F65AD56000479A1 /* AK4ChowningReverb.swift in Sources */,
				C45668931D448D7E00D26565 /* SineWave.cpp in Sources */,
				C4F8C9C81DCA9255001F38F2 /* blsaw.c in Sources */,
				552CD4921F3BBA34005762E9 /* AKOfflineRenderNode.swift in Sources */,
				C45668AB1D448D7E00D26565 /* AKMIDIInstrument.swift in Sources */,
				C456669C1D448D7E00D26565 /* AKNotifications.swift in Sources */,
				C42899961D5543E400B941B5 /* korgLowPassFilter.swift in Sources */,
				C45669D91D448D7E00D26565 /* squareWave.swift in Sources */,
				C45666C61D448D7E00D26565 /* EZMicrophone.m in Sources */,
				C45668D11D448D7E00D26565 /* AKClipperAudioUnit.mm in Sources */,
				C45669061D448D7E00D26565 /* AKHighShelfParametricEqualizerFilter.swift in Sources */,
				C45668A91D448D7E00D26565 /* AKMIDI.swift in Sources */,
				C4F8CA101DCA9256001F38F2 /* print.c in Sources */,
				C45668A21D448D7E00D26565 /* AKTester.swift in Sources */,
				C45668FC1D448D7E00D26565 /* AKFormantFilter.swift in Sources */,
				C4F8CA071DCA9256001F38F2 /* paulstretch.c in Sources */,
				C47047C81E78FA2D00D9906F /* AKTubularBellsAudioUnit.mm in Sources */,
				C4F8C9F31DCA9256001F38F2 /* jitter.c in Sources */,
				C45669CD1D448D7E00D26565 /* reverberateWithChowning.swift in Sources */,
				C45667371D448D7E00D26565 /* tenv2.c in Sources */,
				C456674A1D448D7E00D26565 /* test.c in Sources */,
				C466150F1EEA18F10044A5FC /* voc.c in Sources */,
				C4F8CA321DCA9256001F38F2 /* thresh.c in Sources */,
				C4F8C9CE1DCA9255001F38F2 /* buthp.c in Sources */,
				C45668B51D448D7E00D26565 /* AKDuration.swift in Sources */,
				C4A579BA1EC1B7580072D48A /* AKMicrophoneTracker.swift in Sources */,
				C45667541D448D7E00D26565 /* stack.c in Sources */,
				C45669D01D448D7E00D26565 /* pinkNoise.swift in Sources */,
				C45667261D448D7E00D26565 /* random.c in Sources */,
				C456699E1D448D7E00D26565 /* AKMetalBarAudioUnit.mm in Sources */,
				C4F8C9ED1DCA9256001F38F2 /* gen_sporth.c in Sources */,
				C45668E91D448D7E00D26565 /* AKAutoWahAudioUnit.mm in Sources */,
				C45669E01D448D7E00D26565 /* min.swift in Sources */,
				C45669C41D448D7E00D26565 /* dcBlock.swift in Sources */,
				C45666A51D448D7E00D26565 /* AKAudioFile.swift in Sources */,
				C4B8A3001E658405006432FA /* AKSampler+SoundFont.swift in Sources */,
				C4F8CA291DCA9256001F38F2 /* t.c in Sources */,
				C456691E1D448D7E00D26565 /* AKPeakingParametricEqualizerFilter.swift in Sources */,
				C4146DAA1F3E47F9001AAE11 /* RageProcessor.cpp in Sources */,
				C456690C1D448D7E00D26565 /* AKLowPassButterworthFilterAudioUnit.mm in Sources */,
				C4F8C9DC1DCA9256001F38F2 /* eqfil.c in Sources */,
				C45669741D448D7E00D26565 /* AKMorphingOscillatorBankAudioUnit.mm in Sources */,
				C456685C1D448D7E00D26565 /* OnePole.cpp in Sources */,
				C45669041D448D7E00D26565 /* AKHighPassFilter.swift in Sources */,
				C45669E11D448D7E00D26565 /* multiply.swift in Sources */,
				C45669781D448D7E00D26565 /* AKOscillatorAudioUnit.mm in Sources */,
				C4F8C9E91DCA9256001F38F2 /* gen_padsynth.c in Sources */,
				C45669C51D448D7E00D26565 /* highPassButterworthFilter.swift in Sources */,
				C45669D41D448D7E00D26565 /* phasor.swift in Sources */,
				C45666FC1D448D7E00D26565 /* fof.c in Sources */,
				C456693A1D448D7E00D26565 /* AKPitchShifter.swift in Sources */,
				C45669971D448D7E00D26565 /* AKMandolin.swift in Sources */,
				C45669051D448D7E00D26565 /* AKHighShelfFilter.swift in Sources */,
				C45666F31D448D7E00D26565 /* delay.c in Sources */,
				C45669241D448D7E00D26565 /* AKResonantFilterAudioUnit.mm in Sources */,
				C4F8CA281DCA9256001F38F2 /* switch.c in Sources */,
				C45669A51D448D7E00D26565 /* AKBalancer.swift in Sources */,
				C42858EC1E90B5BE009B737D /* AKScheduledAction.swift in Sources */,
				C45666F91D448D7E00D26565 /* eqfil.c in Sources */,
				C456691C1D448D7E00D26565 /* AKMoogLadderPresets.swift in Sources */,
				C45669721D448D7E00D26565 /* AKMorphingOscillatorBank.swift in Sources */,
				558D80811F4D2A3D001E7BC1 /* TPCircularBuffer.c in Sources */,
				C46615221EEA2E6A0044A5FC /* AKVocalTractAudioUnit.mm in Sources */,
				C45667521D448D7E00D26565 /* plumber.c in Sources */,
				C456698A1D448D7E00D26565 /* AKPWMOscillatorBank.swift in Sources */,
				C4F8C9C71DCA9255001F38F2 /* bitwise.c in Sources */,
				C4F8C9E01DCA9256001F38F2 /* fm.c in Sources */,
				C456671C1D448D7E00D26565 /* pluck.c in Sources */,
				C4F8C9E41DCA9256001F38F2 /* ftsum.c in Sources */,
				C4F8C9E71DCA9256001F38F2 /* gen_file.c in Sources */,
				A1FE77A41F64549E00A2E41C /* AK4AudioUnitBase.mm in Sources */,
				C4F8C9C11DCA9255001F38F2 /* atone.c in Sources */,
				555857D41F6217DB00C73F59 /* AVAudioBufferConvenience.swift in Sources */,
				C45667031D448D7E00D26565 /* gbuzz.c in Sources */,
				C45668B81D448D7E00D26565 /* AKNode.swift in Sources */,
				C4146DA21F3E47F9001AAE11 /* LPFCombFilter.cpp in Sources */,
				C45666D01D448D7E00D26565 /* fft.c in Sources */,
				C45669DC1D448D7E00D26565 /* pluckedString.swift in Sources */,
				C45666FF1D448D7E00D26565 /* fold.c in Sources */,
				C45668BB1D448D7E00D26565 /* AKAmplitudeTrackerAudioUnit.mm in Sources */,
				C456669B1D448D7E00D26565 /* AKNodeRecorder.swift in Sources */,
				C45669511D448D7E00D26565 /* AKFlatFrequencyResponseReverb.swift in Sources */,
				C45668991D448D7E00D26565 /* Stk.cpp in Sources */,
				C45667131D448D7E00D26565 /* pan2.c in Sources */,
				C45669CA1D448D7E00D26565 /* moogLadderFilter.swift in Sources */,
				C45668DB1D448D7E00D26565 /* AKCompressor.swift in Sources */,
				558D80A41F4D440F001E7BC1 /* AKLazyTap.m in Sources */,
				B19AE76D1F30F58500F9DC25 /* AKAudioUnitInstrument.swift in Sources */,
				C45668AF1D448D7E00D26565 /* AKMIDIControl.swift in Sources */,
				C45666EE1D448D7E00D26565 /* compressor.c in Sources */,
				C4F8C9FD1DCA9256001F38F2 /* mincer.c in Sources */,
				C4F8CA121DCA9256001F38F2 /* pshift.c in Sources */,
				C49A0A2D1D542984007D8ADB /* reverberateWithCombFilter.swift in Sources */,
				C4D4C4EB1EB7175100134B39 /* AKTuningTable.swift in Sources */,
				C45F62871E8F40EC00F82CD4 /* AKZitaReverbAudioUnit.mm in Sources */,
				C4F8CA231DCA9256001F38F2 /* slice.c in Sources */,
				C45666FA1D448D7E00D26565 /* expon.c in Sources */,
				C456685A1D448D7E00D26565 /* Noise.cpp in Sources */,
				C45666CC1D448D7E00D26565 /* EZRecorder.m in Sources */,
				C4F8CA0D1DCA9256001F38F2 /* pluck.c in Sources */,
				C456672D1D448D7E00D26565 /* scale.c in Sources */,
				C47AC6171D5D49430005E485 /* AKBoosterAudioUnit.mm in Sources */,
				C45668C11D448D7E00D26565 /* AKOperationEffect.swift in Sources */,
				C456697C1D448D7E00D26565 /* AKOscillatorBankAudioUnit.mm in Sources */,
				C43ABDDE1E5BCC4C00165053 /* changed.c in Sources */,
				C43ABDE01E5BCC5300165053 /* clock.c in Sources */,
				C45667141D448D7E00D26565 /* panst.c in Sources */,
				B1F47AB81DC5385500706A2F /* EZAudioFileMarker.m in Sources */,
				C45668B01D448D7E00D26565 /* AKMIDIStatus.swift in Sources */,
				C4F8C9E61DCA9256001F38F2 /* gen_composite.c in Sources */,
				482DA1611DD91607009742BD /* AKClarinet.swift in Sources */,
				C4F8C9E21DCA9256001F38F2 /* fog.c in Sources */,
				C4146D8B1F3E47F9001AAE11 /* Delay.cpp in Sources */,
				C45669881D448D7E00D26565 /* AKPWMOscillatorAudioUnit.mm in Sources */,
				C45666DE1D448D7E00D26565 /* autowah.c in Sources */,
				C4F8CA221DCA9256001F38F2 /* sdelay.c in Sources */,
				C456699C1D448D7E00D26565 /* AKMetalBar.swift in Sources */,
				C4F8CA061DCA9256001F38F2 /* pareq.c in Sources */,
				C45667DD1D448D7E00D26565 /* Fir.cpp in Sources */,
				C49390971E088F4C009FEAA1 /* AKStereoFieldLimiter.swift in Sources */,
				C47047D91E78FBEA00D9906F /* TwoZero.cpp in Sources */,
				C45669701D448D7E00D26565 /* AKMorphingOscillatorAudioUnit.mm in Sources */,
				C45668E51D448D7E00D26565 /* AKTremoloAudioUnit.mm in Sources */,
				C49A0A441D543B34007D8ADB /* AKKorgLowPassFilterAudioUnit.mm in Sources */,
				C45669141D448D7E00D26565 /* AKModalResonanceFilter.swift in Sources */,
				C456673B1D448D7E00D26565 /* timer.c in Sources */,
				C466152B1EEA31B90044A5FC /* vocwrapper.c in Sources */,
				C45667441D448D7E00D26565 /* waveset.c in Sources */,
				C4F8C8191DCA8959001F38F2 /* scrambler.c in Sources */,
				C45669421D448D7E00D26565 /* AKChowningReverbAudioUnit.mm in Sources */,
				C4F8CA0E1DCA9256001F38F2 /* port.c in Sources */,
				C45668E11D448D7E00D26565 /* AKAmplitudeEnvelopeAudioUnit.mm in Sources */,
				C45668ED1D448D7E00D26565 /* AKBandPassButterworthFilterAudioUnit.mm in Sources */,
				C456696A1D448D7E00D26565 /* AKFMOscillatorBank.swift in Sources */,
				C45666E41D448D7E00D26565 /* bitcrush.c in Sources */,
				C45669B11D448D7E00D26565 /* AKPhaseLockedVocoder.swift in Sources */,
				C4146D461F3E473A001AAE11 /* AKDynaRageCompressorAudioUnit.mm in Sources */,
				C4F8CA141DCA9256001F38F2 /* rand.c in Sources */,
				C456691A1D448D7E00D26565 /* AKMoogLadderAudioUnit.mm in Sources */,
				C45667361D448D7E00D26565 /* tenv.c in Sources */,
				C45667151D448D7E00D26565 /* pareq.c in Sources */,
				C45668E31D448D7E00D26565 /* AKTremolo.swift in Sources */,
				C45668D51D448D7E00D26565 /* AKDecimator.swift in Sources */,
				C45668D41D448D7E00D26565 /* AKDistortionPresets.swift in Sources */,
				555857DD1F62180900C73F59 /* AKClipPlayer.swift in Sources */,
				555857DC1F62180600C73F59 /* AKClipMerger.swift in Sources */,
				C45717AD1F5942FF0012DE53 /* AKPropertyControl.swift in Sources */,
				C45668A41D448D7E00D26565 /* AKTesterAudioUnit.mm in Sources */,
				C4F8C9C91DCA9255001F38F2 /* blsquare.c in Sources */,
				C45669221D448D7E00D26565 /* AKResonantFilter.swift in Sources */,
				C45669901D448D7E00D26565 /* AKDripAudioUnit.mm in Sources */,
				C45669DA1D448D7E00D26565 /* triangle.swift in Sources */,
				C45669E21D448D7E00D26565 /* jitter.swift in Sources */,
				C45666B21D448D7E00D26565 /* EZAudioDevice.m in Sources */,
				C45669CB1D448D7E00D26565 /* resonantFilter.swift in Sources */,
				C42899921D552E2C00B941B5 /* smoothDelay.swift in Sources */,
				55E25D611F4F3B6800F5AF08 /* TPCircularBuffer+Unit.c in Sources */,
				C49A0A311D542999007D8ADB /* threePoleLowPassFilter.swift in Sources */,
				C4146DA91F3E47F9001AAE11 /* pluginobjects.cpp in Sources */,
				C45669531D448D7E00D26565 /* AKFlatFrequencyResponseReverbAudioUnit.mm in Sources */,
				555857D51F6217DB00C73F59 /* AVAudioTimeShim.swift in Sources */,
				C456699B1D448D7E00D26565 /* AKMandolinPresets.swift in Sources */,
				C45669631D448D7E00D26565 /* AKWhiteNoiseAudioUnit.mm in Sources */,
				C4146DA01F3E47F9001AAE11 /* Filter.cpp in Sources */,
				C483F63D1D666D7A00374B2A /* trackedAmplitude.swift in Sources */,
				C456690A1D448D7E00D26565 /* AKLowPassButterworthFilter.swift in Sources */,
				C4F8C9C21DCA9255001F38F2 /* autowah.c in Sources */,
				C45669E71D448D7E00D26565 /* subtract.swift in Sources */,
				C45F62731E8EE4FC00F82CD4 /* AKPhaser.swift in Sources */,
				C47047BE1E78FA2D00D9906F /* AKRhodesPiano.swift in Sources */,
				C45669AD1D448D7E00D26565 /* AKPanner.swift in Sources */,
				C45667C41D448D7E00D26565 /* ADSR.cpp in Sources */,
				C45669001D448D7E00D26565 /* AKHighPassButterworthFilter.swift in Sources */,
				C43ABDE21E5BCC6000165053 /* diode.c in Sources */,
				C45667D91D448D7E00D26565 /* FileRead.cpp in Sources */,
				C456696C1D448D7E00D26565 /* AKFMOscillatorBankAudioUnit.mm in Sources */,
				C456670F1D448D7E00D26565 /* noise.c in Sources */,
				C45668C71D448D7E00D26565 /* AKVariableDelay.swift in Sources */,
				C4F8CA3C1DCA9256001F38F2 /* v.c in Sources */,
				C45F627C1E8F25F900F82CD4 /* AKDynamicRangeCompressor.swift in Sources */,
				C45668FE1D448D7E00D26565 /* AKFormantFilterAudioUnit.mm in Sources */,
				C4F8CA381DCA9256001F38F2 /* tphasor.c in Sources */,
				C4F8C9D61DCA9255001F38F2 /* delay.c in Sources */,
				C46615291EEA31B90044A5FC /* growl.c in Sources */,
				C45668F01D448D7E00D26565 /* AKBandRejectButterworthFilter.swift in Sources */,
				C45669B31D448D7E00D26565 /* AKPhaseLockedVocoderAudioUnit.mm in Sources */,
				C4146D881F3E47F9001AAE11 /* Compressor.cpp in Sources */,
				C4146D8D1F3E47F9001AAE11 /* DelayAPF.cpp in Sources */,
				C45666FB1D448D7E00D26565 /* fftwrapper.c in Sources */,
				C45669B61D448D7E00D26565 /* AKAUPresetBuilder.swift in Sources */,
				C45668AC1D448D7E00D26565 /* AKMIDIListener.swift in Sources */,
				C4F8CA2B1DCA9256001F38F2 /* tadsr.c in Sources */,
				A1FE77AC1F6454E100A2E41C /* AKBooster2.swift in Sources */,
				C45667091D448D7E00D26565 /* lpf18.c in Sources */,
				C45667451D448D7E00D26565 /* wpkorg35.c in Sources */,
				C4146D391F3E46F5001AAE11 /* AKRhinoGuitarProcessor.swift in Sources */,
				C4F8C9D01DCA9255001F38F2 /* clip.c in Sources */,
				C4146D441F3E4731001AAE11 /* AKDynaRageCompressor.swift in Sources */,
				C45668DF1D448D7E00D26565 /* AKAmplitudeEnvelope.swift in Sources */,
				C45667511D448D7E00D26565 /* parse.c in Sources */,
				C4F8CA3F1DCA9256001F38F2 /* wpkorg35.c in Sources */,
				C4F8CA3A1DCA9256001F38F2 /* tseg.c in Sources */,
				C456673E1D448D7E00D26565 /* trand.c in Sources */,
				C4F8C9E31DCA9256001F38F2 /* fosc.c in Sources */,
				C456671E1D448D7E00D26565 /* posc3.c in Sources */,
				C45666C41D448D7E00D26565 /* EZAudioUtilities.m in Sources */,
				C4F8CA081DCA9256001F38F2 /* pdhalf.c in Sources */,
				C45669DE1D448D7E00D26565 /* divide.swift in Sources */,
				C4F8CA271DCA9256001F38F2 /* streson.c in Sources */,
				C456670A1D448D7E00D26565 /* maygate.c in Sources */,
				C45669E31D448D7E00D26565 /* randomNumberPulse.swift in Sources */,
				C45666D11D448D7E00D26565 /* ini.c in Sources */,
				C4F8CA2C1DCA9256001F38F2 /* tblrec.c in Sources */,
				C4D4C4E91EB7175100134B39 /* AKTuningTable+Scala.swift in Sources */,
				C45669C01D448D7E00D26565 /* bitcrush.swift in Sources */,
				C45666DF1D448D7E00D26565 /* bal.c in Sources */,
				C45669E61D448D7E00D26565 /* segment.swift in Sources */,
				C456689B1D448D7E00D26565 /* Twang.cpp in Sources */,
				C45668C51D448D7E00D26565 /* AKDelay.swift in Sources */,
				C45669301D448D7E00D26565 /* AKThreePoleLowpassFilterAudioUnit.mm in Sources */,
				C4F8CA351DCA9256001F38F2 /* tin.c in Sources */,
				C456671A1D448D7E00D26565 /* pinknoise.c in Sources */,
				C45669A01D448D7E00D26565 /* AKPluckedString.swift in Sources */,
				C456692C1D448D7E00D26565 /* AKStringResonatorAudioUnit.mm in Sources */,
				C4F8CA3B1DCA9256001F38F2 /* tseq.c in Sources */,
				C4F8C9CB1DCA9255001F38F2 /* bpm.c in Sources */,
				C4A8A4C51EE4007500FDBE68 /* AKMetronome.swift in Sources */,
				558D807F1F4D2A3D001E7BC1 /* TPCircularBuffer+AudioBufferList.c in Sources */,
				C45669B91D448D7E00D26565 /* AKTimePitch.swift in Sources */,
				C4D4C4EA1EB7175100134B39 /* AKTuningTable+Wilson.swift in Sources */,
				C45668C61D448D7E00D26565 /* AKDelayPresets.swift in Sources */,
				C45669C21D448D7E00D26565 /* distort.swift in Sources */,
				C45668AE1D448D7E00D26565 /* AKMIDISampler.swift in Sources */,
				C45666F81D448D7E00D26565 /* dust.c in Sources */,
				C45666AD1D448D7E00D26565 /* DSPKernel.mm in Sources */,
				C4F8CA0F1DCA9256001F38F2 /* posc3.c in Sources */,
				C45668A81D448D7E00D26565 /* AKMIDI+SendingMIDI.swift in Sources */,
				C43ABDE41E5BCC7E00165053 /* clock.c in Sources */,
				C45668FA1D448D7E00D26565 /* AKEqualizerFilterAudioUnit.mm in Sources */,
				C45669C31D448D7E00D26565 /* autoWah.swift in Sources */,
				C4F8C9D11DCA9255001F38F2 /* comb.c in Sources */,
				C45669E41D448D7E00D26565 /* randomVertexPulse.swift in Sources */,
				C4F8CA301DCA9256001F38F2 /* tenvx.c in Sources */,
				C45667461D448D7E00D26565 /* zitarev.c in Sources */,
				555857DB1F62180400C73F59 /* AKClip.swift in Sources */,
				C4F8C9BF1DCA9255001F38F2 /* allpass.c in Sources */,
				C4F8CA0A1DCA9256001F38F2 /* phaser.c in Sources */,
				C45669501D448D7E00D26565 /* AKCostelloReverbPresets.swift in Sources */,
				C4F8CA1E1DCA9256001F38F2 /* samphold.c in Sources */,
				C456690E1D448D7E00D26565 /* AKLowPassFilter.swift in Sources */,
				C4A107541E6967E70018848C /* brown.c in Sources */,
				C45667501D448D7E00D26565 /* hash.c in Sources */,
				C45667041D448D7E00D26565 /* hilbert.c in Sources */,
				C45669D71D448D7E00D26565 /* sineWave.swift in Sources */,
				C4F8C9C51DCA9255001F38F2 /* biscale.c in Sources */,
				A10B8FA21F64C0C600668BED /* AK4ChowningReverbAudioUnit.mm in Sources */,
				C45669F11D448D7E00D26565 /* AKFFTTap.swift in Sources */,
				C456671F1D448D7E00D26565 /* progress.c in Sources */,
				C4F8CA371DCA9256001F38F2 /* tone.c in Sources */,
				A1FE77AE1F6454E100A2E41C /* GainAudioUnit.mm in Sources */,
				C45F3F751ED1576100A75143 /* AKSamplePlayer.swift in Sources */,
				C4F8CA2A1DCA9256001F38F2 /* tabread.c in Sources */,
				C4F8C9DF1DCA9256001F38F2 /* f.c in Sources */,
				C45666F41D448D7E00D26565 /* dist.c in Sources */,
				C45667241D448D7E00D26565 /* randi.c in Sources */,
				C4F8CA331DCA9256001F38F2 /* tick.c in Sources */,
				C456695B1D448D7E00D26565 /* AKOperationGeneratorAudioUnit.mm in Sources */,
				C4F8C9D81DCA9255001F38F2 /* dmetro.c in Sources */,
				C45668DC1D448D7E00D26565 /* AKDynamicsProcessor.swift in Sources */,
				C45667111D448D7E00D26565 /* oscmorph.c in Sources */,
				C4F8CA201DCA9256001F38F2 /* scale.c in Sources */,
				C45669181D448D7E00D26565 /* AKMoogLadder.swift in Sources */,
				C45668B11D448D7E00D26565 /* AKMIDISystemCommand.swift in Sources */,
				55E4F5261F57DA740088018A /* AKTimelineTap.m in Sources */,
				C4E3D21D1F4351340040190E /* AKBankAudioUnit.mm in Sources */,
				C45669A71D448D7E00D26565 /* AKBalancerAudioUnit.mm in Sources */,
				C4F8CA2F1DCA9256001F38F2 /* tenv2.c in Sources */,
				C4F8CA1A1DCA9256001F38F2 /* reverse.c in Sources */,
				C456698E1D448D7E00D26565 /* AKDrip.swift in Sources */,
				C4F8CA0C1DCA9256001F38F2 /* pinknoise.c in Sources */,
				C45667311D448D7E00D26565 /* tabread.c in Sources */,
				C45667381D448D7E00D26565 /* tenvx.c in Sources */,
				C45668DE1D448D7E00D26565 /* AKPeakLimiter.swift in Sources */,
				C45666DD1D448D7E00D26565 /* atone.c in Sources */,
				C45669EA1D448D7E00D26565 /* adsrEnvelope.swift in Sources */,
				C45669161D448D7E00D26565 /* AKModalResonanceFilterAudioUnit.mm in Sources */,
				C45667251D448D7E00D26565 /* randmt.c in Sources */,
			);
			runOnlyForDeploymentPostprocessing = 0;
		};
		EAFECEB81F4EBBFE00A2B046 /* Sources */ = {
			isa = PBXSourcesBuildPhase;
			buildActionMask = 2147483647;
			files = (
				EAFECEE01F4EBEC700A2B046 /* EZAudioPlot.m in Sources */,
				EAFECECA1F4EBD7D00A2B046 /* AKView.swift in Sources */,
				EAFECECD1F4EBD8E00A2B046 /* AKButton.swift in Sources */,
				EAFECECC1F4EBD8E00A2B046 /* AKTableView.swift in Sources */,
				EAFECEC81F4EBD7D00A2B046 /* AKOutputWaveformPlot.swift in Sources */,
				EAFECEE41F4EBEE900A2B046 /* EZPlot.m in Sources */,
				EAFECED51F4EBD8E00A2B046 /* AKRotaryKnob.swift in Sources */,
				EAFECECB1F4EBD8E00A2B046 /* AKADSRView.swift in Sources */,
				EAFECED31F4EBD8E00A2B046 /* AKSlider.swift in Sources */,
				EAFECEDE1F4EBEB700A2B046 /* EZAudioDisplayLink.m in Sources */,
				EAFECED01F4EBD8E00A2B046 /* AKPlaygroundLoop.swift in Sources */,
				EAFECEC61F4EBD7D00A2B046 /* AKNodeFFTPlot.swift in Sources */,
				EAFECEC71F4EBD7D00A2B046 /* AKNodeOutputPlot.swift in Sources */,
				EAFECED21F4EBD8E00A2B046 /* AKPresetLoaderView.swift in Sources */,
				C4EDF5F81F5B871300A45815 /* AKLiveViewController.swift in Sources */,
				EAFECED41F4EBD8E00A2B046 /* AKResourceAudioFileLoaderView.swift in Sources */,
				EAFECEC91F4EBD7D00A2B046 /* AKRollingOutputPlot.swift in Sources */,
				EAFECEE21F4EBEC700A2B046 /* EZAudioPlotGL.m in Sources */,
				EAFECECF1F4EBD8E00A2B046 /* AKKeyboardView.swift in Sources */,
			);
			runOnlyForDeploymentPostprocessing = 0;
		};
/* End PBXSourcesBuildPhase section */

/* Begin PBXTargetDependency section */
		C427B02F1F1F0032002F2FA4 /* PBXTargetDependency */ = {
			isa = PBXTargetDependency;
			target = C42F36CB1C0582E6000E937C /* AudioKit */;
			targetProxy = C427B02E1F1F0032002F2FA4 /* PBXContainerItemProxy */;
		};
		EAFECEDA1F4EBE6000A2B046 /* PBXTargetDependency */ = {
			isa = PBXTargetDependency;
			target = C42F36CB1C0582E6000E937C /* AudioKit */;
			targetProxy = EAFECED91F4EBE6000A2B046 /* PBXContainerItemProxy */;
		};
/* End PBXTargetDependency section */

/* Begin XCBuildConfiguration section */
		C427B0311F1F0032002F2FA4 /* Debug */ = {
			isa = XCBuildConfiguration;
			buildSettings = {
				CLANG_ANALYZER_NONNULL = YES;
				CLANG_ANALYZER_NUMBER_OBJECT_CONVERSION = YES_AGGRESSIVE;
				CLANG_CXX_LANGUAGE_STANDARD = "gnu++14";
				CLANG_ENABLE_MODULES = YES;
				CLANG_WARN_DOCUMENTATION_COMMENTS = YES;
				CLANG_WARN_UNGUARDED_AVAILABILITY = YES_AGGRESSIVE;
				CODE_SIGN_IDENTITY = "Mac Developer";
				COMBINE_HIDPI_IMAGES = YES;
				DEVELOPMENT_TEAM = W22K9JG3J6;
				GCC_C_LANGUAGE_STANDARD = gnu11;
				GCC_OPTIMIZATION_LEVEL = 0;
				INFOPLIST_FILE = AudioKitTests/Info.plist;
				LD_RUNPATH_SEARCH_PATHS = "$(inherited) @executable_path/../Frameworks @loader_path/../Frameworks";
				MACOSX_DEPLOYMENT_TARGET = 10.12;
				PRODUCT_BUNDLE_IDENTIFIER = io.audiokit.AudioKitTests;
				PRODUCT_NAME = "$(TARGET_NAME)";
				SWIFT_ACTIVE_COMPILATION_CONDITIONS = DEBUG;
				SWIFT_OPTIMIZATION_LEVEL = "-Onone";
				SWIFT_VERSION = 4.0;
			};
			name = Debug;
		};
		C427B0321F1F0032002F2FA4 /* Release */ = {
			isa = XCBuildConfiguration;
			buildSettings = {
				CLANG_ANALYZER_NONNULL = YES;
				CLANG_ANALYZER_NUMBER_OBJECT_CONVERSION = YES_AGGRESSIVE;
				CLANG_CXX_LANGUAGE_STANDARD = "gnu++14";
				CLANG_ENABLE_MODULES = YES;
				CLANG_WARN_DOCUMENTATION_COMMENTS = YES;
				CLANG_WARN_UNGUARDED_AVAILABILITY = YES_AGGRESSIVE;
				CODE_SIGN_IDENTITY = "Mac Developer";
				COMBINE_HIDPI_IMAGES = YES;
				DEVELOPMENT_TEAM = W22K9JG3J6;
				GCC_C_LANGUAGE_STANDARD = gnu11;
				INFOPLIST_FILE = AudioKitTests/Info.plist;
				LD_RUNPATH_SEARCH_PATHS = "$(inherited) @executable_path/../Frameworks @loader_path/../Frameworks";
				MACOSX_DEPLOYMENT_TARGET = 10.12;
				PRODUCT_BUNDLE_IDENTIFIER = io.audiokit.AudioKitTests;
				PRODUCT_NAME = "$(TARGET_NAME)";
				SWIFT_VERSION = 4.0;
			};
			name = Release;
		};
		C42F36D21C0582E6000E937C /* Debug */ = {
			isa = XCBuildConfiguration;
			buildSettings = {
				ALWAYS_SEARCH_USER_PATHS = NO;
				CLANG_CXX_LANGUAGE_STANDARD = "gnu++0x";
				CLANG_CXX_LIBRARY = "libc++";
				CLANG_ENABLE_MODULES = YES;
				CLANG_ENABLE_OBJC_ARC = YES;
				CLANG_WARN_BLOCK_CAPTURE_AUTORELEASING = YES;
				CLANG_WARN_BOOL_CONVERSION = YES;
				CLANG_WARN_COMMA = YES;
				CLANG_WARN_CONSTANT_CONVERSION = YES;
				CLANG_WARN_DIRECT_OBJC_ISA_USAGE = YES_ERROR;
				CLANG_WARN_EMPTY_BODY = YES;
				CLANG_WARN_ENUM_CONVERSION = YES;
				CLANG_WARN_INFINITE_RECURSION = YES;
				CLANG_WARN_INT_CONVERSION = YES;
				CLANG_WARN_NON_LITERAL_NULL_CONVERSION = YES;
				CLANG_WARN_OBJC_LITERAL_CONVERSION = YES;
				CLANG_WARN_OBJC_ROOT_CLASS = YES_ERROR;
				CLANG_WARN_RANGE_LOOP_ANALYSIS = YES;
				CLANG_WARN_STRICT_PROTOTYPES = YES;
				CLANG_WARN_SUSPICIOUS_MOVE = YES;
				CLANG_WARN_UNREACHABLE_CODE = YES;
				CLANG_WARN__DUPLICATE_METHOD_MATCH = YES;
				CODE_SIGN_IDENTITY = "-";
				COPY_PHASE_STRIP = NO;
				CURRENT_PROJECT_VERSION = 1;
				DEBUG_INFORMATION_FORMAT = dwarf;
				ENABLE_STRICT_OBJC_MSGSEND = YES;
				ENABLE_TESTABILITY = YES;
				GCC_C_LANGUAGE_STANDARD = gnu99;
				GCC_DYNAMIC_NO_PIC = NO;
				GCC_NO_COMMON_BLOCKS = YES;
				GCC_OPTIMIZATION_LEVEL = 0;
				GCC_PREPROCESSOR_DEFINITIONS = (
					"DEBUG=1",
					"$(inherited)",
				);
				GCC_WARN_64_TO_32_BIT_CONVERSION = YES;
				GCC_WARN_ABOUT_RETURN_TYPE = YES_ERROR;
				GCC_WARN_UNDECLARED_SELECTOR = YES;
				GCC_WARN_UNINITIALIZED_AUTOS = YES_AGGRESSIVE;
				GCC_WARN_UNUSED_FUNCTION = YES;
				GCC_WARN_UNUSED_VARIABLE = YES;
				MACOSX_DEPLOYMENT_TARGET = 10.11;
				MTL_ENABLE_DEBUG_INFO = YES;
				ONLY_ACTIVE_ARCH = YES;
				SDKROOT = macosx;
				SWIFT_OPTIMIZATION_LEVEL = "-Onone";
				SWIFT_VERSION = 4.0;
				VERSIONING_SYSTEM = "apple-generic";
				VERSION_INFO_PREFIX = "";
			};
			name = Debug;
		};
		C42F36D31C0582E6000E937C /* Release */ = {
			isa = XCBuildConfiguration;
			buildSettings = {
				ALWAYS_SEARCH_USER_PATHS = NO;
				CLANG_CXX_LANGUAGE_STANDARD = "gnu++0x";
				CLANG_CXX_LIBRARY = "libc++";
				CLANG_ENABLE_MODULES = YES;
				CLANG_ENABLE_OBJC_ARC = YES;
				CLANG_WARN_BLOCK_CAPTURE_AUTORELEASING = YES;
				CLANG_WARN_BOOL_CONVERSION = YES;
				CLANG_WARN_COMMA = YES;
				CLANG_WARN_CONSTANT_CONVERSION = YES;
				CLANG_WARN_DIRECT_OBJC_ISA_USAGE = YES_ERROR;
				CLANG_WARN_EMPTY_BODY = YES;
				CLANG_WARN_ENUM_CONVERSION = YES;
				CLANG_WARN_INFINITE_RECURSION = YES;
				CLANG_WARN_INT_CONVERSION = YES;
				CLANG_WARN_NON_LITERAL_NULL_CONVERSION = YES;
				CLANG_WARN_OBJC_LITERAL_CONVERSION = YES;
				CLANG_WARN_OBJC_ROOT_CLASS = YES_ERROR;
				CLANG_WARN_RANGE_LOOP_ANALYSIS = YES;
				CLANG_WARN_STRICT_PROTOTYPES = YES;
				CLANG_WARN_SUSPICIOUS_MOVE = YES;
				CLANG_WARN_UNREACHABLE_CODE = YES;
				CLANG_WARN__DUPLICATE_METHOD_MATCH = YES;
				CODE_SIGN_IDENTITY = "-";
				COPY_PHASE_STRIP = NO;
				CURRENT_PROJECT_VERSION = 1;
				DEBUG_INFORMATION_FORMAT = "dwarf-with-dsym";
				ENABLE_NS_ASSERTIONS = NO;
				ENABLE_STRICT_OBJC_MSGSEND = YES;
				GCC_C_LANGUAGE_STANDARD = gnu99;
				GCC_NO_COMMON_BLOCKS = YES;
				GCC_OPTIMIZATION_LEVEL = 0;
				GCC_WARN_64_TO_32_BIT_CONVERSION = YES;
				GCC_WARN_ABOUT_RETURN_TYPE = YES_ERROR;
				GCC_WARN_UNDECLARED_SELECTOR = YES;
				GCC_WARN_UNINITIALIZED_AUTOS = YES_AGGRESSIVE;
				GCC_WARN_UNUSED_FUNCTION = YES;
				GCC_WARN_UNUSED_VARIABLE = YES;
				MACOSX_DEPLOYMENT_TARGET = 10.11;
				MTL_ENABLE_DEBUG_INFO = NO;
				SDKROOT = macosx;
				SWIFT_OPTIMIZATION_LEVEL = "-Owholemodule";
				SWIFT_VERSION = 4.0;
				VERSIONING_SYSTEM = "apple-generic";
				VERSION_INFO_PREFIX = "";
			};
			name = Release;
		};
		C42F36D51C0582E6000E937C /* Debug */ = {
			isa = XCBuildConfiguration;
			buildSettings = {
				CLANG_ALLOW_NON_MODULAR_INCLUDES_IN_FRAMEWORK_MODULES = NO;
				CLANG_ENABLE_MODULES = YES;
				CODE_SIGN_IDENTITY = "";
				COMBINE_HIDPI_IMAGES = YES;
				DEFINES_MODULE = YES;
				DYLIB_COMPATIBILITY_VERSION = 1;
				DYLIB_CURRENT_VERSION = 1;
				DYLIB_INSTALL_NAME_BASE = "@rpath";
				FRAMEWORK_VERSION = A;
				GCC_PREPROCESSOR_DEFINITIONS = (
					"DEBUG=1",
					"NO_LIBSNDFILE=1",
					"$(inherited)",
					"AUDIOKIT=1",
				);
				INFOPLIST_FILE = AudioKit/Info.plist;
				INSTALL_PATH = "$(LOCAL_LIBRARY_DIR)/Frameworks";
				LD_RUNPATH_SEARCH_PATHS = "$(inherited) @executable_path/../Frameworks @loader_path/Frameworks";
				MACOSX_DEPLOYMENT_TARGET = 10.11;
				PRODUCT_BUNDLE_IDENTIFIER = io.audiokit.AudioKit;
				PRODUCT_NAME = "$(TARGET_NAME)";
				SKIP_INSTALL = YES;
				SWIFT_OBJC_BRIDGING_HEADER = "";
				SWIFT_OPTIMIZATION_LEVEL = "-Onone";
				SWIFT_VERSION = 4.0;
			};
			name = Debug;
		};
		C42F36D61C0582E6000E937C /* Release */ = {
			isa = XCBuildConfiguration;
			buildSettings = {
				CLANG_ALLOW_NON_MODULAR_INCLUDES_IN_FRAMEWORK_MODULES = NO;
				CLANG_ENABLE_MODULES = YES;
				CODE_SIGN_IDENTITY = "";
				COMBINE_HIDPI_IMAGES = YES;
				DEFINES_MODULE = YES;
				DYLIB_COMPATIBILITY_VERSION = 1;
				DYLIB_CURRENT_VERSION = 1;
				DYLIB_INSTALL_NAME_BASE = "@rpath";
				FRAMEWORK_VERSION = A;
				GCC_PREPROCESSOR_DEFINITIONS = (
					"NO_LIBSNDFILE=1",
					"AUDIOKIT=1",
				);
				INFOPLIST_FILE = AudioKit/Info.plist;
				INSTALL_PATH = "$(LOCAL_LIBRARY_DIR)/Frameworks";
				LD_RUNPATH_SEARCH_PATHS = "$(inherited) @executable_path/../Frameworks @loader_path/Frameworks";
				MACOSX_DEPLOYMENT_TARGET = 10.11;
				PRODUCT_BUNDLE_IDENTIFIER = io.audiokit.AudioKit;
				PRODUCT_NAME = "$(TARGET_NAME)";
				SKIP_INSTALL = YES;
				SWIFT_OBJC_BRIDGING_HEADER = "";
				SWIFT_VERSION = 4.0;
			};
			name = Release;
		};
		EAFECEC21F4EBBFE00A2B046 /* Debug */ = {
			isa = XCBuildConfiguration;
			buildSettings = {
				CLANG_ANALYZER_NONNULL = YES;
				CLANG_ANALYZER_NUMBER_OBJECT_CONVERSION = YES_AGGRESSIVE;
				CLANG_CXX_LANGUAGE_STANDARD = "gnu++14";
				CLANG_WARN_DOCUMENTATION_COMMENTS = YES;
				CLANG_WARN_UNGUARDED_AVAILABILITY = YES_AGGRESSIVE;
				CODE_SIGN_IDENTITY = "";
				CODE_SIGN_STYLE = Automatic;
				COMBINE_HIDPI_IMAGES = YES;
				DEFINES_MODULE = YES;
				DYLIB_COMPATIBILITY_VERSION = 1;
				DYLIB_CURRENT_VERSION = 1;
				DYLIB_INSTALL_NAME_BASE = "@rpath";
				FRAMEWORK_VERSION = A;
				GCC_C_LANGUAGE_STANDARD = gnu11;
				GCC_OPTIMIZATION_LEVEL = 0;
				INFOPLIST_FILE = AudioKitUI/Info.plist;
				INSTALL_PATH = "$(LOCAL_LIBRARY_DIR)/Frameworks";
				LD_RUNPATH_SEARCH_PATHS = "$(inherited) @executable_path/../Frameworks @loader_path/Frameworks";
				MACOSX_DEPLOYMENT_TARGET = 10.11;
				PRODUCT_BUNDLE_IDENTIFIER = io.audiokit.AudioKitUI;
				PRODUCT_NAME = "$(TARGET_NAME:c99extidentifier)";
				SKIP_INSTALL = YES;
				SWIFT_ACTIVE_COMPILATION_CONDITIONS = DEBUG;
				SWIFT_VERSION = 4.0;
			};
			name = Debug;
		};
		EAFECEC31F4EBBFE00A2B046 /* Release */ = {
			isa = XCBuildConfiguration;
			buildSettings = {
				CLANG_ANALYZER_NONNULL = YES;
				CLANG_ANALYZER_NUMBER_OBJECT_CONVERSION = YES_AGGRESSIVE;
				CLANG_CXX_LANGUAGE_STANDARD = "gnu++14";
				CLANG_WARN_DOCUMENTATION_COMMENTS = YES;
				CLANG_WARN_UNGUARDED_AVAILABILITY = YES_AGGRESSIVE;
				CODE_SIGN_IDENTITY = "";
				CODE_SIGN_STYLE = Automatic;
				COMBINE_HIDPI_IMAGES = YES;
				DEFINES_MODULE = YES;
				DYLIB_COMPATIBILITY_VERSION = 1;
				DYLIB_CURRENT_VERSION = 1;
				DYLIB_INSTALL_NAME_BASE = "@rpath";
				FRAMEWORK_VERSION = A;
				GCC_C_LANGUAGE_STANDARD = gnu11;
				INFOPLIST_FILE = AudioKitUI/Info.plist;
				INSTALL_PATH = "$(LOCAL_LIBRARY_DIR)/Frameworks";
				LD_RUNPATH_SEARCH_PATHS = "$(inherited) @executable_path/../Frameworks @loader_path/Frameworks";
				MACOSX_DEPLOYMENT_TARGET = 10.11;
				PRODUCT_BUNDLE_IDENTIFIER = io.audiokit.AudioKitUI;
				PRODUCT_NAME = "$(TARGET_NAME:c99extidentifier)";
				SKIP_INSTALL = YES;
				SWIFT_VERSION = 4.0;
			};
			name = Release;
		};
/* End XCBuildConfiguration section */

/* Begin XCConfigurationList section */
		C427B0301F1F0032002F2FA4 /* Build configuration list for PBXNativeTarget "AudioKitTests" */ = {
			isa = XCConfigurationList;
			buildConfigurations = (
				C427B0311F1F0032002F2FA4 /* Debug */,
				C427B0321F1F0032002F2FA4 /* Release */,
			);
			defaultConfigurationIsVisible = 0;
			defaultConfigurationName = Release;
		};
		C42F36C61C0582E6000E937C /* Build configuration list for PBXProject "AudioKit For macOS" */ = {
			isa = XCConfigurationList;
			buildConfigurations = (
				C42F36D21C0582E6000E937C /* Debug */,
				C42F36D31C0582E6000E937C /* Release */,
			);
			defaultConfigurationIsVisible = 0;
			defaultConfigurationName = Release;
		};
		C42F36D41C0582E6000E937C /* Build configuration list for PBXNativeTarget "AudioKit" */ = {
			isa = XCConfigurationList;
			buildConfigurations = (
				C42F36D51C0582E6000E937C /* Debug */,
				C42F36D61C0582E6000E937C /* Release */,
			);
			defaultConfigurationIsVisible = 0;
			defaultConfigurationName = Release;
		};
		EAFECEC41F4EBBFE00A2B046 /* Build configuration list for PBXNativeTarget "AudioKitUI" */ = {
			isa = XCConfigurationList;
			buildConfigurations = (
				EAFECEC21F4EBBFE00A2B046 /* Debug */,
				EAFECEC31F4EBBFE00A2B046 /* Release */,
			);
			defaultConfigurationIsVisible = 0;
			defaultConfigurationName = Release;
		};
/* End XCConfigurationList section */
	};
	rootObject = C42F36C31C0582E6000E937C /* Project object */;
}<|MERGE_RESOLUTION|>--- conflicted
+++ resolved
@@ -57,10 +57,6 @@
 		A1B70ACB1F702E9E00AE43F8 /* AK4ParamRampBase.hpp in Headers */ = {isa = PBXBuildFile; fileRef = A1B70ACA1F702E9E00AE43F8 /* AK4ParamRampBase.hpp */; };
 		A1B70ACD1F7038FE00AE43F8 /* AK4LinearParamRamp.hpp in Headers */ = {isa = PBXBuildFile; fileRef = A1B70ACC1F7038FE00AE43F8 /* AK4LinearParamRamp.hpp */; };
 		A1F13B8F1F76CE4E00DD119B /* GainEffectDsp.hpp in Headers */ = {isa = PBXBuildFile; fileRef = A1F13B8E1F76CDFC00DD119B /* GainEffectDsp.hpp */; settings = {ATTRIBUTES = (Public, ); }; };
-<<<<<<< HEAD
-		A1F13B911F76D4A400DD119B /* GainEffectDsp.cpp in Sources */ = {isa = PBXBuildFile; fileRef = A1F13B901F76D4A400DD119B /* GainEffectDsp.cpp */; };
-=======
->>>>>>> bec50601
 		A1F13B931F77468700DD119B /* GainAudioUnit2.swift in Sources */ = {isa = PBXBuildFile; fileRef = A1F13B921F77468700DD119B /* GainAudioUnit2.swift */; };
 		A1FE77A11F64549E00A2E41C /* AKAudioEffect.h in Headers */ = {isa = PBXBuildFile; fileRef = A1FE779D1F64549E00A2E41C /* AKAudioEffect.h */; };
 		A1FE77A21F64549E00A2E41C /* AKAudioEffect.mm in Sources */ = {isa = PBXBuildFile; fileRef = A1FE779E1F64549E00A2E41C /* AKAudioEffect.mm */; };
@@ -1018,10 +1014,6 @@
 		A1B70ACA1F702E9E00AE43F8 /* AK4ParamRampBase.hpp */ = {isa = PBXFileReference; lastKnownFileType = sourcecode.cpp.h; path = AK4ParamRampBase.hpp; sourceTree = "<group>"; };
 		A1B70ACC1F7038FE00AE43F8 /* AK4LinearParamRamp.hpp */ = {isa = PBXFileReference; lastKnownFileType = sourcecode.cpp.h; path = AK4LinearParamRamp.hpp; sourceTree = "<group>"; };
 		A1F13B8E1F76CDFC00DD119B /* GainEffectDsp.hpp */ = {isa = PBXFileReference; lastKnownFileType = sourcecode.cpp.h; path = GainEffectDsp.hpp; sourceTree = "<group>"; };
-<<<<<<< HEAD
-		A1F13B901F76D4A400DD119B /* GainEffectDsp.cpp */ = {isa = PBXFileReference; explicitFileType = sourcecode.cpp.objcpp; path = GainEffectDsp.cpp; sourceTree = "<group>"; };
-=======
->>>>>>> bec50601
 		A1F13B921F77468700DD119B /* GainAudioUnit2.swift */ = {isa = PBXFileReference; lastKnownFileType = sourcecode.swift; path = GainAudioUnit2.swift; sourceTree = "<group>"; };
 		A1FE779D1F64549E00A2E41C /* AKAudioEffect.h */ = {isa = PBXFileReference; fileEncoding = 4; lastKnownFileType = sourcecode.c.h; path = AKAudioEffect.h; sourceTree = "<group>"; };
 		A1FE779E1F64549E00A2E41C /* AKAudioEffect.mm */ = {isa = PBXFileReference; fileEncoding = 4; lastKnownFileType = sourcecode.cpp.objcpp; path = AKAudioEffect.mm; sourceTree = "<group>"; };
@@ -2009,11 +2001,7 @@
 				A1FE77AA1F6454E100A2E41C /* GainAudioUnit.h */,
 				A1FE77AB1F6454E100A2E41C /* GainAudioUnit.mm */,
 				A1F13B8E1F76CDFC00DD119B /* GainEffectDsp.hpp */,
-<<<<<<< HEAD
-				A1F13B901F76D4A400DD119B /* GainEffectDsp.cpp */,
-=======
 				C47DDCCA1F7CEB4B002520B9 /* GainEffectDsp.mm */,
->>>>>>> bec50601
 				A1F13B921F77468700DD119B /* GainAudioUnit2.swift */,
 			);
 			path = Booster2;
@@ -4887,7 +4875,6 @@
 				C456670E1D448D7E00D26565 /* moogladder.c in Sources */,
 				C456670B1D448D7E00D26565 /* metro.c in Sources */,
 				C45666EC1D448D7E00D26565 /* clip.c in Sources */,
-				A1F13B911F76D4A400DD119B /* GainEffectDsp.cpp in Sources */,
 				C456692E1D448D7E00D26565 /* AKThreePoleLowpassFilter.swift in Sources */,
 				C45666E01D448D7E00D26565 /* bar.c in Sources */,
 				C456698C1D448D7E00D26565 /* AKPWMOscillatorBankAudioUnit.mm in Sources */,
