//
//  AKAudioUnitManager.swift
//  AudioKit
//
//  Created by Ryan Francesconi, revision history on Github.
//  Copyright © 2017 Ryan Francesconi. All rights reserved.
//
import AVFoundation

extension Notification.Name {
    static let ComponentRegistrationsChanged = Notification.Name(rawValue: kAudioComponentRegistrationsChangedNotification as String)

    static let ComponentInstanceInvalidation = Notification.Name(rawValue: kAudioComponentInstanceInvalidationNotification as String)

}

/// Audio Unit Manager
open class AKAudioUnitManager: NSObject {
    static let ComponentDescription = AudioComponentDescription(type: kAudioUnitType_MusicDevice, subType: 0)

    /// The notifications this class may generate
    public enum Notification {
        case effectsAvailable, instrumentsAvailable, changed, crashed, added
    }

<<<<<<< HEAD
=======
    /// Callback definitions
    public typealias AKComponentListCallback = ([AVAudioUnitComponent]) -> Void
    public typealias AKEffectCallback = (AVAudioUnit?) -> Void
    public typealias AKInstrumentCallback = (AVAudioUnitMIDIInstrument?) -> Void

    // MARK: - Maintainence alert. AudioKit internal Audio Unit List
    // not including the Apple ones, only the custom ones
    public private(set) var internalAudioUnits = ["AKVariableDelay", "AKBitCrusher", "AKClipper",
                                                  "AKDynamicRangeCompressor", "AKDynaRageCompressor",
                                                  "AKAmplitudeEnvelope", "AKTremolo", "AKAutoWah",
                                                  "AKBandPassButterworthFilter", "AKBandRejectButterworthFilter",
                                                  "AKDCBlock", "AKEqualizerFilter", "AKFormantFilter",
                                                  "AKHighPassButterworthFilter", "AKHighShelfParametricEqualizerFilter",
                                                  "AKKorgLowPassFilter", "AKLowPassButterworthFilter",
                                                  "AKLowShelfParametricEqualizerFilter", "AKModalResonanceFilter",
                                                  "AKMoogLadder", "AKPeakingParametricEqualizerFilter",
                                                  "AKResonantFilter", "AKRolandTB303Filter",
                                                  "AKStringResonator", "AKThreePoleLowpassFilter",
                                                  "AKToneComplementFilter", "AKToneFilter",
                                                  "AKRhinoGuitarProcessor", "AKPhaser", "AKPitchShifter",
                                                  "AKChowningReverb", "AKCombFilterReverb", "AKCostelloReverb",
                                                  "AKFlatFrequencyResponseReverb", "AKZitaReverb",
                                                  "AKBooster", "AKBooster2",
                                                  "AKTanhDistortion"] // "AKRingModulator"

>>>>>>> ad4701d6
    /// Delegate that will be sent notifications
    open weak var delegate: AKAudioUnitManagerDelegate?

    /// first node in chain, generally a player or instrument
    open var input: AKNode?

    /// last node in chain, generally a mixer or some kind of output
    open var output: AKNode?

    // Serializes all access to `availableEffects`.
    private let availableEffectsAccessQueue = DispatchQueue(label: "AKAudioUnitManager.availableEffectsAccessQueue")

    // List of available audio unit components.
    private var _availableEffects = [AVAudioUnitComponent]()

    // Serializes all access to `_availableInstruments`.
    private let availableInstrumentsAccessQueue = DispatchQueue(label: "AKAudioUnitManager.availableInstrumentsAccessQueue")

    // List of available audio unit components.
    private var _availableInstruments = [AVAudioUnitComponent]()

    // Defaults to a chain of 6 effects
    private var _effectsChain = [AVAudioUnit?](repeating: nil, count: 6)

    /// Effects Chain
    public var effectsChain: [AVAudioUnit?] {
        get {
            return _effectsChain
        }

        set {
            guard newValue.count == _effectsChain.count else {
                AKLog("number of newValues doesnt match number of inserts")
                return
            }

            var unitsCreated: Int = 0

            for i in 0 ..< newValue.count {
                if _effectsChain[i] != newValue[i] {
                    if newValue[i] == nil {
                        unitsCreated += 1
                        removeEffect(at: i, reconnectChain: false)
                        continue
                    }

                    if let acd = newValue[i]?.audioComponentDescription {
                        createEffectAudioUnit(acd) { au in
                            unitsCreated += 1
                            self._effectsChain[i] = au
                        }
                    }
                } else {
                    unitsCreated += 1
                }

                if unitsCreated == _effectsChain.count {
                    connectEffects()
                }
            }
        }
    }

    // just get a non nil list of Audio Units
    private var linkedEffects: [AVAudioUnit] {
<<<<<<< HEAD
        return _effectsChain.flatMap { $0 }
=======
        var out = [AVAudioUnit]()

        for fx in _effectsChain {
            if let efx = fx {
                out.append(efx)
            }
        }
        return out
>>>>>>> ad4701d6
    }

    /// How many effects are active
    public var effectsCount: Int {
        return linkedEffects.count
    }

    /// `availableEffects` is accessed from multiple thread contexts. Use a dispatch queue for synchronization.
    public var availableEffects: [AVAudioUnitComponent] {
        get {
            return availableEffectsAccessQueue.sync {
                self._availableEffects
            }
        }

        set {
            availableEffectsAccessQueue.sync {
                self._availableEffects = newValue
            }
        }
    }

    /// `availableEffects` is accessed from multiple thread contexts. Use a dispatch queue for synchronization.
    public var availableInstruments: [AVAudioUnitComponent] {
        get {
            return availableInstrumentsAccessQueue.sync {
                 self._availableInstruments
            }
        }

        set {
            availableInstrumentsAccessQueue.sync {
                self._availableInstruments = newValue
            }
        }
    }

    // MARK: - Initialization

    /// Initialize the manager with arbritary amount of inserts
    public convenience init(inserts: Int) {
        self.init()
        _effectsChain = [AVAudioUnit?](repeating: nil, count: inserts)
    }

    /// Initialize the manager
    public override init() {
        super.init()

        // Sign up for a notification when the list of available components changes.
<<<<<<< HEAD
        NotificationCenter.default.addObserver(forName: .ComponentRegistrationsChanged, object: nil, queue: nil) { [weak self] _ in

=======
        let changed = NSNotification.Name(rawValue: String(kAudioComponentRegistrationsChangedNotification))
        NotificationCenter.default.addObserver(forName: changed, object: nil, queue: nil) { [weak self] _ in
>>>>>>> ad4701d6
            guard let strongSelf = self else {
                AKLog("Unable to create strong ref to self")
                return
            }
            AKLog("* Audio Units available changed *")

<<<<<<< HEAD
            strongSelf.delegate?.handleAudioUnitNotification(type: .changed, object: nil)

        }

        //TODO: This might not be working?
        // Sign up for a notification when an audio unit crashes. Note that we handle this on the main queue for thread-safety.

        NotificationCenter.default.addObserver(forName: .ComponentInstanceInvalidation, object: nil, queue: nil) { [weak self] notification in
=======
            strongSelf.delegate?.handleAudioUnitNotification(type: AKAudioUnitManager.Notification.changed,
                                                             object: nil)
        }

        // TODO: This might not be working?
        // Sign up for a notification when an audio unit crashes.
        // Note that we handle this on the main queue for thread-safety.
        let crashed = NSNotification.Name(rawValue: String(kAudioComponentInstanceInvalidationNotification))
        NotificationCenter.default.addObserver(forName: crashed, object: nil, queue: nil) { [weak self] notification in
>>>>>>> ad4701d6
            guard let strongSelf = self else {
                AKLog("Unable to create strong ref to self")
                return
            }

            // TODO: remove from signal chain
            let crashedAU = notification.object as? AUAudioUnit
            AKLog("Audio Unit Crashed: \(crashedAU.debugDescription)")

<<<<<<< HEAD
            strongSelf.delegate?.handleAudioUnitNotification(type: .crashed, object: crashedAU)
=======
            strongSelf.delegate?.handleAudioUnitNotification(type: AKAudioUnitManager.Notification.crashed,
                                                             object: crashedAU)
>>>>>>> ad4701d6
        }
    }

    /// request a list of Effects, will be returned async
<<<<<<< HEAD
    public func requestEffects(completionHandler: (([AVAudioUnitComponent]) -> Void)? = nil) {
        updateEffectsList {
            completionHandler?(self.availableEffects)
        }
=======
    public func requestEffects(completionHandler: AKComponentListCallback? = nil) {
        updateEffectsList(completionHandler: {
            completionHandler?(self.availableEffects)
        })
>>>>>>> ad4701d6
    }

    private func updateEffectsList(completionHandler: (() -> Void)? = nil) {
        // Locating components can be a little slow, especially the first time.
        // Do this work on a separate dispatch thread.
        DispatchQueue.global(qos: .default).async {
            // Predicate will return all types of effects including
            // kAudioUnitType_Effect and kAudioUnitType_MusicEffect
            // which are the ones that we care about here
            let predicate = NSPredicate(format: "typeName CONTAINS 'Effect'", argumentArray: [])
            self.availableEffects = AVAudioUnitComponentManager.shared().components(matching: predicate)

            self.availableEffects = self.availableEffects.sorted { $0.name }

            // Let the UI know that we have an updated list of units.
            DispatchQueue.main.async {
                // notify delegate
                self.delegate?.handleAudioUnitNotification(type: .effectsAvailable,
                                                           object: self.availableEffects)
                completionHandler?()

            }
        }
    }

    /// request a list of Instruments, will be returned async
<<<<<<< HEAD
    public func requestInstruments(completionHandler: (([AVAudioUnitComponent]) -> Void)? = nil) {
        updateInstrumentsList {
            completionHandler?(self.availableInstruments)
        }
=======
    public func requestInstruments(completionHandler: AKComponentListCallback? = nil) {
        updateInstrumentsList(completionHandler: {
            completionHandler?(self.availableInstruments)
        })
>>>>>>> ad4701d6
    }

    private func updateInstrumentsList(completionHandler: (() -> Void)? = nil) {
        DispatchQueue.global(qos: .default).async {
<<<<<<< HEAD
            /*
             Locating components can be a little slow, especially the first time.
             Do this work on a separate dispatch thread.

             Make a component description matching any AU of the type.
             */
=======
            // Locating components can be a little slow, especially the first time.
            // Do this work on a separate dispatch thread.
            // Make a component description matching any AU of the type.
            var componentDescription = AudioComponentDescription()
            componentDescription.componentType = kAudioUnitType_MusicDevice
            componentDescription.componentSubType = 0
            componentDescription.componentManufacturer = 0
            componentDescription.componentFlags = 0
            componentDescription.componentFlagsMask = 0
>>>>>>> ad4701d6


            self.availableInstruments = AVAudioUnitComponentManager.shared().components(matching: AKAudioUnitManager.ComponentDescription)

            // Let the UI know that we have an updated list of units.
            DispatchQueue.main.async {
                // notify delegate
<<<<<<< HEAD

                self.delegate?.handleAudioUnitNotification(type: .instrumentsAvailable,
                                                           object: self.availableInstruments)

                completionHandler?()

=======
                self.delegate?.handleAudioUnitNotification(type: AKAudioUnitManager.Notification.instrumentsAvailable,
                                                           object: self.availableInstruments)

                completionHandler?()
>>>>>>> ad4701d6
            } // dispatch main
        } // dispatch global
    }

    /// Asynchronously create the AU, then call the
    /// supplied completion handler when the operation is complete.
    public func createEffectAudioUnit(_ componentDescription: AudioComponentDescription,
                                      completionHandler: @escaping AKEffectCallback) {

        AVAudioUnitEffect.instantiate(with: componentDescription, options: .loadOutOfProcess) { avAudioUnit, _ in
            guard let avAudioUnit = avAudioUnit else {
                completionHandler(nil)
                return
            }
            completionHandler(avAudioUnit)
        }
    }

    /// Asynchronously create the AU, then call the
    /// supplied completion handler when the operation is complete.
    public func createInstrumentAudioUnit(_ componentDescription: AudioComponentDescription,
                                          completionHandler: @escaping AKInstrumentCallback) {
        AVAudioUnitMIDIInstrument.instantiate(with: componentDescription,
                                              options: .loadOutOfProcess) { avAudioUnit, _ in
                                                guard let avAudioUnit = avAudioUnit else {
                                                    completionHandler(nil)
                                                    return
                                                }
                                                completionHandler(avAudioUnit as? AVAudioUnitMIDIInstrument)
        }
    }

    public func removeEffect(at index: Int, reconnectChain: Bool = true) {

        if let au = _effectsChain[index] {
            AKLog("removeEffect: \(au.auAudioUnit.audioUnitName ?? "")")

            if au.engine != nil {
                AudioKit.engine.disconnectNodeInput(au)
                AudioKit.engine.detach(au)
            }
        }
        _effectsChain[index] = nil

        if reconnectChain {
            connectEffects()
        }

        delegate?.handleEffectRemoved(at: index)
    }

<<<<<<< HEAD
    // Create the Audio Unit at the specified index of the chain
    public func insertAudioUnit(name: String, at index: Int) {
        guard _effectsChain.indices.contains(index) else { return }

        if let component = (availableEffects.first { $0.name == name }) {
=======
    /// Create the Audio Unit at the specified index of the chain
    public func insertAudioUnit(name: String, at index: Int) {
        if index < 0 || index > _effectsChain.count - 1 {
            return
        }
        var auFound = false

        for component in availableEffects where component.name == name {
            auFound = true
>>>>>>> ad4701d6
            let acd = component.audioComponentDescription

            AKLog("#\(index) \(name) -- \(acd)")

<<<<<<< HEAD
            createEffectAudioUnit(acd) { au in
=======
            createEffectAudioUnit(acd, completionHandler: { au in
>>>>>>> ad4701d6
                guard let audioUnit = au else {
                    AKLog("Unable to create audioUnit")
                    return
                }
<<<<<<< HEAD

                if audioUnit.inputFormat(forBus: 0).channelCount == 1 {
                    // Dialog.showInformation(title: "Mono Effects aren't supported",
                    //                        text: "\(audioUnit.name) is a Mono effect. Please select a stereo version of it.")
                    // return
                    // TODO: handle this better
                    //AKLog("Warning: \(audioUnit.name) is a Mono effect.")
                }

                //Swift.print("* \(audioUnit.name) : Audio Unit created, version: \(audioUnit)")

                self._effectsChain[index] = audioUnit
                self.connectEffects()
                self.delegate?.handleEffectAdded(at: index)
            }
        }

        // if it didn't find it in the component list, see if it's an internal one
        else if let avUnit = createInternalAU(name: name) {

            self._effectsChain[index] = avUnit
            self.connectEffects()
            self.delegate?.handleEffectAdded(at: index)
        }
=======

                if audioUnit.inputFormat(forBus: 0).channelCount == 1 {
                    // AKLog("\(audioUnit.name) is a Mono effect. Please select a stereo version of it.")
                    // Hmmmm
                }

                // Swift.print("* \(audioUnit.name) : Audio Unit created, version: \(audioUnit)")

                self._effectsChain[index] = audioUnit
                self.connectEffects()
                self.delegate?.handleEffectAdded(at: index)
            })
        }

        // if it didn't find it in the component list, see if it's an internal one
        if !auFound {
            if let avUnit = createInternalAU(name: name) {
                _effectsChain[index] = avUnit
                connectEffects()
                delegate?.handleEffectAdded(at: index)
                return
            }
        }

        // otherwise it wasn't found
>>>>>>> ad4701d6
    }

    // Create an instance of an AudioKit internal effect
    private func createInternalAU(name: String) -> AVAudioUnit? {
<<<<<<< HEAD
        // how does this crap work?
        //        let instance = NSClassFromString(name) as! AKNode.Type
        //        if let av = instance.init().avAudioNode as? AVAudioUnit {
        //            return av
        //        }
        var node: AKNode?
=======
        // how would this work?
        // if let instance = NSClassFromString(name) as? AKNode.Type {
        //  if let av = instance.init().avAudioNode as? AVAudioUnit {
        //  return av
        // }
        // }
        var avUnit: AVAudioUnit?
>>>>>>> ad4701d6

        // in the meantime:
        switch name {
        case "AKVariableDelay":
            node = AKVariableDelay()
        case "AKBitCrusher":
            node = AKBitCrusher()
        case "AKClipper":
            node = AKClipper()
        case "AKRingModulator":
            node = AKRingModulator()
        case "AKDynamicRangeCompressor":
            node = AKDynamicRangeCompressor()
        case "AKDynaRageCompressor":
            node = AKDynaRageCompressor()
        case "AKAmplitudeEnvelope":
            node = AKAmplitudeEnvelope()
        case "AKTremolo":
            node = AKTremolo()
        case "AKAutoWah":
            node = AKAutoWah()
        case "AKBandPassButterworthFilter":
            node = AKBandPassButterworthFilter()
        case "AKBandRejectButterworthFilter":
            node = AKBandRejectButterworthFilter()
        case "AKDCBlock":
            node = AKDCBlock()
        case "AKEqualizerFilter":
            node = AKEqualizerFilter()
        case "AKFormantFilter":
            node = AKFormantFilter()
        case "AKHighPassButterworthFilter":
            node = AKHighPassButterworthFilter()
        case "AKHighShelfParametricEqualizerFilter":
            node = AKHighShelfParametricEqualizerFilter()
        case "AKKorgLowPassFilter":
            node = AKKorgLowPassFilter()
        case "AKLowPassButterworthFilter":
            node = AKLowPassButterworthFilter()
        case "AKLowShelfParametricEqualizerFilter":
            node = AKLowShelfParametricEqualizerFilter()
        case "AKModalResonanceFilter":
            node = AKModalResonanceFilter()
        case "AKMoogLadder":
            node = AKMoogLadder()
        case "AKPeakingParametricEqualizerFilter":
            node = AKPeakingParametricEqualizerFilter()
        case "AKResonantFilter":
            node = AKResonantFilter()
        case "AKRolandTB303Filter":
            node = AKRolandTB303Filter()
        case "AKStringResonator":
            node = AKStringResonator()
        case "AKThreePoleLowpassFilter":
            node = AKThreePoleLowpassFilter()
        case "AKToneComplementFilter":
            node = AKToneComplementFilter()
        case "AKToneFilter":
            node = AKToneFilter()
        case "AKRhinoGuitarProcessor":
            node = AKRhinoGuitarProcessor()
        case "AKPhaser":
            node = AKPhaser()
        case "AKPitchShifter":
            node = AKPitchShifter()
        case "AKChowningReverb":
            node = AKChowningReverb()
        case "AKCombFilterReverb":
            node = AKCombFilterReverb()
        case "AKCostelloReverb":
            node = AKCostelloReverb()
        case "AKFlatFrequencyResponseReverb":
            node = AKFlatFrequencyResponseReverb()
        case "AKZitaReverb":
            node = AKZitaReverb()
        case "AKBooster":
            node = AKBooster()
        case "AKBooster2":
            node = AKBooster()
        case "AKTanhDistortion":
            node = AKTanhDistortion()
        default:
            return nil
        }
        // requires an impulse response...
        //            case "AKConvolution":
        //                node = AKConvolution()

        return node?.avAudioNode as? AVAudioUnit
    }

    /// Create an instrument with a name and a completion handler
<<<<<<< HEAD
    public func createInstrument(name: String, completionHandler: ((AVAudioUnitMIDIInstrument?) -> Void)? = nil) {
        guard let desc = (availableInstruments.first { $0.name == name })?.audioComponentDescription else { return }
        createInstrumentAudioUnit(desc) { au in
            guard let audioUnit = au else {
                AKLog("Unable to create audioUnit")
                return
            }

            completionHandler?(audioUnit)
=======
    public func createInstrument(name: String, completionHandler: AKInstrumentCallback? = nil) {
        for component in availableInstruments where component.name == name {
            let acd = component.audioComponentDescription
            // AKLog("\(name) -- \(acd)")

            createInstrumentAudioUnit(acd, completionHandler: { au in
                guard let audioUnit = au else {
                    AKLog("Unable to create audioUnit")
                    return
                }
                completionHandler?(audioUnit)
            })
>>>>>>> ad4701d6
        }
    }

    /// Reset all effects
    open func resetEffects() {
        for i in 0 ..< _effectsChain.count {
            if let au = _effectsChain[i] {
                // AKLog("Detaching: \(au.auAudioUnit.audioUnitName)")

                if au.engine != nil {
                    AudioKit.engine.disconnectNodeInput(au)
                    AudioKit.engine.detach(au)
                }
                _effectsChain[i] = nil
            }
        }
    }

    /// called from client to hook the chain together
    /// firstNode would be something like a player, and last something like a mixer that's headed
    /// to the output.
    open func connectEffects(firstNode: AKNode? = nil, lastNode: AKNode? = nil) {
        if firstNode != nil {
            input = firstNode
        }

        if lastNode != nil {
            output = lastNode
        }

        guard let input = input else {
            AKLog("input is nil")
            return
        }
        guard let output = output else {
            AKLog("output is nil")
            return
        }

        // it's an effects sandwich
        let inputAV = input.avAudioNode
        let effects = linkedEffects
        let outputAV = output.avAudioNode

        let processingFormat = inputAV.outputFormat(forBus: 0)
        // AKLog("\(effects.count) to connect... chain source format: \(processingFormat)")

        if effects.isEmpty {
            AudioKit.connect(inputAV, to: outputAV, format: processingFormat)
            return
        }
        var au = effects[0]

        AudioKit.connect(inputAV, to: au, format: processingFormat)

        if effects.count > 1 {
            for i in 1 ..< effects.count {
                au = effects[i]
                let prevAU = effects[i - 1]

                AudioKit.connect(prevAU, to: au, format: processingFormat)
                // AKLog("Connecting \(prevAU.name) to \(au.name) with format \(processingFormat)")
            }
        }

        // AKLog("Connecting \(au.name) to output: \(outputAV),  with format \(processingFormat)")
        AudioKit.connect(au, to: outputAV, format: processingFormat)

    }

    /// resets the processing state and clears the buffers in the AUs
    public func reset() {
        for aunit in linkedEffects {
            aunit.reset()
        }
    }

    /// Testing
<<<<<<< HEAD
    private func initAudioUnitFactoryPreset(_ au: AVAudioUnit ) {
        guard let presets = au.auAudioUnit.factoryPresets else { return }
        for p in presets {
            Swift.print("Factory Preset: \(p.name) \(p.number)")
        }

        presets.first.map {
            Swift.print("Setting Preset: \($0.name) \($0.number)")
            au.auAudioUnit.currentPreset = $0
=======
    private func initAudioUnitFactoryPreset(_ au: AVAudioUnit) {
        if let presets = au.auAudioUnit.factoryPresets {
            for p in presets {
                Swift.print("Factory Preset: \(p.name) \(p.number)")
            }

            if !presets.isEmpty {
                Swift.print("Setting Preset: \(presets[0].name) \(presets[0].number)")
                au.auAudioUnit.currentPreset = presets[0]
            }
>>>>>>> ad4701d6
        }
    }

    deinit {

    }
}

public protocol AKAudioUnitManagerDelegate: class {
    func handleAudioUnitNotification(type: AKAudioUnitManager.Notification, object: Any?)
    func handleEffectAdded(at auIndex: Int)

    /// If your UI needs to handle an effect being removed
    func handleEffectRemoved(at auIndex: Int)
}
<|MERGE_RESOLUTION|>--- conflicted
+++ resolved
@@ -23,34 +23,12 @@
         case effectsAvailable, instrumentsAvailable, changed, crashed, added
     }
 
-<<<<<<< HEAD
-=======
     /// Callback definitions
     public typealias AKComponentListCallback = ([AVAudioUnitComponent]) -> Void
     public typealias AKEffectCallback = (AVAudioUnit?) -> Void
     public typealias AKInstrumentCallback = (AVAudioUnitMIDIInstrument?) -> Void
 
-    // MARK: - Maintainence alert. AudioKit internal Audio Unit List
-    // not including the Apple ones, only the custom ones
-    public private(set) var internalAudioUnits = ["AKVariableDelay", "AKBitCrusher", "AKClipper",
-                                                  "AKDynamicRangeCompressor", "AKDynaRageCompressor",
-                                                  "AKAmplitudeEnvelope", "AKTremolo", "AKAutoWah",
-                                                  "AKBandPassButterworthFilter", "AKBandRejectButterworthFilter",
-                                                  "AKDCBlock", "AKEqualizerFilter", "AKFormantFilter",
-                                                  "AKHighPassButterworthFilter", "AKHighShelfParametricEqualizerFilter",
-                                                  "AKKorgLowPassFilter", "AKLowPassButterworthFilter",
-                                                  "AKLowShelfParametricEqualizerFilter", "AKModalResonanceFilter",
-                                                  "AKMoogLadder", "AKPeakingParametricEqualizerFilter",
-                                                  "AKResonantFilter", "AKRolandTB303Filter",
-                                                  "AKStringResonator", "AKThreePoleLowpassFilter",
-                                                  "AKToneComplementFilter", "AKToneFilter",
-                                                  "AKRhinoGuitarProcessor", "AKPhaser", "AKPitchShifter",
-                                                  "AKChowningReverb", "AKCombFilterReverb", "AKCostelloReverb",
-                                                  "AKFlatFrequencyResponseReverb", "AKZitaReverb",
-                                                  "AKBooster", "AKBooster2",
-                                                  "AKTanhDistortion"] // "AKRingModulator"
-
->>>>>>> ad4701d6
+
     /// Delegate that will be sent notifications
     open weak var delegate: AKAudioUnitManagerDelegate?
 
@@ -116,18 +94,7 @@
 
     // just get a non nil list of Audio Units
     private var linkedEffects: [AVAudioUnit] {
-<<<<<<< HEAD
         return _effectsChain.flatMap { $0 }
-=======
-        var out = [AVAudioUnit]()
-
-        for fx in _effectsChain {
-            if let efx = fx {
-                out.append(efx)
-            }
-        }
-        return out
->>>>>>> ad4701d6
     }
 
     /// How many effects are active
@@ -178,20 +145,14 @@
         super.init()
 
         // Sign up for a notification when the list of available components changes.
-<<<<<<< HEAD
         NotificationCenter.default.addObserver(forName: .ComponentRegistrationsChanged, object: nil, queue: nil) { [weak self] _ in
 
-=======
-        let changed = NSNotification.Name(rawValue: String(kAudioComponentRegistrationsChangedNotification))
-        NotificationCenter.default.addObserver(forName: changed, object: nil, queue: nil) { [weak self] _ in
->>>>>>> ad4701d6
             guard let strongSelf = self else {
                 AKLog("Unable to create strong ref to self")
                 return
             }
             AKLog("* Audio Units available changed *")
 
-<<<<<<< HEAD
             strongSelf.delegate?.handleAudioUnitNotification(type: .changed, object: nil)
 
         }
@@ -200,17 +161,7 @@
         // Sign up for a notification when an audio unit crashes. Note that we handle this on the main queue for thread-safety.
 
         NotificationCenter.default.addObserver(forName: .ComponentInstanceInvalidation, object: nil, queue: nil) { [weak self] notification in
-=======
-            strongSelf.delegate?.handleAudioUnitNotification(type: AKAudioUnitManager.Notification.changed,
-                                                             object: nil)
-        }
-
-        // TODO: This might not be working?
-        // Sign up for a notification when an audio unit crashes.
-        // Note that we handle this on the main queue for thread-safety.
-        let crashed = NSNotification.Name(rawValue: String(kAudioComponentInstanceInvalidationNotification))
-        NotificationCenter.default.addObserver(forName: crashed, object: nil, queue: nil) { [weak self] notification in
->>>>>>> ad4701d6
+
             guard let strongSelf = self else {
                 AKLog("Unable to create strong ref to self")
                 return
@@ -220,27 +171,16 @@
             let crashedAU = notification.object as? AUAudioUnit
             AKLog("Audio Unit Crashed: \(crashedAU.debugDescription)")
 
-<<<<<<< HEAD
             strongSelf.delegate?.handleAudioUnitNotification(type: .crashed, object: crashedAU)
-=======
-            strongSelf.delegate?.handleAudioUnitNotification(type: AKAudioUnitManager.Notification.crashed,
-                                                             object: crashedAU)
->>>>>>> ad4701d6
         }
     }
 
     /// request a list of Effects, will be returned async
-<<<<<<< HEAD
-    public func requestEffects(completionHandler: (([AVAudioUnitComponent]) -> Void)? = nil) {
+
+    public func requestEffects(completionHandler: AKComponentListCallback? = nil) {
         updateEffectsList {
             completionHandler?(self.availableEffects)
         }
-=======
-    public func requestEffects(completionHandler: AKComponentListCallback? = nil) {
-        updateEffectsList(completionHandler: {
-            completionHandler?(self.availableEffects)
-        })
->>>>>>> ad4701d6
     }
 
     private func updateEffectsList(completionHandler: (() -> Void)? = nil) {
@@ -253,7 +193,7 @@
             let predicate = NSPredicate(format: "typeName CONTAINS 'Effect'", argumentArray: [])
             self.availableEffects = AVAudioUnitComponentManager.shared().components(matching: predicate)
 
-            self.availableEffects = self.availableEffects.sorted { $0.name }
+            self.availableEffects = self.availableEffects.sorted { $0.name < $1.name }
 
             // Let the UI know that we have an updated list of units.
             DispatchQueue.main.async {
@@ -267,59 +207,32 @@
     }
 
     /// request a list of Instruments, will be returned async
-<<<<<<< HEAD
-    public func requestInstruments(completionHandler: (([AVAudioUnitComponent]) -> Void)? = nil) {
+
+    public func requestInstruments(completionHandler: AKComponentListCallback? = nil) {
         updateInstrumentsList {
             completionHandler?(self.availableInstruments)
         }
-=======
-    public func requestInstruments(completionHandler: AKComponentListCallback? = nil) {
-        updateInstrumentsList(completionHandler: {
-            completionHandler?(self.availableInstruments)
-        })
->>>>>>> ad4701d6
     }
 
     private func updateInstrumentsList(completionHandler: (() -> Void)? = nil) {
         DispatchQueue.global(qos: .default).async {
-<<<<<<< HEAD
-            /*
-             Locating components can be a little slow, especially the first time.
-             Do this work on a separate dispatch thread.
-
-             Make a component description matching any AU of the type.
-             */
-=======
-            // Locating components can be a little slow, especially the first time.
-            // Do this work on a separate dispatch thread.
-            // Make a component description matching any AU of the type.
-            var componentDescription = AudioComponentDescription()
-            componentDescription.componentType = kAudioUnitType_MusicDevice
-            componentDescription.componentSubType = 0
-            componentDescription.componentManufacturer = 0
-            componentDescription.componentFlags = 0
-            componentDescription.componentFlagsMask = 0
->>>>>>> ad4701d6
-
+
+             /// Locating components can be a little slow, especially the first time.
+             /// Do this work on a separate dispatch thread.
+            ///
+            ///  Make a component description matching any AU of the type.
 
             self.availableInstruments = AVAudioUnitComponentManager.shared().components(matching: AKAudioUnitManager.ComponentDescription)
 
             // Let the UI know that we have an updated list of units.
             DispatchQueue.main.async {
                 // notify delegate
-<<<<<<< HEAD
 
                 self.delegate?.handleAudioUnitNotification(type: .instrumentsAvailable,
                                                            object: self.availableInstruments)
 
                 completionHandler?()
 
-=======
-                self.delegate?.handleAudioUnitNotification(type: AKAudioUnitManager.Notification.instrumentsAvailable,
-                                                           object: self.availableInstruments)
-
-                completionHandler?()
->>>>>>> ad4701d6
             } // dispatch main
         } // dispatch global
     }
@@ -371,109 +284,56 @@
         delegate?.handleEffectRemoved(at: index)
     }
 
-<<<<<<< HEAD
+
     // Create the Audio Unit at the specified index of the chain
     public func insertAudioUnit(name: String, at index: Int) {
         guard _effectsChain.indices.contains(index) else { return }
 
         if let component = (availableEffects.first { $0.name == name }) {
-=======
-    /// Create the Audio Unit at the specified index of the chain
-    public func insertAudioUnit(name: String, at index: Int) {
-        if index < 0 || index > _effectsChain.count - 1 {
-            return
-        }
-        var auFound = false
-
-        for component in availableEffects where component.name == name {
-            auFound = true
->>>>>>> ad4701d6
+
             let acd = component.audioComponentDescription
 
             AKLog("#\(index) \(name) -- \(acd)")
 
-<<<<<<< HEAD
+
             createEffectAudioUnit(acd) { au in
-=======
-            createEffectAudioUnit(acd, completionHandler: { au in
->>>>>>> ad4701d6
                 guard let audioUnit = au else {
                     AKLog("Unable to create audioUnit")
                     return
                 }
-<<<<<<< HEAD
-
-                if audioUnit.inputFormat(forBus: 0).channelCount == 1 {
-                    // Dialog.showInformation(title: "Mono Effects aren't supported",
-                    //                        text: "\(audioUnit.name) is a Mono effect. Please select a stereo version of it.")
-                    // return
-                    // TODO: handle this better
-                    //AKLog("Warning: \(audioUnit.name) is a Mono effect.")
-                }
-
-                //Swift.print("* \(audioUnit.name) : Audio Unit created, version: \(audioUnit)")
-
-                self._effectsChain[index] = audioUnit
-                self.connectEffects()
-                self.delegate?.handleEffectAdded(at: index)
-            }
-        }
-
-        // if it didn't find it in the component list, see if it's an internal one
-        else if let avUnit = createInternalAU(name: name) {
-
-            self._effectsChain[index] = avUnit
-            self.connectEffects()
-            self.delegate?.handleEffectAdded(at: index)
-        }
-=======
+
 
                 if audioUnit.inputFormat(forBus: 0).channelCount == 1 {
                     // AKLog("\(audioUnit.name) is a Mono effect. Please select a stereo version of it.")
                     // Hmmmm
                 }
 
-                // Swift.print("* \(audioUnit.name) : Audio Unit created, version: \(audioUnit)")
+                //Swift.print("* \(audioUnit.name) : Audio Unit created, version: \(audioUnit)")
 
                 self._effectsChain[index] = audioUnit
                 self.connectEffects()
                 self.delegate?.handleEffectAdded(at: index)
-            })
+            }
         }
 
         // if it didn't find it in the component list, see if it's an internal one
-        if !auFound {
-            if let avUnit = createInternalAU(name: name) {
-                _effectsChain[index] = avUnit
-                connectEffects()
-                delegate?.handleEffectAdded(at: index)
-                return
-            }
-        }
-
-        // otherwise it wasn't found
->>>>>>> ad4701d6
+        else if let avUnit = createInternalAU(name: name) {
+
+            self._effectsChain[index] = avUnit
+            self.connectEffects()
+            self.delegate?.handleEffectAdded(at: index)
+        }
     }
 
     // Create an instance of an AudioKit internal effect
     private func createInternalAU(name: String) -> AVAudioUnit? {
-<<<<<<< HEAD
+
         // how does this crap work?
         //        let instance = NSClassFromString(name) as! AKNode.Type
         //        if let av = instance.init().avAudioNode as? AVAudioUnit {
         //            return av
         //        }
         var node: AKNode?
-=======
-        // how would this work?
-        // if let instance = NSClassFromString(name) as? AKNode.Type {
-        //  if let av = instance.init().avAudioNode as? AVAudioUnit {
-        //  return av
-        // }
-        // }
-        var avUnit: AVAudioUnit?
->>>>>>> ad4701d6
-
         // in the meantime:
         switch name {
         case "AKVariableDelay":
@@ -565,7 +425,6 @@
     }
 
     /// Create an instrument with a name and a completion handler
-<<<<<<< HEAD
     public func createInstrument(name: String, completionHandler: ((AVAudioUnitMIDIInstrument?) -> Void)? = nil) {
         guard let desc = (availableInstruments.first { $0.name == name })?.audioComponentDescription else { return }
         createInstrumentAudioUnit(desc) { au in
@@ -575,20 +434,6 @@
             }
 
             completionHandler?(audioUnit)
-=======
-    public func createInstrument(name: String, completionHandler: AKInstrumentCallback? = nil) {
-        for component in availableInstruments where component.name == name {
-            let acd = component.audioComponentDescription
-            // AKLog("\(name) -- \(acd)")
-
-            createInstrumentAudioUnit(acd, completionHandler: { au in
-                guard let audioUnit = au else {
-                    AKLog("Unable to create audioUnit")
-                    return
-                }
-                completionHandler?(audioUnit)
-            })
->>>>>>> ad4701d6
         }
     }
 
@@ -667,7 +512,6 @@
     }
 
     /// Testing
-<<<<<<< HEAD
     private func initAudioUnitFactoryPreset(_ au: AVAudioUnit ) {
         guard let presets = au.auAudioUnit.factoryPresets else { return }
         for p in presets {
@@ -677,18 +521,6 @@
         presets.first.map {
             Swift.print("Setting Preset: \($0.name) \($0.number)")
             au.auAudioUnit.currentPreset = $0
-=======
-    private func initAudioUnitFactoryPreset(_ au: AVAudioUnit) {
-        if let presets = au.auAudioUnit.factoryPresets {
-            for p in presets {
-                Swift.print("Factory Preset: \(p.name) \(p.number)")
-            }
-
-            if !presets.isEmpty {
-                Swift.print("Setting Preset: \(presets[0].name) \(presets[0].number)")
-                au.auAudioUnit.currentPreset = presets[0]
-            }
->>>>>>> ad4701d6
         }
     }
 
@@ -703,4 +535,4 @@
 
     /// If your UI needs to handle an effect being removed
     func handleEffectRemoved(at auIndex: Int)
-}
+}