//
//  AudioKit.h
//  AudioKit
//
//  Created by Aurelius Prochazka, revision history on Github.
//  Copyright © 2017 Aurelius Prochazka. All rights reserved.
//

#import <Foundation/Foundation.h>
#import <AVFoundation/AVFoundation.h>
#if !TARGET_OS_TV
#import <CoreAudioKit/CoreAudioKit.h>
#endif

//! Project version number for AudioKit.
FOUNDATION_EXPORT double AudioKitVersionNumber;

//! Project version string for AudioKit.
FOUNDATION_EXPORT const unsigned char AudioKitVersionString[];

// Analysis
#import "AKAmplitudeTrackerAudioUnit.h"
#import "AKFrequencyTrackerAudioUnit.h"
#if !TARGET_OS_TV
#import "AKMicrophoneTrackerEngine.h"
#endif

// Effects
#import "AKOperationEffectAudioUnit.h"
#import "AKSporthStack.h"

// Effects / Delay
#import "AKVariableDelayAudioUnit.h"

// Effects / Distortion
#import "AKBitCrusherAudioUnit.h"
#import "AKClipperAudioUnit.h"
#import "AKTanhDistortionAudioUnit.h"

// Effects / Dynamics
#import "AKDynamicRangeCompressorAudioUnit.h"
#import "AKDynaRageCompressorAudioUnit.h"

// Effects / Envelopes
#import "AKAmplitudeEnvelopeAudioUnit.h"
#import "AKTremoloAudioUnit.h"

// Efffects / Filters
#import "AKAutoWahAudioUnit.h"
#import "AKBandPassButterworthFilterAudioUnit.h"
#import "AKBandRejectButterworthFilterAudioUnit.h"
#import "AKCombFilterReverbAudioUnit.h"
#import "AKDCBlockAudioUnit.h"
#import "AKEqualizerFilterAudioUnit.h"
#import "AKHighPassButterworthFilterAudioUnit.h"
#import "AKHighShelfParametricEqualizerFilterAudioUnit.h"
#import "AKKorgLowPassFilterAudioUnit.h"
#import "AKLowPassButterworthFilterAudioUnit.h"
#import "AKLowShelfParametricEqualizerFilterAudioUnit.h"
#import "AKModalResonanceFilterAudioUnit.h"
#import "AKMoogLadderAudioUnit.h"
#import "AKPeakingParametricEqualizerFilterAudioUnit.h"
#import "AKFormantFilterAudioUnit.h"
#import "AKResonantFilterAudioUnit.h"
#import "AKRolandTB303FilterAudioUnit.h"
#import "AKStringResonatorAudioUnit.h"
#import "AKThreePoleLowpassFilterAudioUnit.h"
#import "AKToneComplementFilterAudioUnit.h"
#import "AKToneFilterAudioUnit.h"

// Effects / Guitar Processors
#import "AKRhinoGuitarProcessorAudioUnit.h"

// Effects / Phaser
#import "AKPhaserAudioUnit.h"

// Effects / Pitch Shifter
#import "AKPitchShifterAudioUnit.h"

// Effects / Reverb
#import "AKChowningReverbAudioUnit.h"
#import "AKConvolutionAudioUnit.h"
#import "AKCostelloReverbAudioUnit.h"
#import "AKFlatFrequencyResponseReverbAudioUnit.h"
#import "AKZitaReverbAudioUnit.h"

// Generators
#import "AKOperationGeneratorAudioUnit.h"

// Generators / Noise
#import "AKBrownianNoiseAudioUnit.h"
#import "AKPinkNoiseAudioUnit.h"
#import "AKWhiteNoiseAudioUnit.h"

// Generators / Oscillators
#import "AKFMOscillatorAudioUnit.h"
#import "AKFMOscillatorBankAudioUnit.h"
#import "AKMorphingOscillatorAudioUnit.h"
#import "AKMorphingOscillatorBankAudioUnit.h"
#import "AKOscillatorAudioUnit.h"
#import "AKOscillatorBankAudioUnit.h"
#import "AKPhaseDistortionOscillatorAudioUnit.h"
#import "AKPhaseDistortionOscillatorBankAudioUnit.h"
#import "AKPWMOscillatorAudioUnit.h"
#import "AKPWMOscillatorBankAudioUnit.h"

// Generators / Physical Models
#import "AKClarinetAudioUnit.h"
#import "AKDripAudioUnit.h"
#import "AKFluteAudioUnit.h"
#import "AKMandolinAudioUnit.h"
#import "AKMetalBarAudioUnit.h"
#import "AKPluckedStringAudioUnit.h"
#import "AKRhodesPianoAudioUnit.h"
#import "AKShakerAudioUnit.h"
#import "AKTubularBellsAudioUnit.h"
#import "AKVocalTractAudioUnit.h"

// Mixing
#import "AKBalancerAudioUnit.h"
#import "AKBoosterAudioUnit.h"
#import "AKPannerAudioUnit.h"
#import "AKStereoFieldLimiterAudioUnit.h"

// Playback
#import "AKPhaseLockedVocoderAudioUnit.h"
#import "AKSamplePlayerAudioUnit.h"

// Testing
#import "AKTesterAudioUnit.h"

// EZAudio
#import "EZAudio.h"

// Offline
#import "AKOfflineRenderAudioUnit.h"

// Taps
#import "AKRenderTap.h"
#import "AKLazyTap.h"

// Utilities
#import "TPCircularBuffer.h"
#import "TPCircularBuffer+Unit.h"
#import "TPCircularBuffer+AudioBufferList.h"
<<<<<<< HEAD
#import "AKTimeline.h"
=======

#ifdef JAZZY_HACK
// Hack to get jazzy to see the UI classes, please ignore
#import "EZPlot.h"
#import "EZAudioDisplayLink.h"
#import "EZAudioPlot.h"
#import "EZAudioPlotGL.h"
#endif
>>>>>>> a7c352d2
<|MERGE_RESOLUTION|>--- conflicted
+++ resolved
@@ -143,9 +143,7 @@
 #import "TPCircularBuffer.h"
 #import "TPCircularBuffer+Unit.h"
 #import "TPCircularBuffer+AudioBufferList.h"
-<<<<<<< HEAD
 #import "AKTimeline.h"
-=======
 
 #ifdef JAZZY_HACK
 // Hack to get jazzy to see the UI classes, please ignore
@@ -153,5 +151,4 @@
 #import "EZAudioDisplayLink.h"
 #import "EZAudioPlot.h"
 #import "EZAudioPlotGL.h"
-#endif
->>>>>>> a7c352d2
+#endif