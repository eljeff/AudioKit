--- conflicted
+++ resolved
@@ -116,12 +116,8 @@
 
     // Send MIDI data to the audio unit
     func handleMIDI(data1: MIDIByte, data2: MIDIByte, data3: MIDIByte) {
-<<<<<<< HEAD
-        if let status = AKMIDIStatus(byte: data1), let statusType = status.type, let channel = status.channel {
-=======
         if let status = AKMIDIStatus(byte: data1), let statusType = status.type {
             let channel = status.channel
->>>>>>> baa097b1
             if statusType == AKMIDIStatusType.noteOn && data3 > 0  {
                 start(noteNumber: data2,
                       velocity: data3,
