//
//  AKMIDIClockListener.swift
//  AudioKit
//
//  Created by Kurt Arnlund on 1/21/19.
//  Copyright © 2019 AudioKit. All rights reserved.
//

import Foundation
import CoreMIDI

/// This class is used to count midi clock events and inform observers
/// every 24 pulses (1 quarter note)
///
/// If you wish to observer its events, then add your own AKMIDIBeatObserver
///
open class AKMIDIClockListener: NSObject {
    // Definition of 24 quantums per quarter note
    let quantumsPerQuarterNote: UInt8
    // Count of 24 quantums per quarter note
    public var quarterNoteQuantumCounter: UInt8 = 0
    // number of all time quantum F8 MIDI Clock messages seen
    public var quantumCounter: UInt64 = 0
    // 6 F8 MIDI Clock messages = 1 SPP MIDI Beat
    public var sppMidiBeatCounter: UInt64 = 0
    // 6 F8 MIDI Clock quantum messages = 1 SPP MIDI Beat
    public var sppMidiBeatQuantumCounter: UInt8 = 0
    // 1, 2, 3, 4 , 1, 2, 3, 4 - quarter note counter
    public var fourCount: UInt8 = 0

    private var sendStart = false
    private var sendContinue = false
    private let srtListener: AKMIDISystemRealTimeListener
    private let tempoListener: AKMIDITempoListener
    private var observers: [AKMIDIBeatObserver] = []

    /// AKMIDIClockListener requires to be an observer of both SRT and BPM events
    init(srtListener srt: AKMIDISystemRealTimeListener, quantumsPerQuarterNote count: UInt8 = 24, tempoListener tempo: AKMIDITempoListener) {
        quantumsPerQuarterNote = count
        srtListener = srt
        tempoListener = tempo

        super.init()
        // self is now initialized

        srtListener.addObserver(self)
        tempoListener.addObserver(self)
    }

    deinit {
        srtListener.removeObserver(self)
        tempoListener.removeObserver(self)
        observers = []
    }

    func sppChange(_ positionPointer: UInt16) {
        sppMidiBeatCounter = UInt64(positionPointer)
        quantumCounter = UInt64(6 * sppMidiBeatCounter)
        quarterNoteQuantumCounter = UInt8(quantumCounter % 24)
    }

    func midiClockBeat() {
        self.quantumCounter += 1

        // quarter notes can only increment when we are playing
        guard srtListener.state == .playing else {
            sendQuantumUpdateToObservers()
            return
        }

        // increment quantum counter used for counting quarter notes
        self.quarterNoteQuantumCounter += 1

        // ever first quantum we will count as a quarter note event
        if quarterNoteQuantumCounter == 1 {
            // ever four quarter notes we reset
            if fourCount >= 4 { fourCount = 0 }
            fourCount += 1

            let spaces = "    "
            let prefix = spaces.prefix( Int(fourCount) )
            AKLog(prefix, fourCount)

<<<<<<< HEAD
            if sendStart || sendContinue {
                sendMmcStartContinueToObservers()
=======
            if (sendStart || sendContinue) {
                sendMMCStartContinueToObservers()
>>>>>>> 3834f642
                sendContinue = false
                sendStart = false
            }

            sendQuarterNoteMessageToObservers()
        } else if quarterNoteQuantumCounter == quantumsPerQuarterNote {
            quarterNoteQuantumCounter = 0
        }
        sendQuantumUpdateToObservers()

        if sppMidiBeatQuantumCounter == 6 { sppMidiBeatQuantumCounter = 0; sppMidiBeatCounter += 1 }
        sppMidiBeatQuantumCounter += 1
        if sppMidiBeatQuantumCounter == 1 {
            sendMIDIBeatUpdateToObservers()

            let beat = (sppMidiBeatCounter % 16) + 1
            AKLog("       ", beat)
        }
    }

    func midiClockStopped() {
        quarterNoteQuantumCounter = 0
        quantumCounter = 0
    }
}

// MARK: - Observers

extension AKMIDIClockListener {

    public func addObserver(_ observer: AKMIDIBeatObserver) {
        observers.append(observer)
//        AKLog("[AKMIDIClockListener:addObserver] (\(observers.count) observers)")
    }

    public func removeObserver(_ observer: AKMIDIBeatObserver) {
        observers.removeAll { $0 == observer }
//        AKLog("[AKMIDIClockListener:removeObserver] (\(observers.count) observers)")
    }

    public func removeAllObservers() {
        observers.removeAll()
//        AKLog("[AKMIDIClockListener:removeAllObservers] (\(observers.count) observers)")
    }
}

// MARK: - Beat Observations

<<<<<<< HEAD
extension AKMIDIClockListener: AKMIDIBPMObserver {
=======
extension AKMIDIClockListener: AKMIDITempoObserver {
>>>>>>> ak_develop

    internal func sendMIDIBeatUpdateToObservers() {
//        AKLog("[sendQuantumUpdateToObservers] (\(observers.count) observers)")
        observers.forEach { (observer) in
            observer.AKMIDIBeatUpdate(beat: sppMidiBeatCounter)
        }
    }

    internal func sendQuantumUpdateToObservers() {
//        AKLog("[sendQuantumUpdateToObservers] (\(observers.count) observers)")
        observers.forEach { (observer) in
            observer.AKMIDIQuantumUpdate(quarterNote: fourCount, beat: sppMidiBeatCounter, quantum: quantumCounter)
        }
    }

    internal func sendQuarterNoteMessageToObservers() {
//        AKLog("[sendQuarterNoteMessageToObservers] (\(observers.count) observers)")
        observers.forEach { (observer) in
            observer.AKMIDIQuarterNoteBeat(quarterNote: fourCount)
        }
    }

    internal func sendMMCPreparePlayToObservers(continue resume: Bool) {
//        AKLog("[sendMMCPreparePlayToObservers] (\(observers.count) observers)")
        observers.forEach { (observer) in
            observer.AKMIDISRTPreparePlay(continue: resume)
        }
    }

    internal func sendMMCStartContinueToObservers() {
        guard sendContinue || sendStart else { return }
//        AKLog("[sendMMCStartContinueToObservers] (\(observers.count) observers)")
        observers.forEach { (observer) in
            observer.AKMIDISRTStartFirstBeat(continue: sendContinue)
        }
    }

    internal func sendMMCStopToObservers() {
//        AKLog("[sendMMCStopToObservers] (\(observers.count) observers)")
        observers.forEach { (observer) in
            observer.AKMIDISRTStop()
        }
    }
}

// MARK: - MMC Observations interface

extension AKMIDIClockListener: AKMIDISystemRealTimeObserver {

    public func midiClockSlaveMode() {
        AKLog("[MIDI CLOCK SLAVE]")
        quarterNoteQuantumCounter = 0
    }

    public func midiClockMasterEnabled() {
        AKLog("[MIDI CLOCK MASTER - AVAILABLE]")
        quarterNoteQuantumCounter = 0
    }

    public func stopSRT(listener: AKMIDISystemRealTimeListener) {
        AKLog("Beat: [Stop]")
        sendMMCStopToObservers()
    }

    public func startSRT(listener: AKMIDISystemRealTimeListener) {
        AKLog("Beat: [Start]")
        sppMidiBeatCounter = 0
        quarterNoteQuantumCounter = 0
        fourCount = 0
        sendStart = true
        sendMMCPreparePlayToObservers(continue: false)
    }

    public func continueSRT(listener: AKMIDISystemRealTimeListener) {
        AKLog("Beat: [Continue]")
        sendContinue = true
        sendMMCPreparePlayToObservers(continue: true)
    }
}<|MERGE_RESOLUTION|>--- conflicted
+++ resolved
@@ -81,13 +81,8 @@
             let prefix = spaces.prefix( Int(fourCount) )
             AKLog(prefix, fourCount)
 
-<<<<<<< HEAD
-            if sendStart || sendContinue {
-                sendMmcStartContinueToObservers()
-=======
             if (sendStart || sendContinue) {
                 sendMMCStartContinueToObservers()
->>>>>>> 3834f642
                 sendContinue = false
                 sendStart = false
             }
@@ -136,11 +131,7 @@
 
 // MARK: - Beat Observations
 
-<<<<<<< HEAD
-extension AKMIDIClockListener: AKMIDIBPMObserver {
-=======
 extension AKMIDIClockListener: AKMIDITempoObserver {
->>>>>>> ak_develop
 
     internal func sendMIDIBeatUpdateToObservers() {
 //        AKLog("[sendQuantumUpdateToObservers] (\(observers.count) observers)")
