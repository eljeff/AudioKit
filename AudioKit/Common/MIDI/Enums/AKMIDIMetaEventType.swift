--- conflicted
+++ resolved
@@ -108,15 +108,17 @@
     public var length: Int
     public var description: String {
         var nameStr: String = ""
-<<<<<<< HEAD
-        if let name = name, (type == .trackName || type == .instrumentName || type == .devicePortName) {
+
+        if let name = name && (
+            type == .trackName ||
+            type == .instrumentName ||
+            type == .programName ||
+            type == .devicePortName ||
+            type == .metaEvent10 ||
+            type == .metaEvent12) {
             nameStr = "- \(name)"
-=======
-        if type == .trackName || type == .instrumentName || type == .programName ||
-        type == .devicePortName || type == .metaEvent10 || type == .metaEvent12 {
-            nameStr = "- \(name!)"
->>>>>>> b4b16528
         }
+
         return type.description + " \(length) bytes long \(nameStr)"
     }
 
