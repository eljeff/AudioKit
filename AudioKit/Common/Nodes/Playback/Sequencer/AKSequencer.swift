--- conflicted
+++ resolved
@@ -352,11 +352,7 @@
         var count: UInt32 = 0
         MusicSequenceGetTrackCount(sequence, &count)
 
-<<<<<<< HEAD
-        for i in 0 ..< Int(count) {
-=======
         for i in 0 ..< count {
->>>>>>> 22c61145
             var musicTrack = MusicTrack()
             MusicSequenceGetIndTrack(sequence, UInt32(i), &musicTrack)
             tracks.append(AKMusicTrack(musicTrack: musicTrack))
