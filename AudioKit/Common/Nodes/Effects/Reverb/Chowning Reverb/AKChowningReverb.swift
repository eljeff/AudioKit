--- conflicted
+++ resolved
@@ -1,14 +1,4 @@
-<<<<<<< HEAD
-//
-//  AKChowningReverb.swift
-//  AudioKit
-//
-//  Created by Aurelius Prochazka, revision history on Github.
-//  Copyright © 2020 AudioKit. All rights reserved.
-//
-=======
 // Copyright AudioKit. All Rights Reserved. Revision History at http://github.com/AudioKit/AudioKit/
->>>>>>> 1959d76e
 
 /// This is was built using the JC reverb implentation found in FAUST. According
 /// to the source code, the specifications for this implementation were found on
