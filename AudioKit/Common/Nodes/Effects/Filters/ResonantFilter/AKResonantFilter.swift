<<<<<<< HEAD
//
//  AKResonantFilter.swift
//  AudioKit
//
//  Created by Aurelius Prochazka, revision history on Github.
//  Copyright © 2020 AudioKit. All rights reserved.
//
=======
// Copyright AudioKit. All Rights Reserved. Revision History at http://github.com/AudioKit/AudioKit/
>>>>>>> 1959d76e

/// The output for reson appears to be very hot, so take caution when using this
/// module.
///
open class AKResonantFilter: AKNode, AKToggleable, AKComponent, AKInput {
    public typealias AKAudioUnitType = AKResonantFilterAudioUnit
    /// Four letter unique description of the node
    public static let ComponentDescription = AudioComponentDescription(effect: "resn")

    // MARK: - Properties
    public private(set) var internalAU: AKAudioUnitType?

    /// Lower and upper bounds for Frequency
    public static let frequencyRange: ClosedRange<Double> = 100.0 ... 20000.0

    /// Lower and upper bounds for Bandwidth
    public static let bandwidthRange: ClosedRange<Double> = 0.0 ... 10000.0

    /// Initial value for Frequency
    public static let defaultFrequency: Double = 4000.0

    /// Initial value for Bandwidth
    public static let defaultBandwidth: Double = 1000.0

    /// Center frequency of the filter, or frequency position of the peak response.
    open var frequency: Double = defaultFrequency {
        willSet {
            let clampedValue = AKResonantFilter.frequencyRange.clamp(newValue)
            guard frequency != clampedValue else { return }
            internalAU?.frequency.value = AUValue(clampedValue)
        }
    }

    /// Bandwidth of the filter.
    open var bandwidth: Double = defaultBandwidth {
        willSet {
            let clampedValue = AKResonantFilter.bandwidthRange.clamp(newValue)
            guard bandwidth != clampedValue else { return }
            internalAU?.bandwidth.value = AUValue(clampedValue)
        }
    }

    /// Tells whether the node is processing (ie. started, playing, or active)
    open var isStarted: Bool {
        return internalAU?.isStarted ?? false
    }

    // MARK: - Initialization

    /// Initialize this filter node
    ///
    /// - Parameters:
    ///   - input: Input node to process
    ///   - frequency: Center frequency of the filter, or frequency position of the peak response.
    ///   - bandwidth: Bandwidth of the filter.
    ///
    public init(
        _ input: AKNode? = nil,
        frequency: Double = defaultFrequency,
        bandwidth: Double = defaultBandwidth
        ) {
        super.init()

        _Self.register()
        AVAudioUnit._instantiate(with: _Self.ComponentDescription) { avAudioUnit in
            self.avAudioUnit = avAudioUnit
            self.avAudioNode = avAudioUnit
            self.internalAU = avAudioUnit.auAudioUnit as? AKAudioUnitType
            input?.connect(to: self)

            self.frequency = frequency
            self.bandwidth = bandwidth
        }
    }

    // MARK: - Control

    /// Function to start, play, or activate the node, all do the same thing
    open func start() {
        internalAU?.start()
    }

    /// Function to stop or bypass the node, both are equivalent
    open func stop() {
        internalAU?.stop()
    }
}<|MERGE_RESOLUTION|>--- conflicted
+++ resolved
@@ -1,14 +1,4 @@
-<<<<<<< HEAD
-//
-//  AKResonantFilter.swift
-//  AudioKit
-//
-//  Created by Aurelius Prochazka, revision history on Github.
-//  Copyright © 2020 AudioKit. All rights reserved.
-//
-=======
 // Copyright AudioKit. All Rights Reserved. Revision History at http://github.com/AudioKit/AudioKit/
->>>>>>> 1959d76e
 
 /// The output for reson appears to be very hot, so take caution when using this
 /// module.
