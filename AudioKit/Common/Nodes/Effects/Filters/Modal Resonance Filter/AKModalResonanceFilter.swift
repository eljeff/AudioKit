<<<<<<< HEAD
//
//  AKModalResonanceFilter.swift
//  AudioKit
//
//  Created by Aurelius Prochazka, revision history on Github.
//  Copyright © 2020 AudioKit. All rights reserved.
//
=======
// Copyright AudioKit. All Rights Reserved. Revision History at http://github.com/AudioKit/AudioKit/
>>>>>>> 1959d76e

/// A modal resonance filter used for modal synthesis. Plucked and bell sounds
/// can be created using  passing an impulse through a combination of modal
/// filters.
///
open class AKModalResonanceFilter: AKNode, AKToggleable, AKComponent, AKInput {
    public typealias AKAudioUnitType = AKModalResonanceFilterAudioUnit
    /// Four letter unique description of the node
    public static let ComponentDescription = AudioComponentDescription(effect: "modf")

    // MARK: - Properties
    public private(set) var internalAU: AKAudioUnitType?

    /// Lower and upper bounds for Frequency
    public static let frequencyRange: ClosedRange<Double> = 12.0 ... 20000.0

    /// Lower and upper bounds for Quality Factor
    public static let qualityFactorRange: ClosedRange<Double> = 0.0 ... 100.0

    /// Initial value for Frequency
    public static let defaultFrequency: Double = 500.0

    /// Initial value for Quality Factor
    public static let defaultQualityFactor: Double = 50.0

    /// Resonant frequency of the filter.
    open var frequency: Double = defaultFrequency {
        willSet {
            let clampedValue = AKModalResonanceFilter.frequencyRange.clamp(newValue)
            guard frequency != clampedValue else { return }
            internalAU?.frequency.value = AUValue(clampedValue)
        }
    }

    /// Quality factor of the filter. Roughly equal to Q/frequency.
    open var qualityFactor: Double = defaultQualityFactor {
        willSet {
            let clampedValue = AKModalResonanceFilter.qualityFactorRange.clamp(newValue)
            guard qualityFactor != clampedValue else { return }
            internalAU?.qualityFactor.value = AUValue(clampedValue)
        }
    }

    /// Tells whether the node is processing (ie. started, playing, or active)
    open var isStarted: Bool {
        return internalAU?.isStarted ?? false
    }

    // MARK: - Initialization

    /// Initialize this filter node
    ///
    /// - Parameters:
    ///   - input: Input node to process
    ///   - frequency: Resonant frequency of the filter.
    ///   - qualityFactor: Quality factor of the filter. Roughly equal to Q/frequency.
    ///
    public init(
        _ input: AKNode? = nil,
        frequency: Double = defaultFrequency,
        qualityFactor: Double = defaultQualityFactor
        ) {
        super.init()

        _Self.register()
        AVAudioUnit._instantiate(with: _Self.ComponentDescription) { avAudioUnit in
            self.avAudioUnit = avAudioUnit
            self.avAudioNode = avAudioUnit
            self.internalAU = avAudioUnit.auAudioUnit as? AKAudioUnitType
            input?.connect(to: self)

            self.frequency = frequency
            self.qualityFactor = qualityFactor
        }
    }

    // MARK: - Control

    /// Function to start, play, or activate the node, all do the same thing
    open func start() {
        internalAU?.start()
    }

    /// Function to stop or bypass the node, both are equivalent
    open func stop() {
        internalAU?.stop()
    }
}<|MERGE_RESOLUTION|>--- conflicted
+++ resolved
@@ -1,14 +1,4 @@
-<<<<<<< HEAD
-//
-//  AKModalResonanceFilter.swift
-//  AudioKit
-//
-//  Created by Aurelius Prochazka, revision history on Github.
-//  Copyright © 2020 AudioKit. All rights reserved.
-//
-=======
 // Copyright AudioKit. All Rights Reserved. Revision History at http://github.com/AudioKit/AudioKit/
->>>>>>> 1959d76e
 
 /// A modal resonance filter used for modal synthesis. Plucked and bell sounds
 /// can be created using  passing an impulse through a combination of modal
