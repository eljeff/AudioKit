//
//  AKOscillatorBankAudioUnit.mm
//  AudioKit
//
//  Created by Aurelius Prochazka, revision history on Github.
//  Copyright © 2017 Aurelius Prochazka. All rights reserved.
//

#import "AKOscillatorBankAudioUnit.h"
#import "AKOscillatorBankDSPKernel.hpp"

#import "BufferedAudioBus.hpp"

#import <AudioKit/AudioKit-Swift.h>

@implementation AKOscillatorBankAudioUnit {
    // C++ members need to be ivars; they would be copied on access if they were properties.
    AKOscillatorBankDSPKernel _kernel;
    BufferedOutputBus _outputBusBuffer;
}
@synthesize parameterTree = _parameterTree;

standardBankFunctions()

- (void)setupWaveform:(int)size {
    _kernel.setupWaveform((uint32_t)size);
}
- (void)setWaveformValue:(float)value atIndex:(UInt32)index; {
    _kernel.setWaveformValue(index, value);
}

<<<<<<< HEAD
- (void)startNote:(uint8_t)note velocity:(uint8_t)velocity {
    _kernel.startNote(note, velocity);
}
- (void)startNote:(uint8_t)note velocity:(uint8_t)velocity frequency:(float)frequency {
    _kernel.startNote(note, velocity, frequency);
}

- (void)stopNote:(uint8_t)note {
    _kernel.stopNote(note);
}

- (BOOL)isSetUp {
    return _kernel.resetted;
}

- (void)reset {
    _kernel.reset();
}

=======
>>>>>>> 33cfced5
- (void)createParameters {

    standardGeneratorSetup(OscillatorBank)
    standardBankParameters()
    
    // Create the parameter tree.
    _parameterTree = [AUParameterTree createTreeWithChildren:@[
        attackDurationAUParameter,
        decayDurationAUParameter,
        sustainLevelAUParameter,
        releaseDurationAUParameter,
        detuningOffsetAUParameter,
        detuningMultiplierAUParameter
    ]];

	parameterTreeBlock(OscillatorBank)
}

AUAudioUnitGeneratorOverrides(OscillatorBank)


@end

<|MERGE_RESOLUTION|>--- conflicted
+++ resolved
@@ -29,28 +29,25 @@
     _kernel.setWaveformValue(index, value);
 }
 
-<<<<<<< HEAD
-- (void)startNote:(uint8_t)note velocity:(uint8_t)velocity {
-    _kernel.startNote(note, velocity);
-}
-- (void)startNote:(uint8_t)note velocity:(uint8_t)velocity frequency:(float)frequency {
-    _kernel.startNote(note, velocity, frequency);
-}
-
-- (void)stopNote:(uint8_t)note {
-    _kernel.stopNote(note);
-}
-
-- (BOOL)isSetUp {
-    return _kernel.resetted;
-}
+//- (void)startNote:(uint8_t)note velocity:(uint8_t)velocity {
+//    _kernel.startNote(note, velocity);
+//}
+//- (void)startNote:(uint8_t)note velocity:(uint8_t)velocity frequency:(float)frequency {
+//    _kernel.startNote(note, velocity, frequency);
+//}
+//
+//- (void)stopNote:(uint8_t)note {
+//    _kernel.stopNote(note);
+//}
+//
+//- (BOOL)isSetUp {
+//    return _kernel.resetted;
+//}
 
 - (void)reset {
     _kernel.reset();
 }
 
-=======
->>>>>>> 33cfced5
 - (void)createParameters {
 
     standardGeneratorSetup(OscillatorBank)
@@ -72,5 +69,4 @@
 AUAudioUnitGeneratorOverrides(OscillatorBank)
 
 
-@end
-
+@end