--- conflicted
+++ resolved
@@ -29,8 +29,7 @@
     ///   - comparator: Audio to match power with
     ///
     @objc public init(_ input: AKNode? = nil, comparator: AKNode) {
-<<<<<<< HEAD
-        super.init()
+        super.init(avAudioNode: AVAudioNode())
         
         _Self.register()
         AVAudioUnit._instantiate(with: _Self.ComponentDescription) { avAudioUnit in
@@ -40,20 +39,6 @@
             
             input?.connect(to: self)
             comparator.connect(to: self, bus: 1)
-=======
-        _Self.register()
-        super.init(avAudioNode: AVAudioNode())
-        AVAudioUnit._instantiate(with: _Self.ComponentDescription) { [weak self] avAudioUnit in
-            guard let strongSelf = self else {
-                AKLog("Error: self is nil")
-                return
-            }
-            strongSelf.avAudioUnit = avAudioUnit
-            strongSelf.avAudioNode = avAudioUnit
-            strongSelf.internalAU = avAudioUnit.auAudioUnit as? AKAudioUnitType
-            input?.connect(to: strongSelf)
-            comparator.connectionPoints.append(AVAudioConnectionPoint(node: strongSelf.avAudioUnitOrNode, bus: 1))
->>>>>>> 916d3926
         }
     }
 
