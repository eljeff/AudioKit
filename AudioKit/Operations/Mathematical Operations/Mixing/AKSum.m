//
//  AKSum.m
//  AudioKit
//
//  Created by Aurelius Prochazka on 6/9/12.
//  Copyright (c) 2015 Aurelius Prochazka. All rights reserved.
//

#import "AKSum.h"

@implementation AKSum

- (NSString *)stringForCSD
{
    NSMutableArray *paramterStrings = [NSMutableArray array];
    
<<<<<<< HEAD
    for (AKParameter *param in self.inputs) {
=======
    for (AKParameter *param in _inputs) {
>>>>>>> aa3d8c39
        [paramterStrings addObject:[NSString stringWithFormat:@"AKAudio(%@)", param.parameterString]];
    }
    NSString *inputsCombined = [paramterStrings componentsJoinedByString:@", "];
    
    return [NSString stringWithFormat:@"%@ sum %@",self, inputsCombined];
}
@end<|MERGE_RESOLUTION|>--- conflicted
+++ resolved
@@ -14,11 +14,7 @@
 {
     NSMutableArray *paramterStrings = [NSMutableArray array];
     
-<<<<<<< HEAD
-    for (AKParameter *param in self.inputs) {
-=======
     for (AKParameter *param in _inputs) {
->>>>>>> aa3d8c39
         [paramterStrings addObject:[NSString stringWithFormat:@"AKAudio(%@)", param.parameterString]];
     }
     NSString *inputsCombined = [paramterStrings componentsJoinedByString:@", "];
