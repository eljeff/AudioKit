--- conflicted
+++ resolved
@@ -20,9 +20,9 @@
 		55E25CD61F4E76F000F5AF08 /* AKRenderTap.m in Sources */ = {isa = PBXBuildFile; fileRef = 55E25CD41F4E76F000F5AF08 /* AKRenderTap.m */; };
 		55E25D651F4F3BA200F5AF08 /* TPCircularBuffer+Unit.c in Sources */ = {isa = PBXBuildFile; fileRef = 55E25D631F4F3BA200F5AF08 /* TPCircularBuffer+Unit.c */; };
 		55E25D661F4F3BA200F5AF08 /* TPCircularBuffer+Unit.h in Headers */ = {isa = PBXBuildFile; fileRef = 55E25D641F4F3BA200F5AF08 /* TPCircularBuffer+Unit.h */; settings = {ATTRIBUTES = (Public, ); }; };
-		55E4F5021F5778B60088018A /* AKPresetManager.h in Headers */ = {isa = PBXBuildFile; fileRef = 55E4F4FF1F5778B60088018A /* AKPresetManager.h */; settings = {ATTRIBUTES = (Public, ); }; };
-		55E4F5031F5778B60088018A /* AKPresetManager.m in Sources */ = {isa = PBXBuildFile; fileRef = 55E4F5001F5778B60088018A /* AKPresetManager.m */; };
 		55E4F5041F5778B60088018A /* Skeleton.aupreset in Resources */ = {isa = PBXBuildFile; fileRef = 55E4F5011F5778B60088018A /* Skeleton.aupreset */; };
+		55E4F5121F578BF30088018A /* AKPresetManager.h in Headers */ = {isa = PBXBuildFile; fileRef = 55E4F5101F578BF30088018A /* AKPresetManager.h */; settings = {ATTRIBUTES = (Public, ); }; };
+		55E4F5131F578BF30088018A /* AKPresetManager.m in Sources */ = {isa = PBXBuildFile; fileRef = 55E4F5111F578BF30088018A /* AKPresetManager.m */; };
 		A8E996F61EB921D100116ADA /* AKTuningTable+Brun.swift in Sources */ = {isa = PBXBuildFile; fileRef = A8E996F51EB921D100116ADA /* AKTuningTable+Brun.swift */; };
 		B1F47ABF1DC54E0F00706A2F /* EZAudioFileMarker.h in Headers */ = {isa = PBXBuildFile; fileRef = B1F47ABD1DC54E0F00706A2F /* EZAudioFileMarker.h */; settings = {ATTRIBUTES = (Public, ); }; };
 		B1F47AC01DC54E0F00706A2F /* EZAudioFileMarker.m in Sources */ = {isa = PBXBuildFile; fileRef = B1F47ABE1DC54E0F00706A2F /* EZAudioFileMarker.m */; };
@@ -895,9 +895,9 @@
 		55E25CD41F4E76F000F5AF08 /* AKRenderTap.m */ = {isa = PBXFileReference; fileEncoding = 4; lastKnownFileType = sourcecode.c.objc; path = AKRenderTap.m; sourceTree = "<group>"; };
 		55E25D631F4F3BA200F5AF08 /* TPCircularBuffer+Unit.c */ = {isa = PBXFileReference; fileEncoding = 4; lastKnownFileType = sourcecode.c.c; path = "TPCircularBuffer+Unit.c"; sourceTree = "<group>"; };
 		55E25D641F4F3BA200F5AF08 /* TPCircularBuffer+Unit.h */ = {isa = PBXFileReference; fileEncoding = 4; lastKnownFileType = sourcecode.c.h; path = "TPCircularBuffer+Unit.h"; sourceTree = "<group>"; };
-		55E4F4FF1F5778B60088018A /* AKPresetManager.h */ = {isa = PBXFileReference; fileEncoding = 4; lastKnownFileType = sourcecode.c.h; name = AKPresetManager.h; path = Sampler/AKPresetManager.h; sourceTree = "<group>"; };
-		55E4F5001F5778B60088018A /* AKPresetManager.m */ = {isa = PBXFileReference; fileEncoding = 4; lastKnownFileType = sourcecode.c.objc; name = AKPresetManager.m; path = Sampler/AKPresetManager.m; sourceTree = "<group>"; };
 		55E4F5011F5778B60088018A /* Skeleton.aupreset */ = {isa = PBXFileReference; fileEncoding = 4; lastKnownFileType = text.xml; name = Skeleton.aupreset; path = Sampler/Skeleton.aupreset; sourceTree = "<group>"; };
+		55E4F5101F578BF30088018A /* AKPresetManager.h */ = {isa = PBXFileReference; fileEncoding = 4; lastKnownFileType = sourcecode.c.h; name = AKPresetManager.h; path = Sampler/AKPresetManager.h; sourceTree = "<group>"; };
+		55E4F5111F578BF30088018A /* AKPresetManager.m */ = {isa = PBXFileReference; fileEncoding = 4; lastKnownFileType = sourcecode.c.objc; name = AKPresetManager.m; path = Sampler/AKPresetManager.m; sourceTree = "<group>"; };
 		A8E996F51EB921D100116ADA /* AKTuningTable+Brun.swift */ = {isa = PBXFileReference; fileEncoding = 4; lastKnownFileType = sourcecode.swift; path = "AKTuningTable+Brun.swift"; sourceTree = "<group>"; };
 		B1F47ABD1DC54E0F00706A2F /* EZAudioFileMarker.h */ = {isa = PBXFileReference; fileEncoding = 4; lastKnownFileType = sourcecode.c.h; path = EZAudioFileMarker.h; sourceTree = "<group>"; };
 		B1F47ABE1DC54E0F00706A2F /* EZAudioFileMarker.m */ = {isa = PBXFileReference; fileEncoding = 4; lastKnownFileType = sourcecode.c.objc; path = EZAudioFileMarker.m; sourceTree = "<group>"; };
@@ -1790,8 +1790,8 @@
 		55E4F4FE1F5778A80088018A /* Sampler */ = {
 			isa = PBXGroup;
 			children = (
-				55E4F4FF1F5778B60088018A /* AKPresetManager.h */,
-				55E4F5001F5778B60088018A /* AKPresetManager.m */,
+				55E4F5101F578BF30088018A /* AKPresetManager.h */,
+				55E4F5111F578BF30088018A /* AKPresetManager.m */,
 				55E4F5011F5778B60088018A /* Skeleton.aupreset */,
 			);
 			name = Sampler;
@@ -3867,12 +3867,8 @@
 			isa = PBXHeadersBuildPhase;
 			buildActionMask = 2147483647;
 			files = (
-<<<<<<< HEAD
+				55E4F5121F578BF30088018A /* AKPresetManager.h in Headers */,
 				5551E7F41F55320C00757781 /* AKTimeline.h in Headers */,
-=======
-				55E4F5021F5778B60088018A /* AKPresetManager.h in Headers */,
-				5551E7F41F55320C00757781 /* AKTimeLine.h in Headers */,
->>>>>>> 4578ee34
 				558D80A71F4D443A001E7BC1 /* AKLazyTap.h in Headers */,
 				558D809A1F4D3D5C001E7BC1 /* TPCircularBuffer+AudioBufferList.h in Headers */,
 				55E25D661F4F3BA200F5AF08 /* TPCircularBuffer+Unit.h in Headers */,
@@ -4552,7 +4548,7 @@
 				C4E375A11D13575C00FDB70D /* AKMandolin.swift in Sources */,
 				C48444FD1C370339007BE794 /* pluckedString.swift in Sources */,
 				C48C6A7D1D3C1574008EA51B /* expon.c in Sources */,
-				55E4F5031F5778B60088018A /* AKPresetManager.m in Sources */,
+				55E4F5131F578BF30088018A /* AKPresetManager.m in Sources */,
 				C48C6A9E1D3C1574008EA51B /* pitchamdf.c in Sources */,
 				C4F8CADD1DCA928A001F38F2 /* count.c in Sources */,
 				C453819E1C3A5CBD00A51738 /* AKDecimator.swift in Sources */,
